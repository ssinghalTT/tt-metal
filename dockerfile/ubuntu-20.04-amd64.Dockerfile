--- conflicted
+++ resolved
@@ -4,9 +4,7 @@
 ARG DEBIAN_FRONTEND=noninteractive
 ENV DOXYGEN_VERSION=1.9.6
 ARG UBUNTU_VERSION=20.04
-<<<<<<< HEAD
 ENV LOGURU_LEVEL=INFO
-=======
 ENV CCACHE_TEMPDIR=/tmp/ccache
 
 # Use a newer version of CMake than what is available from Canonical for 20.04
@@ -15,7 +13,6 @@
     && wget -O - https://apt.kitware.com/keys/kitware-archive-latest.asc 2>/dev/null | gpg --dearmor - | tee /usr/share/keyrings/kitware-archive-keyring.gpg >/dev/null \
     && echo 'deb [signed-by=/usr/share/keyrings/kitware-archive-keyring.gpg] https://apt.kitware.com/ubuntu/ focal main' | tee /etc/apt/sources.list.d/kitware.list >/dev/null \
     && rm -rf /var/lib/apt/lists/*
->>>>>>> a6ec1c0a
 
 # Install build and runtime deps
 COPY /scripts/docker/requirements-${UBUNTU_VERSION}.txt /opt/tt_metal_infra/scripts/docker/requirements.txt
