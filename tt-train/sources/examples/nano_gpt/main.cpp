--- conflicted
+++ resolved
@@ -454,12 +454,6 @@
         [](const auto &text, const auto sequence_length, const auto &tokenizer_path, const auto &tokenizer_type) {
             if (tokenizer_type == "char") {
                 return ttml::datasets::create_in_memory_token_dataset<ttml::tokenizers::CharTokenizer>(
-<<<<<<< HEAD
-                    text, sequence_length);
-            } else if (tokenizer_type == "bpe") {
-                return ttml::datasets::create_in_memory_token_dataset<ttml::tokenizers::BPETokenizer>(
-                    text, sequence_length, tokenizer_path);
-=======
                     std::get<0>(text), sequence_length);
             } else if (tokenizer_type == "bpe") {
                 return std::visit(
@@ -468,18 +462,13 @@
                             tokens, sequence_length, tokenizer_path);
                     },
                     text);
->>>>>>> ae74de0d
             } else {
                 throw std::runtime_error("Unknown tokenizer type: " + tokenizer_type);
             }
         };
 
     auto [dataset, tokenizer] =
-<<<<<<< HEAD
-        create_dataset_and_tokenizer(text, sequence_length, config.tokenizer_path, config.tokenizer_type);
-=======
         create_dataset_and_tokenizer(text_or_tokens, sequence_length, config.tokenizer_path, config.tokenizer_type);
->>>>>>> ae74de0d
     fmt::print("Dataset size: {}\n", dataset.get_size());
     fmt::print("Vocab size: {}\n", tokenizer->get_vocab_size());
     fmt::print("Tokenizer type: {}\n", config.tokenizer_type);
