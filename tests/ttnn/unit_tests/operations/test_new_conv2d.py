# SPDX-FileCopyrightText: © 2023 Tenstorrent Inc.

# SPDX-License-Identifier: Apache-2.0

from loguru import logger

import torch
import pytest
from models.utility_functions import (
    is_wormhole_b0,
    skip_for_grayskull,
    is_grayskull,
    is_wormhole_b0,
    is_x2_harvested,
    is_blackhole,
    skip_for_blackhole,
    is_blackhole,
)
from tests.ttnn.utils_for_testing import assert_with_pcc, check_with_pcc, check_with_pcc_without_tensor_printout
import ttnn


def _nearest_32(x):
    return math.ceil(x / 32) * 32


from tests.ttnn.ttnn_utility_fuction import get_shard_grid_from_num_cores

# def plot_diff(vals, fid, nsticks, stick_len):
#     import matplotlib.pyplot as plt

#     plt.clf()
#     plt.figure(figsize=(100, 50))
#     plt.xticks(torch.arange(0, stick_len) + 0.5, range(0, stick_len))
#     plt.yticks(torch.arange(0, nsticks) + 0.5, range(0, nsticks))
#     # plt.grid()
#     bool_vals = vals > 0
#     plt.imshow(bool_vals, interpolation="none", vmin=0, vmax=1, cmap="Blues")
#     plt.savefig(f"diff_core_{fid}.png", bbox_inches="tight", pad_inches=0.1)
#     plt.close()


def run_conv(
    device,
    math_fidelity,
    activations_dtype,
    weights_dtype,
    batch_size,
    output_channels,
    input_channels,
    input_height,
    input_width,
    filter_height,
    filter_width,
    stride_h,
    stride_w,
    pad_h,
    pad_w,
    use_1d_systolic_array,
    config_override,
    dilation=1,
    use_shallow_conv_variant=False,
    transpose_mcast=True,
    enable_auto_formatting=False,
    padded_input_channels=None,
    fp32_accum=False,
    packer_l1_acc=False,
    output_layout=ttnn.TILE_LAYOUT,
    deallocate_activation=False,
    debug=False,
    groups=1,
    has_bias=True,
    shard_layout=None,
    auto_shard=False,
    memory_config=None,
    input_mesh_mapper=None,
    weight_mesh_mapper=None,
    output_mesh_composer=None,
):
    if isinstance(device, ttnn.MeshDevice):
        assert input_mesh_mapper is not None, "Expected mesh mapper for input tensor when using device mesh"
        assert weight_mesh_mapper is not None, "Expected mesh mapper for weight tensors when using device mesh"
        assert output_mesh_composer is not None, "Expected mesh composer for output tensor when using device mesh"
        num_devices = len(device.get_device_ids())
        total_batch_size = num_devices * batch_size  # Batch size across all devices
        logger.info(f"Using {num_devices} devices for this test")
    else:
        total_batch_size = batch_size

    torch.manual_seed(0)
    conv_input_shape = [total_batch_size, input_channels, input_height, input_width]
    conv_weight_shape = [output_channels, input_channels // groups, filter_height, filter_width]
    conv_bias_shape = [1, 1, 1, output_channels]
    torch_input_tensor_nchw = torch.randn(conv_input_shape, dtype=torch.bfloat16).float()

    torch_input_tensor = torch.permute(torch_input_tensor_nchw, (0, 2, 3, 1))
    torch_weight_tensor = torch.randn(conv_weight_shape, dtype=torch.bfloat16).float()

    torch_bias_tensor = torch.randn(conv_bias_shape, dtype=torch.bfloat16).float() if has_bias else None
    torch_out_golden_tensor = torch.nn.functional.conv2d(
        torch_input_tensor_nchw,
        torch_weight_tensor,
        bias=torch_bias_tensor.reshape(-1) if has_bias else None,
        stride=(stride_h, stride_w),
        padding=(pad_h, pad_w),
        dilation=(dilation, dilation),
        groups=groups,
    )
    output_shape_nhwc = [
        torch_out_golden_tensor.shape[0],
        torch_out_golden_tensor.shape[2],
        torch_out_golden_tensor.shape[3],
        torch_out_golden_tensor.shape[1],
    ]

    reader_patterns_cache = {}

    tt_weight_tensor = ttnn.from_torch(
        torch_weight_tensor,
        weights_dtype if weights_dtype != ttnn.bfloat8_b else ttnn.float32,
        mesh_mapper=weight_mesh_mapper,
    )
    tt_bias_tensor = None
    if has_bias:
        tt_bias_tensor = ttnn.from_torch(
            torch_bias_tensor,
            weights_dtype if weights_dtype != ttnn.bfloat8_b else ttnn.float32,
            mesh_mapper=weight_mesh_mapper,
        )

    tt_input_tensor = ttnn.from_torch(torch_input_tensor, ttnn.bfloat16, mesh_mapper=input_mesh_mapper)

    if shard_layout is None and not auto_shard:
        shard_layout = (
            ttnn.TensorMemoryLayout.HEIGHT_SHARDED if use_1d_systolic_array else ttnn.TensorMemoryLayout.BLOCK_SHARDED
        )
    conv_config = ttnn.Conv2dConfig(
        dtype=activations_dtype,
        weights_dtype=weights_dtype,
        math_fidelity=math_fidelity,
        shard_layout=shard_layout,
        input_channels_alignment=(
            16 if use_shallow_conv_variant or (input_channels == 16 and input_height == 115) else 32
        ),
        deallocate_activation=deallocate_activation,
        fp32_dest_acc_enabled=fp32_accum,
        packer_l1_accum_enabled=packer_l1_acc,
        enable_act_double_buffer=False,
        enable_split_reader=False,
        enable_subblock_padding=False,
        output_layout=output_layout,
    )
    if config_override and "act_block_h" in config_override and not auto_shard:
        conv_config.act_block_h_override = config_override["act_block_h"]

    if config_override and "act_block_w_div" in config_override:
        conv_config.act_block_w_div = config_override["act_block_w_div"]

    if config_override and "num_cores_nhw" in config_override:
        if config_override["num_cores_nhw"] == 98:
            conv_config.core_grid = ttnn.CoreRangeSet({ttnn.CoreRange((0, 0), (11, 7)), ttnn.CoreRange((0, 8), (1, 8))})
            conv_config.override_sharding_config = True
            print("Setting num_cores_nhw to 98")

    [tt_output_tensor_on_device, out_height, out_width, weights_device, bias_device] = ttnn.conv2d(
        input_tensor=tt_input_tensor,
        weight_tensor=tt_weight_tensor,
        in_channels=input_channels,
        out_channels=output_channels,
        device=device,
        bias_tensor=tt_bias_tensor,
        kernel_size=(filter_height, filter_width),
        stride=(stride_h, stride_w),
        padding=(pad_h, pad_w),
        dilation=(dilation, dilation),
        batch_size=batch_size,
        input_height=input_height,
        input_width=input_width,
        conv_config=conv_config,
        conv_op_cache=reader_patterns_cache,
        debug=debug,
        groups=groups,
        memory_config=memory_config,
    )

    tt_output_tensor = ttnn.from_device(tt_output_tensor_on_device)
    torch_output_tensor = ttnn.to_torch(tt_output_tensor, mesh_composer=output_mesh_composer)

    # torch_output_tensor is in row major layout and NHWC shape
    # NHWC to NCHW
    torch_output_tensor = torch_output_tensor.reshape(
        total_batch_size, out_height, out_width, torch_output_tensor.shape[-1]
    )
    torch_output_tensor = torch_output_tensor[:, :, :, :output_channels]

    torch_output_tensor = torch.permute(torch_output_tensor, (0, 3, 1, 2))
    reader_patterns_cache.clear()

    if not fp32_accum:
        pcc = 0.985
    elif math_fidelity == ttnn.MathFidelity.LoFi and activations_dtype == ttnn.bfloat8_b:
        pcc = 0.996
    else:
        pcc = 0.997

    passing, pcc_msg = check_with_pcc_without_tensor_printout(torch_output_tensor, torch_out_golden_tensor, pcc=pcc)
    logger.info(f"PCC = {pcc_msg}. Threshold = {pcc}")
    assert passing

    if memory_config:
        output_memory_config = ttnn.get_memory_config(tt_output_tensor_on_device)
        logger.info(f"Output Memory Config : {output_memory_config}")
        assert output_memory_config == memory_config


def run_conv_with_split(
    device,
    math_fidelity,
    activations_dtype,
    weights_dtype,
    batch_size,
    output_channels,
    input_channels,
    input_height,
    input_width,
    filter_height,
    filter_width,
    stride_h,
    stride_w,
    pad_h,
    pad_w,
    use_1d_systolic_array,
    config_override,
    split_factor=2,
    fp32_accum=False,
    packer_l1_acc=False,
):
    torch.manual_seed(0)
    assert input_channels % split_factor == 0
    split_input_channels = input_channels // split_factor
    full_conv_input_shape = [batch_size, input_channels, input_height, input_width]
    full_conv_weight_shape = [output_channels, input_channels, filter_height, filter_width]
    torch_input_tensor_nchw = torch.randn(full_conv_input_shape, dtype=torch.bfloat16).float()
    torch_weight_tensor = torch.randn(full_conv_weight_shape, dtype=torch.bfloat16).float()
    conv_bias_shape = [1, 1, 1, output_channels]
    torch_bias_tensor = torch.randn(conv_bias_shape, dtype=torch.bfloat16).float()
    torch_bias_zeroes_tensor = torch.randn(conv_bias_shape, dtype=torch.bfloat16).float()
    torch_out_golden_tensor = torch.nn.functional.conv2d(
        torch_input_tensor_nchw,
        torch_weight_tensor,
        bias=torch_bias_tensor.reshape(-1),
        stride=(stride_h, stride_w),
        padding=(pad_h, pad_w),
    )

    split_input_tensors = torch.split(torch_input_tensor_nchw, split_input_channels, 1)
    split_weight_tensors = torch.split(torch_weight_tensor, split_input_channels, 1)
    # conv1_output_tensor = torch.nn.functional.conv2d(
    #                     split_input_tensors[0],
    #                     split_weight_tensors[0],
    #                     bias=torch_bias_tensor.reshape(-1),
    #                     stride=(stride_h, stride_w),
    #                     padding=(pad_h, pad_w),
    #                 )
    # conv2_output_tensor = torch.nn.functional.conv2d(
    #                     split_input_tensors[1],
    #                     split_weight_tensors[1],
    #                     stride=(stride_h, stride_w),
    #                     padding=(pad_h, pad_w),
    #                 )
    # torch_output_tensor = torch.add(conv1_output_tensor, conv2_output_tensor)

    torch_input1_tensor = torch.permute(split_input_tensors[0], (0, 2, 3, 1))
    torch_input2_tensor = torch.permute(split_input_tensors[1], (0, 2, 3, 1))
    reader_patterns_cache = {}

    shard_layout = (
        ttnn.TensorMemoryLayout.HEIGHT_SHARDED if use_1d_systolic_array else ttnn.TensorMemoryLayout.BLOCK_SHARDED
    )
    conv_config = ttnn.Conv2dConfig(
        dtype=activations_dtype,
        weights_dtype=weights_dtype,
        math_fidelity=math_fidelity,
        shard_layout=shard_layout if use_1d_systolic_array else ttnn.TensorMemoryLayout.BLOCK_SHARDED,
        fp32_dest_acc_enabled=fp32_accum,
        packer_l1_accum_enabled=packer_l1_acc,
        # input_channels_alignment=(16 if use_shallow_conv_variant else 32),
    )
    if config_override and "act_block_h" in config_override:
        conv_config.act_block_h_override = config_override["act_block_h"]
        print("Setting Act Block H to ", conv_config.act_block_h_override)
    torch_output_tensor = None
    for i in range(split_factor):
        tt_weight_tensor = ttnn.from_torch(
            split_weight_tensors[i], weights_dtype if weights_dtype != ttnn.bfloat8_b else ttnn.float32
        )
        if i == 0:
            tt_bias_tensor = ttnn.from_torch(
                torch_bias_tensor, weights_dtype if weights_dtype != ttnn.bfloat8_b else ttnn.float32
            )
        else:
            tt_bias_tensor = ttnn.from_torch(
                torch_bias_zeroes_tensor, weights_dtype if weights_dtype != ttnn.bfloat8_b else ttnn.float32
            )
        torch_input_tensor = torch.permute(split_input_tensors[i], (0, 2, 3, 1))
        tt_input_tensor = ttnn.from_torch(torch_input_tensor, ttnn.bfloat16)
        # tt_input_tensor_on_device = convs[i].copy_input_to_device(tt_input_tensor)
        # tt_output_tensor_on_device = convs[i](tt_input_tensor_on_device)
        [tt_output_tensor_on_device, out_height, out_width, weights_device, bias_device] = ttnn.conv2d(
            input_tensor=tt_input_tensor,
            weight_tensor=tt_weight_tensor,
            in_channels=split_input_channels,
            out_channels=output_channels,
            device=device,
            bias_tensor=tt_bias_tensor,
            kernel_size=(filter_height, filter_width),
            stride=(stride_h, stride_w),
            padding=(pad_h, pad_w),
            batch_size=batch_size,
            input_height=input_height,
            input_width=input_width,
            conv_config=conv_config,
            conv_op_cache=reader_patterns_cache,
        )
        tt_conv_output_tensor = ttnn.from_device(tt_output_tensor_on_device)
        torch_conv_output_tensor = ttnn.to_torch(tt_conv_output_tensor)
        print(f"Output shape : {batch_size} {out_height} {out_width} {output_channels}")
        torch_conv_output_tensor = torch_conv_output_tensor.reshape(batch_size, out_height, out_width, output_channels)

        # torch_output_tensor is in row major layout and NHWC shape
        # NHWC to NCHW
        torch_conv_output_tensor = torch.permute(torch_conv_output_tensor, (0, 3, 1, 2))
        if i == 0:
            torch_output_tensor = torch_conv_output_tensor
        else:
            torch_output_tensor = torch.add(torch_output_tensor, torch_conv_output_tensor)
        print("Split output shapes ", torch_output_tensor.shape, torch_conv_output_tensor.shape)

    if math_fidelity == ttnn.MathFidelity.LoFi and activations_dtype == ttnn.bfloat8_b:
        pcc = 0.9969
    else:
        pcc = 0.998
    assert_with_pcc(torch_output_tensor, torch_out_golden_tensor, pcc=pcc)


@pytest.mark.parametrize("device_params", [{"l1_small_size": 16384}], indirect=True)
@pytest.mark.parametrize("stride", [2])
@pytest.mark.parametrize("batch_size", [1])
@pytest.mark.parametrize(
    "output_channels, input_channels, input_height, input_width, shard_layout, config",
    (
        (256, 256, 8, 8, ttnn.TensorMemoryLayout.WIDTH_SHARDED, None),
        (128, 128, 32, 32, ttnn.TensorMemoryLayout.BLOCK_SHARDED, None),
        (16, 16, 256, 256, ttnn.TensorMemoryLayout.HEIGHT_SHARDED, {"act_block_h": 32}),
    ),
)
@pytest.mark.parametrize(
    "weights_dtype",
    [ttnn.bfloat8_b, ttnn.bfloat16],
)
@pytest.mark.parametrize(
    "activations_dtype",
    [ttnn.bfloat8_b, ttnn.bfloat16],
)
@pytest.mark.parametrize(
    "fp32_accum",
    [True, False],
)
@pytest.mark.parametrize(
    "packer_l1_acc",
    [True, False],
)
@pytest.mark.parametrize(
    "filter, pad",
    [
        [3, 1],
        [1, 0],
        [5, 2],
    ],
)
@pytest.mark.parametrize("math_fidelity", [ttnn.MathFidelity.LoFi, ttnn.MathFidelity.HiFi4])
@pytest.mark.parametrize("output_layout", [ttnn.TILE_LAYOUT, ttnn.ROW_MAJOR_LAYOUT])
def test_conv_features(
    device,
    use_program_cache,
    math_fidelity,
    activations_dtype,
    weights_dtype,
    batch_size,
    output_channels,
    input_channels,
    input_height,
    input_width,
    shard_layout,
    config,
    filter,
    stride,
    pad,
    output_layout,
    fp32_accum,
    packer_l1_acc,
):
    if output_layout == ttnn.ROW_MAJOR_LAYOUT and activations_dtype == ttnn.bfloat8_b:
        pytest.skip("Row major layout not compatible with bfloat8_b")

    if output_layout == ttnn.ROW_MAJOR_LAYOUT and activations_dtype == ttnn.bfloat16 and packer_l1_acc and fp32_accum:
        pytest.skip("skipping due to pack_untilize_dst issue!")

    run_conv(
        device,
        math_fidelity,
        activations_dtype,
        weights_dtype,
        batch_size,
        output_channels,
        input_channels,
        input_height,
        input_width,
        filter,
        filter,
        stride,
        stride,
        pad,
        pad,
        True,
        config,
        shard_layout=shard_layout,
        output_layout=output_layout,
        has_bias=True,
        fp32_accum=fp32_accum,
        packer_l1_acc=packer_l1_acc,
    )


@skip_for_grayskull()
@skip_for_blackhole()
@pytest.mark.parametrize("device_params", [{"l1_small_size": 2 * 16384}], indirect=True)
@pytest.mark.parametrize("groups", [1, 2])
@pytest.mark.parametrize("stride", [2])
@pytest.mark.parametrize("batch_size", [2])
@pytest.mark.parametrize(
    "output_channels, input_channels, input_height, input_width, shard_layout, config",
    (
        (256, 256, 8, 8, ttnn.TensorMemoryLayout.WIDTH_SHARDED, None),
        (128, 128, 32, 32, ttnn.TensorMemoryLayout.BLOCK_SHARDED, None),
        (16, 16, 256, 256, ttnn.TensorMemoryLayout.HEIGHT_SHARDED, {"act_block_h": 32}),
    ),
)
@pytest.mark.parametrize(
    "weights_dtype",
    [ttnn.bfloat8_b, ttnn.bfloat16],
)
@pytest.mark.parametrize(
    "activations_dtype",
    [ttnn.bfloat8_b, ttnn.bfloat16],
)
@pytest.mark.parametrize(
    "filter, pad",
    [
        [3, 1],
    ],
)
@pytest.mark.parametrize("math_fidelity", [ttnn.MathFidelity.LoFi])
@pytest.mark.parametrize("output_layout", [ttnn.TILE_LAYOUT, ttnn.ROW_MAJOR_LAYOUT])
def test_conv_features_multi_device(
    mesh_device,
    use_program_cache,
    math_fidelity,
    activations_dtype,
    weights_dtype,
    batch_size,
    output_channels,
    input_channels,
    input_height,
    input_width,
    shard_layout,
    config,
    filter,
    stride,
    pad,
    output_layout,
    groups,
):
    if output_layout == ttnn.ROW_MAJOR_LAYOUT and activations_dtype == ttnn.bfloat8_b:
        pytest.skip("Row major layout not compatible with bfloat8_b")

    run_conv(
        mesh_device,
        math_fidelity,
        activations_dtype,
        weights_dtype,
        batch_size,
        output_channels,
        input_channels,
        input_height,
        input_width,
        filter,
        filter,
        stride,
        stride,
        pad,
        pad,
        True,
        config,
        shard_layout=shard_layout,
        output_layout=output_layout,
        has_bias=True,
        input_mesh_mapper=ttnn.ShardTensorToMesh(mesh_device, dim=0),
        weight_mesh_mapper=ttnn.ReplicateTensorToMesh(mesh_device),
        output_mesh_composer=ttnn.ConcatMeshToTensor(mesh_device, dim=0),
        groups=groups,
    )


@skip_for_grayskull()
@pytest.mark.parametrize("device_params", [{"l1_small_size": 16384}], indirect=True)
@pytest.mark.parametrize("stride", [1, 2])
@pytest.mark.parametrize(
    "batch_size, output_channels, input_channels, input_height, input_width, filter_height, filter_width, pad_h, pad_w, act_block_w_div",
    (
        (2, 128, 128, 9, 9, 3, 3, 0, 0, 1),
        (2, 128, 256, 9, 9, 3, 3, 1, 1, 1),
        (2, 576, 576, 9, 9, 3, 3, 0, 0, 1),
        (2, 960, 960, 5, 5, 3, 3, 0, 0, 1),
        (2, 256, 2048, 9, 9, 3, 3, 1, 1, 1),
        (2, 512, 2048, 17, 17, 3, 3, 1, 1, 1),
        (2, 768, 768, 17, 17, 3, 3, 0, 0, 1),
        (2, 1280, 2560, 15, 15, 3, 3, 1, 1, 2),
        (2, 1280, 2560, 15, 15, 3, 3, 0, 0, 2),
        (2, 1280, 1280, 17, 17, 3, 3, 1, 1, 1),
        (2, 768, 32, 9, 9, 3, 3, 1, 1, 1),
        (2, 64, 128, 9, 9, 3, 3, 1, 1, 1),
        (2, 32, 128, 9, 9, 3, 3, 1, 1, 1),
        (1, 256, 256, 7, 7, 3, 3, 1, 1, 1),
    ),
)
@pytest.mark.parametrize(
    "has_bias",
    [True],
)
@pytest.mark.parametrize(
    "weights_dtype",
    [ttnn.bfloat16, ttnn.bfloat8_b],
)
@pytest.mark.parametrize(
    "activations_dtype",
    [ttnn.bfloat16, ttnn.bfloat8_b],
)
@pytest.mark.parametrize("auto_shard", [True, False], ids=["auto_shard", "no_auto_shard"])
@pytest.mark.parametrize("tilized_input", [True, False], ids=["tilized", "row_major"])
def test_conv_ws(
    device,
    use_program_cache,
    batch_size,
    output_channels,
    input_channels,
    input_height,
    input_width,
    filter_height,
    filter_width,
    pad_h,
    pad_w,
    act_block_w_div,
    stride,
    has_bias,
    weights_dtype,
    activations_dtype,
    auto_shard,
    tilized_input,
):
    if device.core_grid.y != 8:
        pytest.skip("Needs 8x8 Grid")

    stride_h = stride
    stride_w = stride
    fp32_accum = True
    packer_l1_acc = True
    deallocate_activation = False
    debug = False
    groups = 1

    torch.manual_seed(0)
    conv_input_shape = [batch_size, input_channels, input_height, input_width]
    conv_weight_shape = [output_channels, input_channels // groups, filter_height, filter_width]
    conv_bias_shape = [1, 1, 1, output_channels]

    torch_input_tensor_nchw = torch.randn(conv_input_shape, dtype=torch.bfloat16).float()
    torch_input_tensor_nchw = torch_input_tensor_nchw.broadcast_to(conv_input_shape).float()
    torch_input_tensor = torch.permute(torch_input_tensor_nchw, (0, 2, 3, 1))

    torch_weight_tensor = torch.randn(conv_weight_shape, dtype=torch.bfloat16).float()

    tt_bias_tensor = None
    torch_bias_tensor = None
    if has_bias:
        torch_bias_tensor = torch.randn(conv_bias_shape, dtype=torch.bfloat16).float() * 50
        tt_bias_tensor = ttnn.from_torch(
            torch_bias_tensor, weights_dtype if weights_dtype != ttnn.bfloat8_b else ttnn.float32
        )
        torch_bias_tensor = torch_bias_tensor.reshape(-1)
    torch_out_golden_tensor = torch.nn.functional.conv2d(
        torch_input_tensor_nchw,
        torch_weight_tensor,
        bias=torch_bias_tensor,
        stride=(stride_h, stride_w),
        padding=(pad_h, pad_w),
        groups=groups,
    )

    reader_patterns_cache = {}
    tt_weight_tensor = ttnn.from_torch(
        torch_weight_tensor, weights_dtype if weights_dtype != ttnn.bfloat8_b else ttnn.float32
    )

    tt_input_tensor = ttnn.from_torch(torch_input_tensor, dtype=ttnn.bfloat16)

    tt_input_tensor = ttnn.reshape(tt_input_tensor, [1, 1, input_height * input_width * batch_size, input_channels])
    if tilized_input:
        tt_input_tensor = ttnn.to_layout(tt_input_tensor, ttnn.TILE_LAYOUT)

    if auto_shard and (device.compute_with_storage_grid_size().x, device.compute_with_storage_grid_size().y) == (8, 7):
        if input_channels == 2048:
            pytest.skip("Test is not supported on n300 (8,7) grid due to #13541")

    conv_config = ttnn.Conv2dConfig(
        dtype=activations_dtype,
        weights_dtype=weights_dtype,
        math_fidelity=ttnn.MathFidelity.HiFi4,
        shard_layout=ttnn.TensorMemoryLayout.WIDTH_SHARDED if not auto_shard else None,
        input_channels_alignment=32,
        deallocate_activation=deallocate_activation,
        fp32_dest_acc_enabled=fp32_accum,
        packer_l1_accum_enabled=packer_l1_acc,
        enable_act_double_buffer=False,
        enable_split_reader=False,
        enable_subblock_padding=False,
        reshard_if_not_optimal=True,
        act_block_w_div=act_block_w_div,
        act_block_h_override=32,
    )
    [tt_output_tensor_on_device, out_height, out_width, weights_device, bias_device] = ttnn.conv2d(
        input_tensor=tt_input_tensor,
        weight_tensor=tt_weight_tensor,
        in_channels=input_channels,
        out_channels=output_channels,
        device=device,
        bias_tensor=tt_bias_tensor,
        kernel_size=(filter_height, filter_width),
        stride=(stride_h, stride_w),
        padding=(pad_h, pad_w),
        batch_size=batch_size,
        input_height=input_height,
        input_width=input_width,
        conv_config=conv_config,
        conv_op_cache=reader_patterns_cache,
        debug=debug,
        groups=groups,
    )

    tt_output_tensor = ttnn.from_device(tt_output_tensor_on_device)
    torch_output_tensor = ttnn.to_torch(tt_output_tensor)

    # torch_output_tensor is in row major layout and NHWC shape
    # NHWC to NCHW
    # torch_output_tensor = torch_output_tensor[:, :, : batch_size * out_height * out_width, :]
    torch_output_tensor = torch_output_tensor.reshape(batch_size, out_height, out_width, output_channels)
    logger.info(f"Output Shape : {torch_output_tensor.shape}")
    torch_output_tensor = torch.permute(torch_output_tensor, (0, 3, 1, 2))
    reader_patterns_cache.clear()

    pcc = 0.99
    passing, pcc_msg = check_with_pcc_without_tensor_printout(torch_output_tensor, torch_out_golden_tensor, pcc=pcc)
    logger.info(f"{pcc_msg} Threshold : {pcc}")
    if not passing:
        logger.error("Fails with PCC ", pcc_msg)
    assert passing


@pytest.mark.parametrize("device_params", [{"l1_small_size": 16384}], indirect=True)
@pytest.mark.parametrize(
    "batch_size, input_channels, output_channels, input_height, input_width, filter_height, filter_width, stride_h, stride_w, pad_h, pad_w, groups, use_1d_systolic_array, config_override, use_shallow_conv_variant",
    (
        # mlp sub_module
        (1, 3, 32, 512, 512, 7, 7, 4, 4, 3, 3, 1, True, {"act_block_h": 64}, False),  # ncrisc build failed
        # efficient selfattention sub_module
        (1, 32, 32, 128, 128, 8, 8, 8, 8, 0, 0, 1, True, None, False),  # ncrisc build failed, Two times called in model
        (1, 64, 64, 64, 64, 4, 4, 4, 4, 0, 0, 1, True, None, False),  # ncrisc build failed, Two times called in model
        (1, 160, 160, 32, 32, 2, 2, 2, 2, 0, 0, 1, True, None, False),  # pass , Two times called in model
        # dwconv sub_module
        (1, 128, 128, 128, 128, 3, 3, 1, 1, 1, 1, 128, True, {"act_block_h": 64}, False),
        (1, 256, 256, 64, 64, 3, 3, 1, 1, 1, 1, 256, True, None, False),  # pass , Two times called in model
        (1, 640, 640, 32, 32, 3, 3, 1, 1, 1, 1, 640, False, {"act_block_h": 32}, False),
        # (1,1024, 1024, 16, 16, 3, 3, 1, 1, 1, 1, 1024, False, None, False), #Switch to Width Sharding
        # decode_head sub_module
        # (1,1024, 256, 128, 128, 1, 1, 1, 1, 0, 0, 1, False, {"act_block_h": 32}, False), #pass for activation_dtype=bf8 but fails for bf16
        (1, 256, 150, 128, 128, 1, 1, 1, 1, 0, 0, 1, True, None, False),
    ),
)
@pytest.mark.parametrize(
    "weights_dtype",
    [ttnn.bfloat16],
)
@pytest.mark.parametrize(
    "activations_dtype",
    [ttnn.bfloat16],
)
@pytest.mark.parametrize("math_fidelity", [ttnn.MathFidelity.LoFi])
@pytest.mark.parametrize("output_layout", [ttnn.TILE_LAYOUT])
@pytest.mark.parametrize("auto_shard", [True, False], ids=["auto_shard", "no_auto_shard"])
@skip_for_grayskull()
def test_conv_for_segformer_512x512(
    device,
    use_program_cache,
    math_fidelity,
    activations_dtype,
    weights_dtype,
    batch_size,
    output_channels,
    input_channels,
    input_height,
    input_width,
    filter_height,
    filter_width,
    stride_h,
    stride_w,
    pad_h,
    pad_w,
    use_1d_systolic_array,
    config_override,
    use_shallow_conv_variant,
    groups,
    output_layout,
    auto_shard,
):
    run_conv(
        device,
        math_fidelity,
        activations_dtype,
        weights_dtype,
        batch_size,
        output_channels,
        input_channels,
        input_height,
        input_width,
        filter_height,
        filter_width,
        stride_h,
        stride_w,
        pad_h,
        pad_w,
        use_1d_systolic_array,
        config_override,
        use_shallow_conv_variant=use_shallow_conv_variant,
        groups=groups,
        output_layout=output_layout,
        has_bias=False,
        auto_shard=auto_shard,
    )


@pytest.mark.skipif(is_wormhole_b0() or is_blackhole(), reason="This is test is for Grayskull only. Skipping")
@pytest.mark.parametrize("device_params", [{"l1_small_size": 16384}], indirect=True)
@pytest.mark.parametrize(
    "output_channels, input_channels, input_height, input_width, filter_height, filter_width, stride_h, stride_w, pad_h, pad_w, use_1d_systolic_array, config_override",
    (
        # unique convs in rn50 (complete list)
        # first conv post folding and input_channels padding to tile width
        # (64, 16, 115, 115, 4, 4, 1, 1, 0, 0, True), act_block_h_ntiles % 2 == 0
        # rn50 layer1
        (64, 64, 56, 56, 1, 1, 1, 1, 0, 0, True, None),
        (64, 64, 56, 56, 1, 1, 2, 2, 0, 0, True, None),
        (64, 64, 56, 56, 3, 3, 1, 1, 1, 1, True, None),
        # rn50 layer2
        (128, 128, 56, 56, 3, 3, 2, 2, 1, 1, True, None),
        (128, 128, 28, 28, 3, 3, 1, 1, 1, 1, True, None),
        # rn50 layer3
        (256, 256, 28, 28, 3, 3, 2, 2, 1, 1, False, None),
        (256, 256, 14, 14, 3, 3, 1, 1, 1, 1, False, None),
        # rn50 layer4
        (512, 512, 14, 14, 3, 3, 2, 2, 1, 1, False, None),
        (512, 512, 7, 7, 3, 3, 1, 1, 1, 1, False, None),
        ## 1x1s2
        # (256, 256, 28, 28, 1, 1, 2, 2, 0, 0, True, {"num_cores_nhw": 98}),
    ),
)
@pytest.mark.parametrize(
    "batch_size",
    [8, 16, 20],
)
@pytest.mark.parametrize(
    "weights_dtype",
    [ttnn.bfloat16, ttnn.bfloat8_b],
)
@pytest.mark.parametrize(
    "activations_dtype",
    [ttnn.bfloat16, ttnn.bfloat8_b],
)
@pytest.mark.parametrize("math_fidelity", [ttnn.MathFidelity.LoFi])
@pytest.mark.parametrize("auto_shard", [True, False], ids=["auto_shard", "no_auto_shard"])
def test_resnet50_conv_gs(
    device,
    use_program_cache,
    math_fidelity,
    activations_dtype,
    weights_dtype,
    batch_size,
    output_channels,
    input_channels,
    input_height,
    input_width,
    filter_height,
    filter_width,
    stride_h,
    stride_w,
    pad_h,
    pad_w,
    use_1d_systolic_array,
    config_override,
    auto_shard,
):
    if is_blackhole():
        pytest.skip("This test is for Grayskull only")

    if batch_size > 8 and (activations_dtype != ttnn.bfloat8_b or weights_dtype != ttnn.bfloat8_b):
        pytest.skip("Batch > 8 must be run fully bfp8")
    if batch_size == 20 and input_channels >= 128 and filter_width > 1:
        pytest.skip("L1 Allocation error")
    if (
        activations_dtype == ttnn.bfloat16
        and batch_size == 20
        and (
            output_channels == 64
            or (
                stride_h == 2
                and (output_channels == 256 or (output_channels == 128 and weights_dtype == ttnn.bfloat16))
            )
        )
    ):
        pytest.skip("Skipping test because it won't fit in L1!")

    run_conv(
        device,
        math_fidelity,
        activations_dtype,
        weights_dtype,
        batch_size,
        output_channels,
        input_channels,
        input_height,
        input_width,
        filter_height,
        filter_width,
        stride_h,
        stride_w,
        pad_h,
        pad_w,
        use_1d_systolic_array,
        config_override=config_override,
        use_shallow_conv_variant=input_channels == 16,
        padded_input_channels=16 if input_channels == 16 else None,
        debug=not (batch_size == 20 and input_height == 115),
        auto_shard=auto_shard,
    )


@skip_for_grayskull()
@skip_for_blackhole()
@pytest.mark.parametrize("device_params", [{"l1_small_size": 16384}], indirect=True)
@pytest.mark.parametrize(
    "batch_size, output_channels, input_channels, input_height, input_width, filter_height, filter_width, stride_h, stride_w, pad_h, pad_w, use_1d_systolic_array, config_override",
    (
        # unique convs in rn50 (complete list)
        # first conv post folding and input_channels padding to tile width
        # (8, 64, 16, 115, 115, 4, 4, 1, 1, 0, 0, True, None), HANGS!!
        (16, 64, 16, 115, 115, 4, 4, 1, 1, 0, 0, True, {"act_block_h": 256}),
        # (20, 64, 16, 115, 115, 4, 4, 1, 1, 0, 0, True, {"act_block_h": 32}),  Out of Memory!!
        # rn50 layer1
        (8, 64, 64, 56, 56, 3, 3, 1, 1, 1, 1, True, None),
        (16, 64, 64, 56, 56, 3, 3, 1, 1, 1, 1, True, None),
        (20, 64, 64, 56, 56, 3, 3, 1, 1, 1, 1, True, None),
        # rn50 layer2
        (8, 128, 128, 56, 56, 3, 3, 2, 2, 1, 1, True, None),
        (16, 128, 128, 56, 56, 3, 3, 2, 2, 1, 1, True, None),
        (20, 128, 128, 56, 56, 3, 3, 2, 2, 1, 1, True, {"act_block_h": 32}),
        (8, 128, 128, 28, 28, 3, 3, 1, 1, 1, 1, True, None),
        (16, 128, 128, 28, 28, 3, 3, 1, 1, 1, 1, True, None),
        (20, 128, 128, 28, 28, 3, 3, 1, 1, 1, 1, True, None),
        # rn50 layer3
        (8, 256, 256, 28, 28, 3, 3, 2, 2, 1, 1, False, None),
        (16, 256, 256, 28, 28, 3, 3, 2, 2, 1, 1, False, None),
        (20, 256, 256, 28, 28, 3, 3, 2, 2, 1, 1, False, None),
        (8, 256, 256, 14, 14, 3, 3, 1, 1, 1, 1, False, None),
        (16, 256, 256, 14, 14, 3, 3, 1, 1, 1, 1, False, None),
        (20, 256, 256, 14, 14, 3, 3, 1, 1, 1, 1, False, None),
        # rn50 layer4
        (8, 512, 512, 14, 14, 3, 3, 2, 2, 1, 1, False, None),
        (16, 512, 512, 14, 14, 3, 3, 2, 2, 1, 1, False, None),
        (20, 512, 512, 14, 14, 3, 3, 2, 2, 1, 1, False, None),
        (8, 512, 512, 7, 7, 3, 3, 1, 1, 1, 1, False, None),
        (16, 512, 512, 7, 7, 3, 3, 1, 1, 1, 1, False, None),
        (20, 512, 512, 7, 7, 3, 3, 1, 1, 1, 1, False, None),
        ## small test
        (1, 64, 64, 8, 8, 3, 3, 1, 1, 1, 1, False, {"num_cores_nhw": 2, "grid_size": (2, 2)}),
        (1, 64, 64, 16, 16, 3, 3, 1, 1, 1, 1, False, {"num_cores_nhw": 4, "grid_size": (2, 4)}),
        # (1, 160, 160, 7, 7, 3, 3, 1, 1, 1, 1, False, None), sliding_window_op_infra/sliding_window.cpp:341: indices_length_last_core <= indices_length_per_core
        (8, 256, 256, 7, 7, 3, 3, 1, 1, 1, 1, False, None),
        # r50 1x1s2 shapes
        # Fails with packer_l1_acc = True (20, 256, 64, 56, 56, 1, 1, 2, 2, 0, 0, False, None),  # r50 first bottleneck downsample shape
        (20, 256, 64, 56, 56, 1, 1, 2, 2, 0, 0, True, None),  # r50 first bottleneck downsample shape
        # Fails with packer_l1_acc = True (20, 512, 256, 56, 56, 1, 1, 2, 2, 0, 0, False, None),  # r50 second bottleneck downsample shape
        # (20, 512, 256, 56, 56, 1, 1, 2, 2, 0, 0, True, None), - doesnt fit
        (20, 1024, 512, 28, 28, 1, 1, 2, 2, 0, 0, False, None),  # r50 third bottleneck downsample shape
        # (20, 1024, 512, 28, 28, 1, 1, 2, 2, 0, 0, True, None), - doesnt fit
        (20, 2048, 1024, 14, 14, 1, 1, 2, 2, 0, 0, False, None),  # r50 fourth bottleneck downsample shape
        # (20, 2048, 1024, 14, 14, 1, 1, 2, 2, 0, 0, True, None), - doesnt fit
        # (20, 128, 256, 56, 56, 1, 1, 2, 2, 0, 0, True, None),  ## L2M1 DS: doesn't fit
    ),
)
@pytest.mark.parametrize(
    "weights_dtype",
    [ttnn.bfloat16, ttnn.bfloat8_b],
)
@pytest.mark.parametrize(
    "activations_dtype",
    [ttnn.bfloat16, ttnn.bfloat8_b],
)
@pytest.mark.parametrize("math_fidelity", [ttnn.MathFidelity.LoFi])
@pytest.mark.parametrize("packer_l1_acc", [True, False], ids=["pack_l1", "no_pack_l1"])
@pytest.mark.parametrize("has_bias", [True, False], ids=["with_bias", "no_bias"])
@pytest.mark.parametrize("auto_shard", [True, False], ids=["auto_shard", "no_auto_shard"])
def test_resnet50_conv_wh(
    device,
    use_program_cache,
    math_fidelity,
    activations_dtype,
    weights_dtype,
    batch_size,
    output_channels,
    input_channels,
    input_height,
    input_width,
    filter_height,
    filter_width,
    stride_h,
    stride_w,
    pad_h,
    pad_w,
    use_1d_systolic_array,
    config_override,
    packer_l1_acc,
    has_bias,
    auto_shard,
):
    if device.core_grid.y == 7:
        pytest.skip("Issue #6992: Statically allocated circular buffers in program clash with L1 buffers on core range")
    if batch_size > 8 and (activations_dtype != ttnn.bfloat8_b or weights_dtype != ttnn.bfloat8_b):
        pytest.skip("Batch > 8 must be run fully bfp8")

    if (
        (
            activations_dtype == ttnn.bfloat16
            and batch_size == 20
            and (
                output_channels == 64
                or (
                    stride_h == 2
                    and (output_channels == 256 or (output_channels == 128 and weights_dtype == ttnn.bfloat16))
                )
            )
        )
        # packer l1 acc has separate buffers when interm != output df, cannot fit into L1
        or (batch_size == 20 and activations_dtype == ttnn.bfloat8_b and packer_l1_acc and input_height >= 64)
    ):
        pytest.skip("Skipping test because it won't fit in L1!")

    use_shallow_conv_variant = (input_channels == 16) and device.arch() != ttnn.device.Arch.WORMHOLE_B0
    run_conv(
        device,
        math_fidelity,
        activations_dtype,
        weights_dtype,
        batch_size,
        output_channels,
        input_channels,
        input_height,
        input_width,
        filter_height,
        filter_width,
        stride_h,
        stride_w,
        pad_h,
        pad_w,
        use_1d_systolic_array,
        config_override=config_override,
        use_shallow_conv_variant=use_shallow_conv_variant,
        transpose_mcast=use_1d_systolic_array,  ## use RM (transpose_mcast=False) with 2D on WH
        packer_l1_acc=packer_l1_acc,
        fp32_accum=False,
        has_bias=has_bias,
        auto_shard=auto_shard,
    )


@skip_for_grayskull()
@skip_for_blackhole()
@pytest.mark.parametrize("device_params", [{"l1_small_size": 16384}], indirect=True)
@pytest.mark.parametrize(
    "batch_size, output_channels, input_channels, input_height, input_width, filter_height, filter_width, stride_h, stride_w, pad_h, pad_w, use_1d_systolic_array, config_override",
    (
        (16, 64, 16, 115, 115, 4, 4, 1, 1, 0, 0, True, {"act_block_h": 256}),
        (8, 64, 64, 56, 56, 3, 3, 1, 1, 1, 1, True, None),
    ),
)
@pytest.mark.parametrize("memory_config", [ttnn.L1_MEMORY_CONFIG, ttnn.DRAM_MEMORY_CONFIG])
def test_conv_mem_config_wh(
    device,
    use_program_cache,
    batch_size,
    output_channels,
    input_channels,
    input_height,
    input_width,
    filter_height,
    filter_width,
    stride_h,
    stride_w,
    pad_h,
    pad_w,
    use_1d_systolic_array,
    config_override,
    memory_config,
):
    if device.core_grid.y == 7:
        pytest.skip("Issue #6992: Statically allocated circular buffers in program clash with L1 buffers on core range")

    use_shallow_conv_variant = (input_channels == 16) and device.arch() != ttnn.device.Arch.WORMHOLE_B0
    run_conv(
        device,
        ttnn.MathFidelity.LoFi,
        ttnn.bfloat8_b,
        ttnn.bfloat8_b,
        batch_size,
        output_channels,
        input_channels,
        input_height,
        input_width,
        filter_height,
        filter_width,
        stride_h,
        stride_w,
        pad_h,
        pad_w,
        use_1d_systolic_array,
        config_override=config_override,
        use_shallow_conv_variant=use_shallow_conv_variant,
        transpose_mcast=use_1d_systolic_array,  ## use RM (transpose_mcast=False) with 2D on WH
        packer_l1_acc=True,
        fp32_accum=False,
        has_bias=True,
        auto_shard=False,
        memory_config=memory_config,
    )


@skip_for_grayskull()
@pytest.mark.parametrize("device_params", [{"l1_small_size": 16384}], indirect=True)
@pytest.mark.parametrize(
    "batch_size, output_channels, input_channels, input_height, input_width, filter_height, filter_width, stride_h, stride_w, pad_h, pad_w, use_1d_systolic_array, config_override",
    (
        # unique convs in rn50 (complete list)
        # first conv post folding and input_channels padding to tile width
        # (8, 64, 16, 115, 115, 4, 4, 1, 1, 0, 0, True, None),
        # (16, 64, 16, 115, 115, 4, 4, 1, 1, 0, 0, True, {"act_block_h": 32}),
        # (20, 64, 16, 115, 115, 4, 4, 1, 1, 0, 0, True, {"act_block_h": 32}),
        # rn50 layer1
        (8, 64, 64, 56, 56, 3, 3, 1, 1, 1, 1, True, None),
        # (16, 64, 64, 56, 56, 3, 3, 1, 1, 1, 1, True, None),
        # (20, 64, 64, 56, 56, 3, 3, 1, 1, 1, 1, True, None),
        # # rn50 layer2
        (8, 128, 128, 56, 56, 3, 3, 2, 2, 1, 1, True, None),
        # (16, 128, 128, 56, 56, 3, 3, 2, 2, 1, 1, True, None),
        # (20, 128, 128, 56, 56, 3, 3, 2, 2, 1, 1, True, {"act_block_h": 32}),
        (8, 128, 128, 28, 28, 3, 3, 1, 1, 1, 1, True, None),
        # (16, 128, 128, 28, 28, 3, 3, 1, 1, 1, 1, True, None),
        # (20, 128, 128, 28, 28, 3, 3, 1, 1, 1, 1, True, None),
        # # rn50 layer3
        # (8, 256, 256, 28, 28, 3, 3, 2, 2, 1, 1, False, None),
        # (16, 256, 256, 28, 28, 3, 3, 2, 2, 1, 1, False, None),
        # (20, 256, 256, 28, 28, 3, 3, 2, 2, 1, 1, False, None),
        # (8, 256, 256, 14, 14, 3, 3, 1, 1, 1, 1, False, None),
        # (16, 256, 256, 14, 14, 3, 3, 1, 1, 1, 1, False, None),
        # (20, 256, 256, 14, 14, 3, 3, 1, 1, 1, 1, False, None),
        # # rn50 layer4
        # (8, 512, 512, 14, 14, 3, 3, 2, 2, 1, 1, False, None),
        # (16, 512, 512, 14, 14, 3, 3, 2, 2, 1, 1, False, None),
        # (20, 512, 512, 14, 14, 3, 3, 2, 2, 1, 1, False, None),
        # (8, 512, 512, 7, 7, 3, 3, 1, 1, 1, 1, False, None),
        # (16, 512, 512, 7, 7, 3, 3, 1, 1, 1, 1, False, None),
        # (20, 512, 512, 7, 7, 3, 3, 1, 1, 1, 1, False, None),
    ),
)
@pytest.mark.parametrize(
    "weights_dtype",
    [ttnn.float32, ttnn.bfloat16],
)
@pytest.mark.parametrize(
    "activations_dtype",
    [ttnn.float32, ttnn.bfloat16],
)
@pytest.mark.parametrize(
    "fp32_accum",
    [
        False,
        True,
    ],
)
@pytest.mark.parametrize("math_fidelity", [ttnn.MathFidelity.HiFi4])
@pytest.mark.parametrize("packer_l1_acc", [True, False], ids=["pack_l1", "no_pack_l1"])
@pytest.mark.parametrize("auto_shard", [True, False], ids=["auto_shard", "no_auto_shard"])
def test_resnet50_conv_wh_fp32(
    device,
    use_program_cache,
    math_fidelity,
    fp32_accum,
    activations_dtype,
    weights_dtype,
    batch_size,
    output_channels,
    input_channels,
    input_height,
    input_width,
    filter_height,
    filter_width,
    stride_h,
    stride_w,
    pad_h,
    pad_w,
    use_1d_systolic_array,
    config_override,
    packer_l1_acc,
    auto_shard,
):
    if batch_size > 8 and (activations_dtype != ttnn.bfloat8_b or weights_dtype != ttnn.bfloat8_b):
        pytest.skip("Batch > 8 must be run fully bfp8")

    if (
        activations_dtype == ttnn.bfloat16
        and batch_size == 20
        and (
            output_channels == 64
            or (
                stride_h == 2
                and (output_channels == 256 or (output_channels == 128 and weights_dtype == ttnn.bfloat16))
            )
        )
    ):
        pytest.skip("Skipping test because it won't fit in L1!")

    use_shallow_conv_variant = (input_channels == 16) and device.arch() != ttnn.device.Arch.WORMHOLE_B0
    run_conv(
        device,
        math_fidelity,
        activations_dtype,
        weights_dtype,
        batch_size,
        output_channels,
        input_channels,
        input_height,
        input_width,
        filter_height,
        filter_width,
        stride_h,
        stride_w,
        pad_h,
        pad_w,
        use_1d_systolic_array,
        config_override=config_override,
        use_shallow_conv_variant=use_shallow_conv_variant,
        fp32_accum=fp32_accum,
        packer_l1_acc=packer_l1_acc,
        transpose_mcast=use_1d_systolic_array,  ## use RM (transpose_mcast=False) with 2D on WH
        auto_shard=auto_shard,
    )


@pytest.mark.parametrize("device_params", [{"l1_small_size": 16384}], indirect=True)
@pytest.mark.parametrize(
    "batch_size, output_channels, input_channels, input_height, input_width, filter_height, filter_width, stride_h, stride_w, pad_h, pad_w, use_1d_systolic_array, config_override",
    (
        # sd convs with HxW=32x32
        # (1, 320, 320, 32, 32, 3, 3, 1, 1, 1, 1, False, None),
        # (1, 320, 320, 32, 32, 3, 3, 2, 2, 1, 1, False, None),
        # (1, 640, 640, 16, 16, 3, 3, 1, 1, 1, 1, False, None),
        # (1, 640, 640, 16, 16, 3, 3, 2, 2, 1, 1, False, None),
        # (1, 640, 640, 16, 16, 3, 3, 2, 2, 1, 1, False, None), # bfloat16 activations doesnt fit
        # (1, 1280, 1280, 8, 8, 3, 3, 1, 1, 1, 1, False, None), # slighlty low pcc with 0.99689. bfloat16 weights doesnt fit
        # (1, 1280, 1280, 8, 8, 3, 3, 2, 2, 1, 1, False, None), #fails to parallelize with sharding
        # (1, 1280, 1280, 4, 4, 3, 3, 1, 1, 1, 1, False, None), #fails to parallelize with sharding
        # (1, 1280, 1280, 16, 16, 3, 3, 1, 1, 1, 1, False, None), # slightly low pcc with 0.99698. bfloat16 weights doesnt fit
        # (1, 640, 640, 32, 32, 3, 3, 1, 1, 1, 1, False, None), # doesnt fit at all.. for all data types
        # sd convs with HxW=64x64 with batch size = 1
        (1, 320, 16, 64, 64, 3, 3, 1, 1, 1, 1, True, None),
        (1, 320, 320, 64, 64, 3, 3, 1, 1, 1, 1, False, {"act_block_h": 32}),  # bfloat16 doesnt fit
        (1, 320, 320, 64, 64, 3, 3, 2, 2, 1, 1, False, None),
        (1, 640, 640, 32, 32, 3, 3, 1, 1, 1, 1, False, {"act_block_h": 32}),  #
        (1, 640, 640, 32, 32, 3, 3, 2, 2, 1, 1, False, None),  # bfloat16 doesnt fit
        (1, 1280, 1280, 16, 16, 3, 3, 1, 1, 1, 1, False, None),  # bfloat16 weights doesnt fit
        (1, 1280, 1280, 16, 16, 3, 3, 2, 2, 1, 1, False, None),  # bfloat16 doesnt fit.
        (1, 1280, 1280, 8, 8, 3, 3, 1, 1, 1, 1, False, None),  # bfloat16 weights doesnt fit
        # (1, 1280, 1280, 32, 32, 3, 3, 1, 1, 1, 1, False, None), IndexError: vector::_M_range_check: __n (which is 1) >= this->size() (which is 1)
        (1, 640, 640, 64, 64, 3, 3, 1, 1, 1, 1, False, {"act_block_h": 32}),
        # (1, 1280, 2560, 8, 8, 3, 3, 1, 1, 1, 1, False, None), IndexError: vector::_M_range_check: __n (which is 1) >= this->size() (which is 1)
        # (1, 1280, 2560, 16, 16, 3, 3, 1, 1, 1, 1, False, None), IndexError: vector::_M_range_check: __n (which is 1) >= this->size() (which is 1)
        # sd convs with HxW=64x64 with batch size=2
        # (2, 320, 16, 64, 64, 3, 3, 1, 1, 1, 1, True, None), Hangs on WH
        (2, 320, 320, 64, 64, 3, 3, 1, 1, 1, 1, False, {"act_block_h": 64}),
        (2, 320, 320, 64, 64, 3, 3, 2, 2, 1, 1, False, None),  # fits with bfloat8_b
        (2, 640, 640, 32, 32, 3, 3, 1, 1, 1, 1, False, {"act_block_h": 64}),
        (2, 640, 640, 32, 32, 3, 3, 2, 2, 1, 1, False, None),  # bfloat16 doesnt fit
        (2, 1280, 1280, 16, 16, 3, 3, 1, 1, 1, 1, False, None),  # bfloat16 doesnt fit
        (2, 1280, 1280, 16, 16, 3, 3, 2, 2, 1, 1, False, {"act_block_h": 32}),  # bfloat16 doesnt fit
        (2, 1280, 1280, 8, 8, 3, 3, 1, 1, 1, 1, False, {"act_block_h": 32}),
        # (2, 1280, 1280, 32, 32, 3, 3, 1, 1, 1, 1, False, {"act_block_h": 32}), IndexError: vector::_M_range_check: __n (which is 1) >= this->size() (which is 1)
        (2, 640, 640, 64, 64, 3, 3, 1, 1, 1, 1, False, {"act_block_h": 64}),
        # (2, 1280, 2560, 8, 8, 3, 3, 1, 1, 1, 1, False, None), IndexError: vector::_M_range_check: __n (which is 1) >= this->size() (which is 1)
        # (2, 1280, 2560, 16, 16, 3, 3, 1, 1, 1, 1, False, None), IndexError: vector::_M_range_check: __n (which is 1) >= this->size() (which is 1)
        # (2, 1280, 1920, 16, 16, 3, 3, 1, 1, 1, 1, False, {"act_block_h": 32}), IndexError: vector::_M_range_check: __n (which is 1) >= this->size() (which is 1)
        # (2, 640, 1920, 32, 32, 3, 3, 1, 1, 1, 1, False, {"act_block_h": 32}), IndexError: vector::_M_range_check: __n (which is 1) >= this->size() (which is 1)
        # (2, 640, 1280, 32, 32, 3, 3, 1, 1, 1, 1, False, {"act_block_h": 32}), IndexError: vector::_M_range_check: __n (which is 1) >= this->size() (which is 1)
        # (2, 640, 960, 32, 32, 3, 3, 1, 1, 1, 1, False, {"act_block_h": 32}), IndexError: vector::_M_range_check: __n (which is 1) >= this->size() (which is 1)
        # (2, 320, 960, 64, 64, 3, 3, 1, 1, 1, 1, False, {"act_block_h": 32}), IndexError: vector::_M_range_check: __n (which is 1) >= this->size() (which is 1)
        # (2, 320, 640, 64, 64, 3, 3, 1, 1, 1, 1, False, {"act_block_h": 32}), IndexError: vector::_M_range_check: __n (which is 1) >= this->size() (which is 1)
        # 1x1 conv
        (2, 320, 960, 64, 64, 1, 1, 1, 1, 0, 0, True, None),
        # Small conv
        # (1, 32, 32, 16, 16, 3, 3, 2, 2, 1, 1, True, None),  ## batch = 1 is currently not supported
    ),
)
@pytest.mark.parametrize(
    "weights_dtype",
    [ttnn.bfloat8_b],
)
@pytest.mark.parametrize(
    "activations_dtype",
    [ttnn.bfloat8_b],
)
@pytest.mark.parametrize("math_fidelity", [ttnn.MathFidelity.LoFi])
@pytest.mark.parametrize("enable_auto_formatting", [True, False])
# Some tests fail with auto_shard on grayskull
@pytest.mark.parametrize("auto_shard", [False], ids=["no_auto_shard"])
def test_sd_conv(
    device,
    use_program_cache,
    math_fidelity,
    activations_dtype,
    weights_dtype,
    batch_size,
    output_channels,
    input_channels,
    input_height,
    input_width,
    filter_height,
    filter_width,
    stride_h,
    stride_w,
    pad_h,
    pad_w,
    use_1d_systolic_array,
    config_override,
    enable_auto_formatting,
    auto_shard,
):
    if filter_height > 1 and (input_channels > 1280 or (input_channels > 640 and input_height > 16)):
        if enable_auto_formatting:
            pytest.skip("Not running split SD conv with auto formatting")
        run_conv_with_split(
            device,
            math_fidelity,
            activations_dtype,
            weights_dtype,
            batch_size,
            output_channels,
            input_channels,
            input_height,
            input_width,
            filter_height,
            filter_width,
            stride_h,
            stride_w,
            pad_h,
            pad_w,
            use_1d_systolic_array,
            config_override,
            split_factor=3 if input_channels == 1920 else 2,
            auto_shard=auto_shard,
        )
    else:
        run_conv(
            device,
            math_fidelity,
            activations_dtype,
            weights_dtype,
            batch_size,
            output_channels,
            input_channels,
            input_height,
            input_width,
            filter_height,
            filter_width,
            stride_h,
            stride_w,
            pad_h,
            pad_w,
            use_1d_systolic_array,
            config_override,
            use_shallow_conv_variant=(input_channels == 16),
            enable_auto_formatting=enable_auto_formatting,
            padded_input_channels=16 if input_channels == 16 else None,
            auto_shard=auto_shard,
        )


@skip_for_grayskull()
@skip_for_blackhole()
@pytest.mark.parametrize("device_params", [{"l1_small_size": 16384}], indirect=True)
@pytest.mark.parametrize(
    "batch_size, output_channels, input_channels, input_height, input_width, filter_height, filter_width, stride_h, stride_w, pad_h, pad_w, use_1d_systolic_array, config_override",
    (
        # sd convs with HxW=32x32
        # (1, 320, 320, 32, 32, 3, 3, 1, 1, 1, 1, False, None),
        # (1, 320, 320, 32, 32, 3, 3, 2, 2, 1, 1, False, None),
        # (1, 640, 640, 16, 16, 3, 3, 1, 1, 1, 1, False, None),
        # (1, 640, 640, 16, 16, 3, 3, 2, 2, 1, 1, False, None),
        # (1, 640, 640, 16, 16, 3, 3, 2, 2, 1, 1, False, None), # bfloat16 activations doesnt fit
        # (1, 1280, 1280, 8, 8, 3, 3, 1, 1, 1, 1, False, None), # slighlty low pcc with 0.99689. bfloat16 weights doesnt fit
        # (1, 1280, 1280, 8, 8, 3, 3, 2, 2, 1, 1, False, None), #fails to parallelize with sharding
        # (1, 1280, 1280, 4, 4, 3, 3, 1, 1, 1, 1, False, None), #fails to parallelize with sharding
        # (1, 1280, 1280, 16, 16, 3, 3, 1, 1, 1, 1, False, None), # slightly low pcc with 0.99698. bfloat16 weights doesnt fit
        # (1, 640, 640, 32, 32, 3, 3, 1, 1, 1, 1, False, None), # doesnt fit at all.. for all data types
        # sd convs with HxW=64x64 with batch size = 1
        # (1, 320, 16, 64, 64, 3, 3, 1, 1, 1, 1, True, None),
        # (1, 320, 320, 64, 64, 3, 3, 1, 1, 1, 1, False, {"act_block_h": 32}),  # bfloat16 doesnt fit
        # (1, 320, 320, 64, 64, 3, 3, 2, 2, 1, 1, False, None),
        # (1, 640, 640, 32, 32, 3, 3, 1, 1, 1, 1, False, {"act_block_h": 32}),  #
        # (1, 640, 640, 32, 32, 3, 3, 2, 2, 1, 1, False, None),  # bfloat16 doesnt fit
        # (1, 1280, 1280, 16, 16, 3, 3, 1, 1, 1, 1, False, None),  # bfloat16 weights doesnt fit
        # (1, 1280, 1280, 16, 16, 3, 3, 2, 2, 1, 1, False, None),  # bfloat16 doesnt fit.
        # (1, 1280, 1280, 8, 8, 3, 3, 1, 1, 1, 1, False, None),  # bfloat16 weights doesnt fit
        # (1, 1280, 1280, 32, 32, 3, 3, 1, 1, 1, 1, False, None),
        # (1, 640, 640, 64, 64, 3, 3, 1, 1, 1, 1, False, {"act_block_h": 32}),
        # (1, 1280, 2560, 8, 8, 3, 3, 1, 1, 1, 1, False, None),
        # (1, 1280, 2560, 16, 16, 3, 3, 1, 1, 1, 1, False, None),
        # # sd convs with HxW=64x64 with batch size=2
        (2, 320, 16, 64, 64, 3, 3, 1, 1, 1, 1, True, None),
        (2, 320, 320, 64, 64, 3, 3, 1, 1, 1, 1, False, {"act_block_h": 64}),
        (2, 320, 320, 64, 64, 3, 3, 2, 2, 1, 1, False, None),  # fits with bfloat8_b
        (2, 640, 640, 32, 32, 3, 3, 1, 1, 1, 1, False, {"act_block_h": 32}),
        (2, 640, 640, 32, 32, 3, 3, 2, 2, 1, 1, False, None),  # bfloat16 doesnt fit
        (2, 1280, 1280, 16, 16, 3, 3, 1, 1, 1, 1, False, None),  # bfloat16 doesnt fit
        (2, 1280, 1280, 16, 16, 3, 3, 2, 2, 1, 1, False, {"act_block_h": 32}),  # bfloat16 doesnt fit
        (2, 1280, 1280, 8, 8, 3, 3, 1, 1, 1, 1, False, {"act_block_h": 32}),
        (2, 1280, 1280, 32, 32, 3, 3, 1, 1, 1, 1, False, {"act_block_h": 32}),  # bfloat16 doesnt fit
        # (2, 640, 640, 64, 64, 3, 3, 1, 1, 1, 1, False, {"act_block_h": 32}), L1 Allocation Error
        (2, 1280, 2560, 8, 8, 3, 3, 1, 1, 1, 1, False, None),
        (2, 1280, 2560, 16, 16, 3, 3, 1, 1, 1, 1, False, None),
        (2, 1280, 1920, 16, 16, 3, 3, 1, 1, 1, 1, False, {"act_block_h": 32}),
        (2, 640, 1920, 32, 32, 3, 3, 1, 1, 1, 1, False, {"act_block_h": 32}),
        (2, 640, 1280, 32, 32, 3, 3, 1, 1, 1, 1, False, {"act_block_h": 32}),
        (2, 640, 960, 32, 32, 3, 3, 1, 1, 1, 1, False, {"act_block_h": 32}),
        (2, 320, 960, 64, 64, 3, 3, 1, 1, 1, 1, False, {"act_block_h": 32}),
        (2, 320, 640, 64, 64, 3, 3, 1, 1, 1, 1, False, {"act_block_h": 32}),
        # 1x1 conv
        (2, 320, 960, 64, 64, 1, 1, 1, 1, 0, 0, True, None),
        # Small conv
        # (1, 32, 32, 16, 16, 3, 3, 2, 2, 1, 1, True, None), fails
    ),
)
@pytest.mark.parametrize(
    "weights_dtype",
    [ttnn.bfloat16, ttnn.bfloat8_b],
)
@pytest.mark.parametrize(
    "activations_dtype",
    [ttnn.bfloat16, ttnn.bfloat8_b],
)
@pytest.mark.parametrize(
    "fp32_accum",
    [
        False,
        True,
    ],
)
@pytest.mark.parametrize("math_fidelity", [ttnn.MathFidelity.LoFi])
@pytest.mark.parametrize("enable_auto_formatting", [True, False])
def test_sd_conv_wh(
    device,
    use_program_cache,
    math_fidelity,
    activations_dtype,
    weights_dtype,
    fp32_accum,
    batch_size,
    output_channels,
    input_channels,
    input_height,
    input_width,
    filter_height,
    filter_width,
    stride_h,
    stride_w,
    pad_h,
    pad_w,
    use_1d_systolic_array,
    config_override,
    enable_auto_formatting,
):
    if device.core_grid.y == 7:
        pytest.skip("This test is not supported for N300")

    # Skip test cases raising OOM, but do not affect the SD e2e test
    if (
        (input_channels == 320 and config_override == None and activations_dtype == ttnn.bfloat16)
        or (input_channels == 960 and config_override == None and fp32_accum == True)
        or (
            output_channels == 1280
            and input_height == 32
            and activations_dtype == ttnn.bfloat16
            and weights_dtype == ttnn.bfloat16
            and enable_auto_formatting == False
        )
    ):
        pytest.skip("Skip the test cases raising OOM but not affecting e2e test")

    if filter_height > 1 and (input_channels > 1280 or (input_channels > 640 and input_height > 16)):
        if enable_auto_formatting:
            pytest.skip("Not running split SD conv with auto formatting")
        run_conv_with_split(
            device,
            math_fidelity,
            activations_dtype,
            weights_dtype,
            batch_size,
            output_channels,
            input_channels,
            input_height,
            input_width,
            filter_height,
            filter_width,
            stride_h,
            stride_w,
            pad_h,
            pad_w,
            use_1d_systolic_array,
            config_override,
            split_factor=3 if input_channels == 1920 else 2,
            fp32_accum=fp32_accum,
            packer_l1_acc=True,
        )
    else:
        run_conv(
            device,
            math_fidelity,
            activations_dtype,
            weights_dtype,
            batch_size,
            output_channels,
            input_channels,
            input_height,
            input_width,
            filter_height,
            filter_width,
            stride_h,
            stride_w,
            pad_h,
            pad_w,
            use_1d_systolic_array,
            config_override,
            use_shallow_conv_variant=(input_channels == 16),
            transpose_mcast=use_1d_systolic_array,  ## use RM (transpose_mcast=False) with 2D on WH
            enable_auto_formatting=enable_auto_formatting,
            padded_input_channels=16 if input_channels == 16 else None,
            fp32_accum=fp32_accum,
            packer_l1_acc=True,
        )


@pytest.mark.skipif(is_wormhole_b0() or is_blackhole(), reason="Unsupported on WH and BH")
@pytest.mark.parametrize("device_params", [{"l1_small_size": 16384}], indirect=True)
@pytest.mark.parametrize(
    "batch_size, output_channels, input_channels, input_height, input_width, filter_height, filter_width, stride_h, stride_w, pad_h, pad_w, use_1d_systolic_array, config_override, use_shallow_conv_variant",
    (
        # unet convs with batch size 2
        # unique convs in unet (complete list)
        (2, 16, 3, 1056, 160, 3, 3, 1, 1, 1, 1, True, {"act_block_h": 64}, True),
        (2, 16, 16, 1056, 160, 3, 3, 1, 1, 1, 1, True, {"act_block_h": 64}, True),
        (2, 16, 16, 528, 80, 3, 3, 1, 1, 1, 1, True, None, False),
        (2, 32, 16, 264, 40, 3, 3, 1, 1, 1, 1, True, None, True),
        (2, 32, 32, 264, 40, 3, 3, 1, 1, 1, 1, True, None, True),
        (2, 32, 32, 132, 20, 3, 3, 1, 1, 1, 1, True, None, False),
        (2, 64, 32, 66, 10, 3, 3, 1, 1, 1, 1, True, None, False),
        (2, 64, 64, 66, 10, 3, 3, 1, 1, 1, 1, True, None, False),
        (2, 32, 96, 132, 20, 3, 3, 1, 1, 1, 1, True, None, False),
        (2, 32, 32, 132, 20, 3, 3, 1, 1, 1, 1, True, None, False),
        (2, 32, 64, 264, 40, 3, 3, 1, 1, 1, 1, True, None, True),
        (2, 32, 32, 264, 40, 3, 3, 1, 1, 1, 1, True, None, True),
        (
            2,
            16,
            48,
            528,
            80,
            3,
            3,
            1,
            1,
            1,
            1,
            True,
            {"act_block_h": 32},
            False,
        ),  # fails. mismatch. It passes when input_channels=64. Probably an issue with padding when input_channels % 32 != 0.
        (2, 16, 16, 528, 80, 3, 3, 1, 1, 1, 1, True, None, False),
        (2, 16, 32, 1056, 160, 3, 3, 1, 1, 1, 1, True, {"act_block_h": 8 * 32}, False),
        (2, 16, 16, 1056, 160, 3, 3, 1, 1, 1, 1, True, {"act_block_h": 8 * 32}, False),
        (2, 1, 16, 1056, 160, 3, 3, 1, 1, 1, 1, True, {"act_block_h": 8 * 32}, False),
    ),
)
@pytest.mark.parametrize(
    "weights_dtype",
    [ttnn.bfloat8_b],
)
@pytest.mark.parametrize(
    "activations_dtype",
    [ttnn.bfloat8_b, ttnn.bfloat16],
)
@pytest.mark.parametrize("math_fidelity", [ttnn.MathFidelity.LoFi])
@pytest.mark.parametrize("output_layout", [ttnn.ROW_MAJOR_LAYOUT, ttnn.TILE_LAYOUT])
@pytest.mark.parametrize("auto_shard", [True, False], ids=["auto_shard", "no_auto_shard"])
def test_unet_conv(
    device,
    use_program_cache,
    math_fidelity,
    activations_dtype,
    weights_dtype,
    batch_size,
    output_channels,
    input_channels,
    input_height,
    input_width,
    filter_height,
    filter_width,
    stride_h,
    stride_w,
    pad_h,
    pad_w,
    use_1d_systolic_array,
    config_override,
    use_shallow_conv_variant,
    output_layout,
    auto_shard,
):
    if is_blackhole():
        pytest.skip("This test is for Grayskull only")

    if output_layout == ttnn.ROW_MAJOR_LAYOUT and activations_dtype == ttnn.bfloat8_b:
        pytest.skip("Row major layout not compatible with bfloat8_b")
    if output_layout == ttnn.ROW_MAJOR_LAYOUT and input_height >= 1056:
        pytest.skip("OOM")
    run_conv(
        device,
        math_fidelity,
        activations_dtype,
        weights_dtype,
        batch_size,
        output_channels,
        input_channels,
        input_height,
        input_width,
        filter_height,
        filter_width,
        stride_h,
        stride_w,
        pad_h,
        pad_w,
        use_1d_systolic_array,
        config_override,
        use_shallow_conv_variant=use_shallow_conv_variant,
        padded_input_channels=16 if input_channels == 3 else None,
        output_layout=output_layout,
        auto_shard=auto_shard,
    )


@skip_for_grayskull()
@skip_for_blackhole()
@pytest.mark.parametrize("device_params", [{"l1_small_size": 16384}], indirect=True)
@pytest.mark.parametrize(
    "batch_size, output_channels, input_channels, input_height, input_width, filter_height, filter_width, stride_h, stride_w, pad_h, pad_w, use_1d_systolic_array, config_override, use_shallow_conv_variant",
    (
        # unet convs with batch size 2
        # unique convs in unet (complete list)
        (2, 16, 4, 1056, 160, 3, 3, 1, 1, 1, 1, True, {"act_block_h": 16 * 32}, True),
        (2, 16, 16, 1056, 160, 3, 3, 1, 1, 1, 1, True, {"act_block_h": 16 * 32}, True),
        (2, 16, 16, 528, 80, 3, 3, 1, 1, 1, 1, True, {"act_block_h": 16 * 32}, True),
        (2, 32, 16, 264, 40, 3, 3, 1, 1, 1, 1, True, None, False),
        (2, 32, 32, 264, 40, 3, 3, 1, 1, 1, 1, True, None, False),
        (2, 32, 32, 132, 20, 3, 3, 1, 1, 1, 1, True, None, False),
        (2, 64, 32, 66, 10, 3, 3, 1, 1, 1, 1, True, None, False),
        (2, 64, 64, 66, 10, 3, 3, 1, 1, 1, 1, True, None, False),
        (2, 32, 96, 132, 20, 3, 3, 1, 1, 1, 1, True, None, False),
        (2, 32, 32, 132, 20, 3, 3, 1, 1, 1, 1, True, None, False),
        (2, 32, 64, 264, 40, 3, 3, 1, 1, 1, 1, True, None, False),
        (2, 32, 32, 264, 40, 3, 3, 1, 1, 1, 1, True, None, False),
        (2, 16, 48, 528, 80, 3, 3, 1, 1, 1, 1, True, {"act_block_h": 16 * 32}, True),
        (2, 16, 16, 528, 80, 3, 3, 1, 1, 1, 1, True, {"act_block_h": 16 * 32}, True),
        (2, 16, 32, 1056, 160, 3, 3, 1, 1, 1, 1, True, {"act_block_h": 16 * 32}, True),
        (2, 16, 16, 1056, 160, 3, 3, 1, 1, 1, 1, True, {"act_block_h": 16 * 32}, True),
        # (2, 1, 16, 1056, 160, 1, 1, 1, 1, 0, 0, True, {"act_block_h": 5 * 32}, False) # Enable when issue #11490 resolved
    ),
)
@pytest.mark.parametrize(
    "weights_dtype",
    [ttnn.bfloat8_b, ttnn.bfloat16],
)
@pytest.mark.parametrize(
    "activations_dtype",
    [ttnn.bfloat8_b, ttnn.bfloat16],
)
@pytest.mark.parametrize("math_fidelity", [ttnn.MathFidelity.LoFi])
@pytest.mark.parametrize("output_layout", [ttnn.ROW_MAJOR_LAYOUT, ttnn.TILE_LAYOUT])
@pytest.mark.parametrize("auto_shard", [True, False], ids=["auto_shard", "no_auto_shard"])
def test_unet_conv_wh(
    device,
    use_program_cache,
    math_fidelity,
    activations_dtype,
    weights_dtype,
    batch_size,
    output_channels,
    input_channels,
    input_height,
    input_width,
    filter_height,
    filter_width,
    stride_h,
    stride_w,
    pad_h,
    pad_w,
    use_1d_systolic_array,
    config_override,
    use_shallow_conv_variant,
    output_layout,
    auto_shard,
):
    if (device.compute_with_storage_grid_size().x, device.compute_with_storage_grid_size().y) == (8, 7):
        pytest.skip("Test is not supported on n300 (8,7) grid")
    if output_layout == ttnn.ROW_MAJOR_LAYOUT and activations_dtype == ttnn.bfloat8_b:
        pytest.skip("Row major layout not compatible with bfloat8_b")
    if output_layout == ttnn.ROW_MAJOR_LAYOUT and input_height >= 1056:
        pytest.skip("OOM")
    run_conv(
        device,
        math_fidelity,
        activations_dtype,
        weights_dtype,
        batch_size,
        output_channels,
        input_channels,
        input_height,
        input_width,
        filter_height,
        filter_width,
        stride_h,
        stride_w,
        pad_h,
        pad_w,
        use_1d_systolic_array,
        config_override,
        use_shallow_conv_variant=use_shallow_conv_variant,
        transpose_mcast=use_1d_systolic_array,  ## use RM (transpose_mcast=False) with 2D on WH
        padded_input_channels=None,
        output_layout=output_layout,
        auto_shard=auto_shard,
    )


@skip_for_grayskull()
@skip_for_blackhole()
@pytest.mark.parametrize(
    "batch_size",
    [1],
)
@pytest.mark.parametrize(
    "groups",
    [2],
)
@pytest.mark.parametrize("device_params", [{"l1_small_size": 16384}], indirect=True)
@pytest.mark.parametrize(
    "output_channels, input_channels, input_height, input_width, filter_height, filter_width, stride_h, stride_w, pad_h, pad_w, use_1d_systolic_array, config_override, use_shallow_conv_variant",
    (
        (16, 4, 1056, 160, 3, 3, 1, 1, 1, 1, True, {"act_block_h": 16 * 32}, True),
        (16, 16, 1056, 160, 3, 3, 1, 1, 1, 1, True, {"act_block_h": 16 * 32}, True),
        (16, 16, 528, 80, 3, 3, 1, 1, 1, 1, True, {"act_block_h": 8 * 32}, True),
        (32, 16, 264, 40, 3, 3, 1, 1, 1, 1, True, None, False),
        (32, 32, 264, 40, 3, 3, 1, 1, 1, 1, True, None, False),
        (32, 32, 132, 20, 3, 3, 1, 1, 1, 1, True, None, False),
        (64, 32, 66, 10, 3, 3, 1, 1, 1, 1, True, None, False),
        (64, 64, 66, 10, 3, 3, 1, 1, 1, 1, True, None, False),
        (32, 96, 132, 20, 3, 3, 1, 1, 1, 1, True, None, False),
        (32, 32, 132, 20, 3, 3, 1, 1, 1, 1, True, None, False),
        (32, 64, 264, 40, 3, 3, 1, 1, 1, 1, True, None, False),
        (32, 32, 264, 40, 3, 3, 1, 1, 1, 1, True, None, False),
        (16, 48, 528, 80, 3, 3, 1, 1, 1, 1, True, {"act_block_h": 8 * 32}, True),
        (16, 16, 528, 80, 3, 3, 1, 1, 1, 1, True, {"act_block_h": 8 * 32}, True),
        (16, 32, 1056, 160, 3, 3, 1, 1, 1, 1, True, {"act_block_h": 16 * 32}, True),
        (16, 16, 1056, 160, 3, 3, 1, 1, 1, 1, True, {"act_block_h": 16 * 32}, True),
        # ( 1, 16, 1056, 160, 1, 1, 1, 1, 0, 0, True, {"act_block_h": 5 * 32}, False) # Enable when issue #11490 resolved
    ),
)
@pytest.mark.parametrize(
    "weights_dtype",
    [ttnn.bfloat8_b],
)
@pytest.mark.parametrize(
    "activations_dtype",
    [ttnn.bfloat8_b],
)
@pytest.mark.parametrize("math_fidelity", [ttnn.MathFidelity.LoFi])
@pytest.mark.parametrize("output_layout", [ttnn.ROW_MAJOR_LAYOUT, ttnn.TILE_LAYOUT])
@pytest.mark.parametrize("auto_shard", [True, False], ids=["auto_shard", "no_auto_shard"])
def test_unet_conv_groups_wh(
    device,
    use_program_cache,
    math_fidelity,
    activations_dtype,
    weights_dtype,
    batch_size,
    output_channels,
    input_channels,
    input_height,
    input_width,
    filter_height,
    filter_width,
    stride_h,
    stride_w,
    pad_h,
    pad_w,
    use_1d_systolic_array,
    config_override,
    use_shallow_conv_variant,
    output_layout,
    auto_shard,
    groups,
):
    if (device.compute_with_storage_grid_size().x, device.compute_with_storage_grid_size().y) == (8, 7):
        pytest.skip("Test is not supported on n300 (8,7) grid")
    if output_layout == ttnn.ROW_MAJOR_LAYOUT and activations_dtype == ttnn.bfloat8_b:
        pytest.skip("Row major layout not compatible with bfloat8_b")
    if output_layout == ttnn.ROW_MAJOR_LAYOUT and input_height >= 1056:
        pytest.skip("OOM")
    run_conv(
        device,
        math_fidelity,
        activations_dtype,
        weights_dtype,
        batch_size,
        groups * output_channels,
        groups * input_channels,
        input_height,
        input_width,
        filter_height,
        filter_width,
        stride_h,
        stride_w,
        pad_h,
        pad_w,
        use_1d_systolic_array,
        config_override,
        use_shallow_conv_variant=use_shallow_conv_variant,
        transpose_mcast=use_1d_systolic_array,  ## use RM (transpose_mcast=False) with 2D on WH
        padded_input_channels=None,
        output_layout=output_layout,
        auto_shard=auto_shard,
        groups=groups,
    )


@pytest.mark.parametrize("device_params", [{"l1_small_size": 16384}], indirect=True)
@pytest.mark.parametrize(
    "batch_size, output_channels, input_channels, input_height, input_width, filter_height, filter_width, stride_h, stride_w, pad_h, pad_w, config_override",
    (
        (1, 128, 128, 32, 32, 3, 3, 1, 1, 1, 1, {"act_reshard_num_cores_nhw": 1}),
        (1, 128, 128, 32, 32, 3, 3, 2, 2, 1, 1, {"act_reshard_num_cores_nhw": 1}),
        (1, 128, 128, 32, 32, 3, 3, 1, 1, 1, 1, {"act_reshard_num_cores_nhw": 4}),
        (1, 128, 128, 32, 32, 3, 3, 1, 1, 1, 1, {"act_reshard_num_cores_nhw": 8}),
        (1, 128, 128, 32, 32, 3, 3, 1, 1, 1, 1, {"act_reshard_num_cores_nhw": 8, "num_cores_nhw": 4}),
        (2, 64, 64, 16, 16, 3, 3, 1, 1, 1, 1, {"act_reshard_num_cores_nhw": 8, "num_cores_nhw": 4}),
        (2, 64, 64, 16, 16, 3, 3, 1, 1, 1, 1, {"act_reshard_num_cores_nhw": 4, "num_cores_nhw": 8}),
    ),
)
@pytest.mark.parametrize("use_1d_systolic_array", [False, True])
@pytest.mark.parametrize("auto_shard", [True, False], ids=["auto_shard", "no_auto_shard"])
def test_halo_reshard_conv(
    device,
    use_program_cache,
    use_1d_systolic_array,
    batch_size,
    output_channels,
    input_channels,
    input_height,
    input_width,
    filter_height,
    filter_width,
    stride_h,
    stride_w,
    pad_h,
    pad_w,
    config_override,
    auto_shard,
):
    math_fidelity = ttnn.MathFidelity.HiFi4
    activations_dtype = ttnn.bfloat16
    weights_dtype = ttnn.bfloat8_b

    run_conv(
        device,
        math_fidelity,
        activations_dtype,
        weights_dtype,
        batch_size,
        output_channels,
        input_channels,
        input_height,
        input_width,
        filter_height,
        filter_width,
        stride_h,
        stride_w,
        pad_h,
        pad_w,
        use_1d_systolic_array,
        config_override,
        auto_shard=auto_shard,
    )


@pytest.mark.skip("New API needs to be tested")
@pytest.mark.parametrize("device_params", [{"l1_small_size": 16384}], indirect=True)
@pytest.mark.parametrize(
    "batch_size, output_channels, input_channels, input_height, input_width, filter_height, filter_width, stride_h, stride_w, pad_h, pad_w, config_override, xfail",
    (
        (1, 128, 128, 17, 17, 3, 3, 1, 1, 1, 1, {"num_cores_nhw": 4}, False),
        (1, 128, 128, 17, 17, 3, 3, 2, 2, 1, 1, {"num_cores_nhw": 2}, False),
        (2, 64, 64, 16, 16, 3, 3, 1, 1, 1, 1, {"num_cores_nhw": 3}, False),
        (2, 64, 64, 23, 23, 3, 3, 2, 2, 1, 1, {"num_cores_nhw": 3}, False),
        (1, 64, 64, 23, 23, 3, 3, 1, 1, 1, 1, {"num_cores_nhw": 10}, True),
    ),
)
@pytest.mark.parametrize("use_1d_systolic_array", [False, True])
@pytest.mark.parametrize("auto_shard", [True, False], ids=["auto_shard", "no_auto_shard"])
def test_conv_core_nondivis(
    device,
    use_program_cache,
    use_1d_systolic_array,
    batch_size,
    output_channels,
    input_channels,
    input_height,
    input_width,
    filter_height,
    filter_width,
    stride_h,
    stride_w,
    pad_h,
    pad_w,
    config_override,
    xfail,
    auto_shard,
):
    if xfail:
        pytest.xfail()

    math_fidelity = ttnn.MathFidelity.HiFi4
    activations_dtype = ttnn.bfloat16
    weights_dtype = ttnn.bfloat8_b

    run_conv(
        device,
        math_fidelity,
        activations_dtype,
        weights_dtype,
        batch_size,
        output_channels,
        input_channels,
        input_height,
        input_width,
        filter_height,
        filter_width,
        stride_h,
        stride_w,
        pad_h,
        pad_w,
        use_1d_systolic_array,
        config_override,
        auto_shard=auto_shard,
    )


# The following test takes various shape sizes from resnet50, unet and stable diffusion and tests for different number of groups - all the way to num_groups = num_in_channels (depthwise conv)
@skip_for_grayskull()
@pytest.mark.parametrize("device_params", [{"l1_small_size": 16384}], indirect=True)
@pytest.mark.parametrize("stride", [1])
@pytest.mark.parametrize("batch_size", [1])
@pytest.mark.parametrize(
    "output_channels, input_channels, input_height, input_width,  act_block_w_div, shard_layout",
    (
        (768, 768, 16, 16, 1, ttnn.TensorMemoryLayout.WIDTH_SHARDED),
        (1280, 1280, 16, 16, 1, ttnn.TensorMemoryLayout.WIDTH_SHARDED),
        (1280, 1280, 8, 8, 1, ttnn.TensorMemoryLayout.WIDTH_SHARDED),
        (1280, 2560, 8, 8, 2, ttnn.TensorMemoryLayout.WIDTH_SHARDED),
        (128, 128, 8, 8, 1, ttnn.TensorMemoryLayout.BLOCK_SHARDED),
        (128, 128, 16, 16, 1, ttnn.TensorMemoryLayout.BLOCK_SHARDED),
        (128, 128, 32, 32, 1, ttnn.TensorMemoryLayout.BLOCK_SHARDED),
        (32, 32, 64, 64, 1, ttnn.TensorMemoryLayout.HEIGHT_SHARDED),
        (32, 32, 128, 64, 1, ttnn.TensorMemoryLayout.HEIGHT_SHARDED),
        (16, 16, 528, 80, 1, ttnn.TensorMemoryLayout.HEIGHT_SHARDED),
        (32, 16, 264, 40, 1, ttnn.TensorMemoryLayout.HEIGHT_SHARDED),
    ),
)
@pytest.mark.parametrize(
    "weights_dtype",
    [ttnn.bfloat16],
)
@pytest.mark.parametrize(
    "activations_dtype",
    [ttnn.bfloat16],
)
@pytest.mark.parametrize("math_fidelity", [ttnn.MathFidelity.LoFi])
@pytest.mark.parametrize("output_layout", [ttnn.TILE_LAYOUT])
@pytest.mark.parametrize("auto_shard", [True, False], ids=["auto_shard", "no_auto_shard"])
@pytest.mark.parametrize(
    "filter, dilation, pad",
    [
        [3, 2, 2],
        [3, 3, 3],
    ],
)
def test_conv_dilation(
    device,
    use_program_cache,
    math_fidelity,
    activations_dtype,
    weights_dtype,
    batch_size,
    output_channels,
    input_channels,
    input_height,
    input_width,
    act_block_w_div,
    shard_layout,
    filter,
    stride,
    pad,
    output_layout,
    dilation,
    auto_shard,
):
    config_override = {"act_block_w_div": act_block_w_div}
    run_conv(
        device,
        math_fidelity,
        activations_dtype,
        weights_dtype,
        batch_size,
        output_channels,
        input_channels,
        input_height,
        input_width,
        filter,
        filter,
        stride,
        stride,
        pad,
        pad,
        True,
        config_override,
        shard_layout=shard_layout,
        output_layout=output_layout,
        dilation=dilation,
        has_bias=False,
        auto_shard=auto_shard,
    )


# The following test takes various shape sizes from resnet50, unet and stable diffusion and tests for different number of groups - all the way to num_groups = num_in_channels (depthwise conv)
@skip_for_grayskull()
@pytest.mark.parametrize("device_params", [{"l1_small_size": 16384}], indirect=True)
@pytest.mark.parametrize(
    "batch_size, input_channels, output_channels, input_height, input_width, filter_height, filter_width, stride_h, stride_w, pad_h, pad_w, groups, use_1d_systolic_array, config_override, use_shallow_conv_variant",
    (
        (1, 64, 64, 16, 16, 3, 3, 1, 1, 1, 1, 2, True, None, False),
        (1, 64, 64, 32, 32, 3, 3, 1, 1, 1, 1, 64, True, None, False),
        (2, 64, 16, 115, 115, 4, 4, 1, 1, 0, 0, 1, True, None, False),
        (2, 64, 16, 115, 115, 4, 4, 1, 1, 0, 0, 2, True, None, False),
        (2, 64, 16, 115, 115, 4, 4, 1, 1, 0, 0, 8, True, None, False),
        (1, 128, 128, 56, 56, 3, 3, 2, 2, 1, 1, 1, True, None, False),
        (8, 128, 128, 56, 56, 3, 3, 2, 2, 1, 1, 64, True, None, False),
        (4, 128, 128, 56, 56, 3, 3, 2, 2, 1, 1, 128, True, None, False),
        (8, 256, 256, 28, 28, 3, 3, 2, 2, 1, 1, 128, True, None, False),
        # (8, 256, 256, 28, 28, 3, 3, 2, 2, 1, 1, 256, False, None, False), circular buffer error
        # (16, 512, 512, 14, 14, 3, 3, 2, 2, 1, 1, 256, False, None, False), # doesn't fit with bfloat16 weights
        # (32, 512, 512, 14, 14, 3, 3, 2, 2, 1, 1, 512, False, None, False), # doesn't fit with bfloat16 weights
        (32, 160, 160, 7, 7, 3, 3, 1, 1, 1, 1, 40, False, None, False),
        (32, 160, 160, 7, 7, 3, 3, 1, 1, 1, 1, 10, False, None, False),
        (1, 64, 16, 115, 115, 4, 4, 1, 1, 0, 0, 8, True, None, False),
        (1, 64, 16, 115, 115, 4, 4, 1, 1, 0, 0, 16, True, None, False),
        (8, 64, 64, 56, 56, 3, 3, 1, 1, 1, 1, 32, True, None, False),
        (8, 256, 256, 14, 14, 3, 3, 1, 1, 1, 1, 2, False, None, False),
        (8, 256, 256, 14, 14, 3, 3, 1, 1, 1, 1, 4, False, None, False),
        (1, 320, 320, 32, 32, 3, 3, 1, 1, 1, 1, 2, False, None, False),
        (1, 640, 640, 16, 16, 3, 3, 1, 1, 1, 1, 320, False, None, False),
        # (1, 1280, 1280, 32, 32, 3, 3, 1, 1, 1, 1, 1, False, None, False), # doesn't fit with bfloat16 weights
        (2, 64, 32, 66, 10, 3, 3, 1, 1, 1, 1, 32, True, None, False),
        (2, 32, 96, 132, 20, 3, 3, 1, 1, 1, 1, 2, True, None, False),
    ),
)
@pytest.mark.parametrize(
    "weights_dtype",
    [ttnn.bfloat16],
)
@pytest.mark.parametrize(
    "activations_dtype",
    [ttnn.bfloat8_b, ttnn.bfloat16],
)
@pytest.mark.parametrize("math_fidelity", [ttnn.MathFidelity.LoFi])
@pytest.mark.parametrize("output_layout", [ttnn.TILE_LAYOUT])
# ToDo: Renable this when auto shard heuristic is imporved, currently we run out of L1 in for some test cases
# @pytest.mark.parametrize("auto_shard", [True, False], ids=["auto_shard", "no_auto_shard"])
def test_conv_groups(
    device,
    use_program_cache,
    math_fidelity,
    activations_dtype,
    weights_dtype,
    batch_size,
    output_channels,
    input_channels,
    input_height,
    input_width,
    filter_height,
    filter_width,
    stride_h,
    stride_w,
    pad_h,
    pad_w,
    use_1d_systolic_array,
    config_override,
    use_shallow_conv_variant,
    groups,
    output_layout,
):
    run_conv(
        device,
        math_fidelity,
        activations_dtype,
        weights_dtype,
        batch_size,
        output_channels,
        input_channels,
        input_height,
        input_width,
        filter_height,
        filter_width,
        stride_h,
        stride_w,
        pad_h,
        pad_w,
        use_1d_systolic_array,
        config_override,
        use_shallow_conv_variant=use_shallow_conv_variant,
        groups=groups,
        output_layout=output_layout,
    )


@pytest.mark.parametrize("device_params", [{"l1_small_size": 16384}], indirect=True)
@pytest.mark.parametrize(
    "batch_size, output_channels, input_channels, input_height, input_width, filter_height, filter_width, stride_h, stride_w, pad_h, pad_w, use_1d_systolic_array, config_override, use_shallow_conv_variant, groups",
    (
        # yolov4 convs with batch size 1
        # unique convs in yolov4 (complete list) # groups: number
        # (1, 32, 32, 480, 640, 3, 3, 1, 1, 1, 1, True, None, False, 32),  # groups: 32
        # (1, 32, 32, 480, 640, 3, 3, 1, 1, 1, 1, True, None, False, 32),  # groups: 32
        # (1, 64, 64, 480, 640, 3, 3, 1, 1, 1, 1, True, None, False, 64),  # groups: 64
        # (1, 64, 64, 480, 640, 3, 3, 1, 1, 1, 1, True, None, False, 64),  # groups: 64
        # (1, 64, 64, 480, 640, 3, 3, 1, 1, 1, 1, True, None, False, 64),  # groups: 64
        # (1, 64, 64, 480, 640, 3, 3, 1, 1, 1, 1, True, None, False, 64),  # groups: 64
        # (1, 128, 128, 240, 320, 3, 3, 1, 1, 1, 1, True, None, False, 128),  # groups: 128
        # (1, 128, 128, 240, 320, 3, 3, 1, 1, 1, 1, True, None, False, 128),  # groups: 128
        # (1, 128, 128, 240, 320, 3, 3, 1, 1, 1, 1, True, None, False, 128),  # groups: 128
        # (1, 128, 128, 240, 320, 3, 3, 1, 1, 1, 1, True, None, False, 128),  # groups: 128
        # (1, 128, 128, 240, 320, 3, 3, 1, 1, 1, 1, True, None, False, 128),  # groups: 128
        # (1, 128, 128, 240, 320, 3, 3, 1, 1, 1, 1, True, None, False, 128),  # groups: 128
        # (1, 128, 128, 240, 320, 3, 3, 1, 1, 1, 1, True, None, False, 128),  # groups: 128
        # (1, 128, 128, 240, 320, 3, 3, 1, 1, 1, 1, True, None, False, 128),  # groups: 128
        # (1, 128, 128, 240, 320, 3, 3, 1, 1, 1, 1, True, None, False, 128),  # groups: 128
        # (1, 128, 128, 240, 320, 3, 3, 1, 1, 1, 1, True, None, False, 128),  # groups: 128
        # (1, 128, 128, 240, 320, 3, 3, 1, 1, 1, 1, True, None, False, 128),  # groups: 128
        # (1, 128, 128, 240, 320, 3, 3, 1, 1, 1, 1, True, None, False, 128),  # groups: 128
        # (1, 128, 128, 240, 320, 3, 3, 1, 1, 1, 1, True, None, False, 128),  # groups: 128
        # (1, 128, 128, 240, 320, 3, 3, 1, 1, 1, 1, True, None, False, 128),  # groups: 128
        # (1, 128, 128, 240, 320, 3, 3, 1, 1, 1, 1, True, None, False, 128),  # groups: 128
        # (1, 128, 128, 240, 320, 3, 3, 1, 1, 1, 1, True, None, False, 128),  # groups: 128
        # (1, 256, 256, 120, 160, 3, 3, 1, 1, 1, 1, True, None, False, 256),  # groups: 256
        # (1, 256, 256, 120, 160, 3, 3, 1, 1, 1, 1, True, None, False, 256),  # groups: 256
        # (1, 256, 256, 120, 160, 3, 3, 1, 1, 1, 1, True, None, False, 256),  # groups: 256
        # (1, 256, 256, 120, 160, 3, 3, 1, 1, 1, 1, True, None, False, 256),  # groups: 256
        # (1, 256, 256, 120, 160, 3, 3, 1, 1, 1, 1, True, None, False, 256),  # groups: 256
        # (1, 256, 256, 120, 160, 3, 3, 1, 1, 1, 1, True, None, False, 256),  # groups: 256
        # (1, 256, 256, 120, 160, 3, 3, 1, 1, 1, 1, True, None, False, 256),  # groups: 256
        # (1, 256, 256, 120, 160, 3, 3, 1, 1, 1, 1, True, None, False, 256),  # groups: 256
        # (1, 256, 256, 120, 160, 3, 3, 1, 1, 1, 1, True, None, False, 256),  # groups: 256
        # (1, 256, 256, 120, 160, 3, 3, 1, 1, 1, 1, True, None, False, 256),  # groups: 256
        # (1, 256, 256, 120, 160, 3, 3, 1, 1, 1, 1, True, None, False, 256),  # groups: 256
        # (1, 256, 256, 120, 160, 3, 3, 1, 1, 1, 1, True, None, False, 256),  # groups: 256
        # (1, 256, 256, 120, 160, 3, 3, 1, 1, 1, 1, True, None, False, 256),  # groups: 256
        # (1, 256, 256, 120, 160, 3, 3, 1, 1, 1, 1, True, None, False, 256),  # groups: 256
        # (1, 256, 256, 120, 160, 3, 3, 1, 1, 1, 1, True, None, False, 256),  # groups: 256
        # (1, 256, 256, 120, 160, 3, 3, 1, 1, 1, 1, True, None, False, 256),  # groups: 256
        # (1, 512, 512, 60, 80, 3, 3, 1, 1, 1, 1, True, None, False, 512),  # groups: 512
        # (1, 512, 512, 60, 80, 3, 3, 1, 1, 1, 1, True, None, False, 512),  # groups: 512
        # (1, 512, 512, 60, 80, 3, 3, 1, 1, 1, 1, True, None, False, 512),  # groups: 512
        # (1, 512, 512, 60, 80, 3, 3, 1, 1, 1, 1, True, None, False, 512),  # groups: 512
        # (1, 512, 512, 60, 80, 3, 3, 1, 1, 1, 1, True, None, False, 512),  # groups: 512
        # (1, 512, 512, 60, 80, 3, 3, 1, 1, 1, 1, True, None, False, 512),  # groups: 512
        # (1, 512, 512, 60, 80, 3, 3, 1, 1, 1, 1, True, None, False, 512),  # groups: 512
        (1, 128, 128, 60, 80, 3, 3, 1, 1, 1, 1, True, None, False, 2),  # groups: 512
    ),
)
@pytest.mark.parametrize(
    "weights_dtype",
    [ttnn.bfloat16],
)
@pytest.mark.parametrize(
    "activations_dtype",
    # [ttnn.bfloat8_b, ttnn.bfloat16],
    [ttnn.bfloat8_b],
)
@pytest.mark.parametrize("math_fidelity", [ttnn.MathFidelity.LoFi])
# @pytest.mark.parametrize("output_layout", [ttnn.ROW_MAJOR_LAYOUT, ttnn.TILE_LAYOUT])
@pytest.mark.parametrize("output_layout", [ttnn.TILE_LAYOUT])
@pytest.mark.parametrize("auto_shard", [True, False], ids=["auto_shard", "no_auto_shard"])
def test_yolov4_conv_groups_larger_than_one(
    device,
    use_program_cache,
    math_fidelity,
    activations_dtype,
    weights_dtype,
    batch_size,
    output_channels,
    input_channels,
    input_height,
    input_width,
    filter_height,
    filter_width,
    stride_h,
    stride_w,
    pad_h,
    pad_w,
    use_1d_systolic_array,
    config_override,
    use_shallow_conv_variant,
    groups,
    output_layout,
    auto_shard,
):
    if output_layout == ttnn.ROW_MAJOR_LAYOUT and activations_dtype == ttnn.bfloat8_b:
        pytest.skip("Row major layout not compatible with bfloat8_b")
    if output_layout == ttnn.ROW_MAJOR_LAYOUT and input_height >= 1056:
        pytest.skip("OOM")
    run_conv(
        device,
        math_fidelity,
        activations_dtype,
        weights_dtype,
        batch_size,
        output_channels,
        input_channels,
        input_height,
        input_width,
        filter_height,
        filter_width,
        stride_h,
        stride_w,
        pad_h,
        pad_w,
        use_1d_systolic_array,
        config_override,
        use_shallow_conv_variant=use_shallow_conv_variant,
        groups=groups,
        padded_input_channels=16 if input_channels == 3 else None,
        output_layout=output_layout,
        auto_shard=auto_shard,
    )


@pytest.mark.parametrize("device_params", [{"l1_small_size": 16384}], indirect=True)
@pytest.mark.parametrize(
    " output_channels, input_channels, input_height, input_width, filter_height, filter_width, stride_h, stride_w, pad_h, pad_w, use_1d_systolic_array, config_override, use_shallow_conv_variant, groups",
    ((96, 3, 512, 512, 4, 4, 4, 4, 0, 0, True, None, False, 1),),
)
@pytest.mark.parametrize(
    "weights_dtype",
    [ttnn.bfloat16, ttnn.bfloat8_b],
)
@pytest.mark.parametrize(
    "batch_size",
    [1, 8],
)
@pytest.mark.parametrize(
    "activations_dtype",
    [ttnn.bfloat8_b, ttnn.bfloat16],
)
@pytest.mark.parametrize("math_fidelity", [ttnn.MathFidelity.LoFi])
@pytest.mark.parametrize("output_layout", [ttnn.TILE_LAYOUT])
@pytest.mark.parametrize("auto_shard", [True, False], ids=["auto_shard", "no_auto_shard"])
def test_swin_s_conv(
    device,
    use_program_cache,
    math_fidelity,
    activations_dtype,
    weights_dtype,
    batch_size,
    output_channels,
    input_channels,
    input_height,
    input_width,
    filter_height,
    filter_width,
    stride_h,
    stride_w,
    pad_h,
    pad_w,
    use_1d_systolic_array,
    config_override,
    use_shallow_conv_variant,
    groups,
    output_layout,
    auto_shard,
):
    if device.core_grid.y == 7:
        pytest.skip("This test is not supported for N300")
    if batch_size == 8:
        pytest.skip("OOM issue for batch_size 8")
    run_conv(
        device,
        math_fidelity,
        activations_dtype,
        weights_dtype,
        batch_size,
        output_channels,
        input_channels,
        input_height,
        input_width,
        filter_height,
        filter_width,
        stride_h,
        stride_w,
        pad_h,
        pad_w,
        use_1d_systolic_array,
        config_override,
        use_shallow_conv_variant=use_shallow_conv_variant,
        groups=groups,
        output_layout=output_layout,
        auto_shard=auto_shard,
    )


@pytest.mark.parametrize("device_params", [{"l1_small_size": 16384}], indirect=True)
@pytest.mark.parametrize(
    "batch_size, input_channels, output_channels, input_height, input_width, filter_height, filter_width, stride_h, stride_w, pad_h, pad_w, groups, shard_layout, config_override, use_shallow_conv_variant",
    (
        (1, 32, 32, 128, 128, 8, 8, 8, 8, 0, 0, 1, ttnn.TensorMemoryLayout.HEIGHT_SHARDED, None, False),
        (1, 64, 64, 64, 64, 4, 4, 4, 4, 0, 0, 1, ttnn.TensorMemoryLayout.HEIGHT_SHARDED, None, False),
        (1, 256, 150, 128, 128, 1, 1, 1, 1, 0, 0, 1, ttnn.TensorMemoryLayout.HEIGHT_SHARDED, None, False),
        (1, 32, 16, 64, 64, 1, 1, 1, 1, 0, 0, 1, ttnn.TensorMemoryLayout.HEIGHT_SHARDED, None, False),
        (1, 96, 24, 32, 32, 1, 1, 1, 1, 0, 0, 1, ttnn.TensorMemoryLayout.HEIGHT_SHARDED, None, False),
        (1, 576, 576, 8, 8, 3, 3, 1, 1, 0, 0, 576, ttnn.TensorMemoryLayout.WIDTH_SHARDED, None, False),
        (1, 576, 576, 8, 8, 3, 3, 2, 2, 0, 0, 576, ttnn.TensorMemoryLayout.WIDTH_SHARDED, None, False),
        (1, 960, 960, 4, 4, 3, 3, 1, 1, 0, 0, 960, ttnn.TensorMemoryLayout.WIDTH_SHARDED, None, False),
        (1, 144, 24, 32, 32, 1, 1, 1, 1, 0, 0, 1, ttnn.TensorMemoryLayout.HEIGHT_SHARDED, None, False),
        (1, 144, 32, 16, 16, 1, 1, 1, 1, 0, 0, 1, ttnn.TensorMemoryLayout.HEIGHT_SHARDED, None, False),
    ),
)
@pytest.mark.parametrize(
    "weights_dtype",
    [ttnn.bfloat16],
)
@pytest.mark.parametrize(
    "activations_dtype",
    [ttnn.bfloat8_b, ttnn.bfloat16],
)
@pytest.mark.parametrize("math_fidelity", [ttnn.MathFidelity.LoFi])
@pytest.mark.parametrize("output_layout", [ttnn.TILE_LAYOUT])
@pytest.mark.parametrize("auto_shard", [True, False], ids=["auto_shard", "no_auto_shard"])
@skip_for_grayskull()
def test_conv_for_segformer_512x512(
    device,
    use_program_cache,
    math_fidelity,
    activations_dtype,
    weights_dtype,
    batch_size,
    output_channels,
    input_channels,
    input_height,
    input_width,
    filter_height,
    filter_width,
    stride_h,
    stride_w,
    pad_h,
    pad_w,
    shard_layout,
    config_override,
    use_shallow_conv_variant,
    groups,
    output_layout,
    auto_shard,
):
    run_conv(
        device,
        math_fidelity,
        activations_dtype,
        weights_dtype,
        batch_size,
        output_channels,
        input_channels,
        input_height,
        input_width,
        filter_height,
        filter_width,
        stride_h,
        stride_w,
        pad_h,
        pad_w,
        False,
        config_override,
        use_shallow_conv_variant=use_shallow_conv_variant,
        groups=groups,
        output_layout=output_layout,
        shard_layout=shard_layout,
        auto_shard=auto_shard,
    )


@skip_for_grayskull()
@pytest.mark.parametrize("device_params", [{"l1_small_size": 16384}], indirect=True)
@pytest.mark.parametrize(
    "batch_size, output_channels, input_channels, input_height, input_width, filter_height, filter_width, stride_h, stride_w, pad_h, pad_w, dilation_h, dilation_w, groups, use_1d_systolic_array",
    (
        (1, 48, 32, 252, 252, 3, 3, 1, 1, 0, 0, 2, 2, 1, True),
        (1, 56, 48, 248, 248, 3, 3, 1, 1, 0, 0, 4, 4, 1, True),
        (1, 64, 56, 240, 240, 3, 3, 1, 1, 0, 0, 8, 8, 1, True),
        (1, 48, 32, 124, 124, 3, 3, 1, 1, 0, 0, 2, 2, 1, True),
        (1, 56, 48, 120, 120, 3, 3, 1, 1, 0, 0, 4, 4, 1, True),
    ),
)
@pytest.mark.parametrize(
    "weights_dtype",
    [ttnn.bfloat8_b],
)
@pytest.mark.parametrize(
    "activations_dtype",
    [ttnn.bfloat8_b],
)
@pytest.mark.parametrize("math_fidelity", [ttnn.MathFidelity.LoFi])
@pytest.mark.parametrize("auto_shard", [True, False], ids=["auto_shard", "no_auto_shard"])
def test_model_k_256x256(
    device,
    use_program_cache,
    math_fidelity,
    activations_dtype,
    weights_dtype,
    batch_size,
    output_channels,
    input_channels,
    input_height,
    input_width,
    filter_height,
    filter_width,
    stride_h,
    stride_w,
    pad_h,
    pad_w,
    dilation_h,
    dilation_w,
    groups,
    use_1d_systolic_array,
    auto_shard,
):
    run_conv(
        device,
        math_fidelity,
        activations_dtype,
        weights_dtype,
        batch_size,
        output_channels,
        input_channels,
        input_height,
        input_width,
        filter_height,
        filter_width,
        stride_h,
        stride_w,
        pad_h,
        pad_w,
        use_1d_systolic_array,
        None,
        dilation=dilation_h,
        auto_shard=auto_shard,
    )


@pytest.mark.parametrize("device_params", [{"l1_small_size": 16384}], indirect=True)
@pytest.mark.parametrize(
    "batch_size, output_channels,input_channels, input_height, input_width, filter_height, filter_width, stride_h, stride_w, pad_h, pad_w, use_1d_systolic_array, config_override, use_shallow_conv_variant",
    (
        (1, 32, 3, 480, 640, 3, 3, 1, 1, 1, 1, True, {"act_block_h": 64}, True),
        (1, 32, 32, 480, 640, 3, 3, 1, 1, 1, 1, True, {"act_block_h": 32}, False),
        (1, 64, 32, 240, 320, 3, 3, 1, 1, 1, 1, True, None, False),
        (1, 64, 64, 240, 320, 3, 3, 1, 1, 1, 1, True, {"act_block_h": 64}, False),
        (1, 128, 64, 120, 160, 3, 3, 1, 1, 1, 1, True, None, False),
        (1, 128, 128, 120, 160, 3, 3, 1, 1, 1, 1, True, None, False),
        (1, 256, 128, 60, 80, 3, 3, 1, 1, 1, 1, True, None, False),
        (1, 256, 256, 60, 80, 3, 3, 1, 1, 1, 1, True, None, False),
        (1, 512, 256, 30, 40, 3, 3, 1, 1, 1, 1, True, None, False),
        (1, 512, 512, 30, 40, 3, 3, 1, 1, 1, 1, False, None, False),
        (1, 256, 512, 60, 80, 3, 3, 1, 1, 1, 1, False, {"act_block_h": 32}, False),
        (1, 128, 256, 120, 160, 3, 3, 1, 1, 1, 1, True, {"act_block_h": 32}, False),
        (1, 64, 128, 240, 320, 3, 3, 1, 1, 1, 1, True, {"act_block_h": 32}, False),
        (1, 32, 64, 256, 256, 3, 3, 1, 1, 1, 1, True, {"act_block_h": 32}, False),
        (1, 1, 32, 480, 640, 1, 1, 1, 1, 0, 0, True, None, False),
    ),
)
@pytest.mark.parametrize(
    "weights_dtype",
    [ttnn.bfloat16, ttnn.bfloat8_b],
)
@pytest.mark.parametrize(
    "activations_dtype",
    [ttnn.bfloat16, ttnn.bfloat8_b],
)
@pytest.mark.parametrize("math_fidelity", [ttnn.MathFidelity.LoFi])
@pytest.mark.parametrize("output_layout", [ttnn.TILE_LAYOUT])
@skip_for_grayskull()
def test_conv_for_vanilla_unet(
    device,
    use_program_cache,
    math_fidelity,
    activations_dtype,
    weights_dtype,
    batch_size,
    output_channels,
    input_channels,
    input_height,
    input_width,
    filter_height,
    filter_width,
    stride_h,
    stride_w,
    pad_h,
    pad_w,
    use_1d_systolic_array,
    config_override,
    use_shallow_conv_variant,
    output_layout,
):
    if device.core_grid.y == 7:
        pytest.skip("This test is not supported for N300")
    run_conv(
        device,
        math_fidelity,
        activations_dtype,
        weights_dtype,
        batch_size,
        output_channels,
        input_channels,
        input_height,
        input_width,
        filter_height,
        filter_width,
        stride_h,
        stride_w,
        pad_h,
        pad_w,
        use_1d_systolic_array,
        config_override,
        use_shallow_conv_variant=use_shallow_conv_variant,
        groups=1,
        output_layout=output_layout,
        has_bias=False,
    )


@skip_for_blackhole()
@pytest.mark.parametrize("device_params", [{"l1_small_size": 16384}], indirect=True)
@pytest.mark.parametrize(
    "batch_size, output_channels, input_channels, input_height, input_width, filter_height, filter_width, stride_h, stride_w, pad_h, pad_w, use_1d_systolic_array, config_override",
    (
        # unique convs in rn50 (complete list)
        # first conv post folding and input_channels padding to tile width
        (16, 64, 64, 14, 14, 3, 3, 1, 1, 1, 1, True, None),
        # rn50 layer1
        (8, 64, 64, 56, 56, 3, 3, 1, 1, 1, 1, True, None),
        (16, 64, 64, 56, 56, 3, 3, 1, 1, 1, 1, True, None),
        (20, 64, 64, 56, 56, 3, 3, 1, 1, 1, 1, True, None),
        # rn50 layer2
        (8, 128, 128, 56, 56, 3, 3, 2, 2, 1, 1, True, None),
        (16, 128, 128, 56, 56, 3, 3, 2, 2, 1, 1, True, None),
        (20, 128, 128, 56, 56, 3, 3, 2, 2, 1, 1, True, None),
        (8, 128, 128, 28, 28, 3, 3, 1, 1, 1, 1, True, None),
        (16, 128, 128, 28, 28, 3, 3, 1, 1, 1, 1, True, None),
        (20, 128, 128, 28, 28, 3, 3, 1, 1, 1, 1, True, None),
        (1, 32, 32, 240, 320, 3, 3, 1, 1, 1, 1, True, None),
        (1, 64, 32, 240, 320, 3, 3, 1, 1, 1, 1, True, None),
    ),
)
@pytest.mark.parametrize(
    "weights_dtype",
    [ttnn.bfloat8_b, ttnn.bfloat16],
)
@pytest.mark.parametrize(
    "activations_dtype",
    [ttnn.bfloat16, ttnn.float32],
)
@pytest.mark.parametrize("fp32_accum", [False, True], ids=["no_fp32_accum", "fp32_accum"])
@pytest.mark.parametrize("math_fidelity", [ttnn.MathFidelity.LoFi])
@pytest.mark.parametrize("packer_l1_acc", [True, False], ids=["pack_l1", "no_pack_l1"])
@pytest.mark.parametrize("has_bias", [True, False], ids=["with_bias", "no_bias"])
def test_non_tile_multiple_height_conv_wh(
    device,
    use_program_cache,
    math_fidelity,
    activations_dtype,
    weights_dtype,
    batch_size,
    output_channels,
    input_channels,
    input_height,
    input_width,
    filter_height,
    filter_width,
    stride_h,
    stride_w,
    pad_h,
    pad_w,
    use_1d_systolic_array,
    config_override,
    fp32_accum,
    packer_l1_acc,
    has_bias,
):
    if device.core_grid.y == 7:
        pytest.skip("Issue #6992: Statically allocated circular buffers in program clash with L1 buffers on core range")

    if (
        is_grayskull()
        and activations_dtype == ttnn.bfloat16
        and batch_size == 20
        and (
            output_channels == 64
            or (
                stride_h == 2
                and (output_channels == 256 or (output_channels == 128 and weights_dtype == ttnn.bfloat16))
            )
        )
    ):
        pytest.skip("Skipping test because it won't fit in L1!")

    if activations_dtype == ttnn.float32 and (batch_size >= 16 or (output_channels == 64 and input_height == 240)):
        pytest.skip("Skipping test because it won't fit in L1!")

    if (
        (weights_dtype == ttnn.bfloat16 and batch_size == 20 and output_channels == 128 and input_height == 56)
        or (weights_dtype == ttnn.bfloat16 and batch_size == 20 and output_channels == 64)
        or (weights_dtype == ttnn.bfloat8_b and batch_size == 20 and output_channels == 128 and input_height == 56)
    ):
        pytest.skip("Skipping test because it won't fit in L1!")

    if has_bias and packer_l1_acc and (fp32_accum or activations_dtype is ttnn.float32):
        pytest.skip("skipping due to pack_untilize_dst issue! --> #14236")

    use_shallow_conv_variant = (input_channels == 16) and device.arch() != ttnn.device.Arch.WORMHOLE_B0
    run_conv(
        device,
        math_fidelity,
        activations_dtype,
        weights_dtype,
        batch_size,
        output_channels,
        input_channels,
        input_height,
        input_width,
        filter_height,
        filter_width,
        stride_h,
        stride_w,
        pad_h,
        pad_w,
        use_1d_systolic_array,
        config_override=config_override,
        use_shallow_conv_variant=use_shallow_conv_variant,
        transpose_mcast=use_1d_systolic_array,  ## use RM (transpose_mcast=False) with 2D on WH
        packer_l1_acc=packer_l1_acc,
        fp32_accum=fp32_accum,
        has_bias=has_bias,
        output_layout=ttnn.ROW_MAJOR_LAYOUT,
    )


@skip_for_grayskull()
@pytest.mark.parametrize("device_params", [{"l1_small_size": 16384}], indirect=True)
@pytest.mark.parametrize(
    "batch_size, output_channels, input_channels, input_height, input_width, filter_height, filter_width, stride_h, stride_w, pad_h, pad_w, use_1d_systolic_array, config_override",
    (
<<<<<<< HEAD
        (1, 320, 320, 16, 16, 3, 3, 1, 1, 1, 1, False, None),
        (1, 320, 320, 32, 32, 3, 3, 1, 1, 1, 1, False, None),
        (1, 512, 512, 16, 16, 3, 3, 1, 1, 1, 1, False, None),
        (1, 512, 512, 32, 32, 3, 3, 1, 1, 1, 1, False, None),
        (1, 640, 640, 16, 16, 3, 3, 1, 1, 1, 1, False, None),
        (1, 640, 640, 32, 32, 3, 3, 1, 1, 1, 1, False, None),
=======
        (1, 64, 64, 16, 16, 3, 3, 1, 1, 1, 1, False, None),
        (1, 64, 128, 16, 16, 3, 3, 1, 1, 1, 1, False, None),
        (1, 64, 192, 16, 16, 3, 3, 1, 1, 1, 1, False, None),
        (1, 64, 256, 16, 16, 3, 3, 1, 1, 1, 1, False, None),
        (1, 64, 320, 16, 16, 3, 3, 1, 1, 1, 1, False, None),
        (1, 64, 384, 16, 16, 3, 3, 1, 1, 1, 1, False, None),
        (1, 64, 448, 16, 16, 3, 3, 1, 1, 1, 1, False, None),
        (1, 64, 512, 16, 16, 3, 3, 1, 1, 1, 1, False, None),
        (1, 64, 576, 16, 16, 3, 3, 1, 1, 1, 1, False, None),
        (1, 64, 640, 16, 16, 3, 3, 1, 1, 1, 1, False, None),
        (1, 128, 64, 16, 16, 3, 3, 1, 1, 1, 1, False, None),
        (1, 128, 128, 16, 16, 3, 3, 1, 1, 1, 1, False, None),
        (1, 128, 192, 16, 16, 3, 3, 1, 1, 1, 1, False, None),
        (1, 128, 256, 16, 16, 3, 3, 1, 1, 1, 1, False, None),
        (1, 128, 320, 16, 16, 3, 3, 1, 1, 1, 1, False, None),
        (1, 128, 384, 16, 16, 3, 3, 1, 1, 1, 1, False, None),
        (1, 128, 448, 16, 16, 3, 3, 1, 1, 1, 1, False, None),
        (1, 128, 512, 16, 16, 3, 3, 1, 1, 1, 1, False, None),
        (1, 128, 576, 16, 16, 3, 3, 1, 1, 1, 1, False, None),
        (1, 128, 640, 16, 16, 3, 3, 1, 1, 1, 1, False, None),
        (1, 320, 320, 16, 16, 3, 3, 1, 1, 1, 1, False, None),
        (1, 640, 640, 16, 16, 3, 3, 1, 1, 1, 1, False, None),
>>>>>>> cea3448e
    ),
)
@pytest.mark.parametrize(
    "weights_dtype",
<<<<<<< HEAD
    [ttnn.bfloat16],
=======
    [ttnn.bfloat16, ttnn.bfloat8_b],
>>>>>>> cea3448e
)
@pytest.mark.parametrize(
    "activations_dtype",
    [ttnn.bfloat16],
)
@pytest.mark.parametrize("math_fidelity", [ttnn.MathFidelity.LoFi])
@pytest.mark.parametrize("enable_auto_formatting", [False])
def test_non_tile_multiple_width_conv_wh(
    device,
    use_program_cache,
    math_fidelity,
    activations_dtype,
    weights_dtype,
    batch_size,
    output_channels,
    input_channels,
    input_height,
    input_width,
    filter_height,
    filter_width,
    stride_h,
    stride_w,
    pad_h,
    pad_w,
    use_1d_systolic_array,
    config_override,
    enable_auto_formatting,
):
<<<<<<< HEAD
    # Skip test cases raising OOM, but do not affect the SD e2e test
    if (input_channels == 960 and config_override == None and fp32_accum == True) or (
        output_channels == 1280
        and input_height == 32
        and activations_dtype == ttnn.bfloat16
        and weights_dtype == ttnn.bfloat16
        and enable_auto_formatting == False
    ):
        pytest.skip("Skip the test cases raising OOM but not affecting e2e test")

=======
>>>>>>> cea3448e
    run_conv(
        device,
        math_fidelity,
        activations_dtype,
        weights_dtype,
        batch_size,
        output_channels,
        input_channels,
        input_height,
        input_width,
        filter_height,
        filter_width,
        stride_h,
        stride_w,
        pad_h,
        pad_w,
        use_1d_systolic_array,
        config_override,
        use_shallow_conv_variant=(input_channels == 16),
<<<<<<< HEAD
        transpose_mcast=use_1d_systolic_array,  ## use RM (transpose_mcast=False) with 2D on WH
=======
        transpose_mcast=use_1d_systolic_array,
>>>>>>> cea3448e
        enable_auto_formatting=enable_auto_formatting,
        padded_input_channels=16 if input_channels == 16 else None,
        output_layout=ttnn.ROW_MAJOR_LAYOUT,
    )


@skip_for_grayskull()
@pytest.mark.parametrize("device_params", [{"l1_small_size": 16384}], indirect=True)
def test_shallow_conv_with_tiled_input(device):
    out_channels, in_channels, kernel_h, kernel_w = 7, 3, 3, 3
    kernel_shape = (out_channels, in_channels, kernel_h, kernel_w)
    batch_size = 1
    img_h, img_w = 100, 100
    input_shape = (batch_size, in_channels, img_h, img_w)

    stride = (1, 1)
    dilation = (1, 1)
    pad = (1, 1)

    torch_kernel = torch.randn(kernel_shape, dtype=torch.bfloat16)
    torch_input = torch.randn(input_shape, dtype=torch.bfloat16)

    tt_kernel = ttnn.from_torch(torch_kernel)
    tt_input = ttnn.to_device(ttnn.from_torch(torch_input), device)

    tt_input = ttnn.to_layout(tt_input, ttnn.TILE_LAYOUT)
    tt_input = ttnn.permute(tt_input, (0, 2, 3, 1))

    tt_input = ttnn.reshape(tt_input, (1, 1, batch_size * img_h * img_w, in_channels))

    tt_out, out_height, out_width, _, _ = ttnn.conv2d(
        input_tensor=tt_input,
        weight_tensor=tt_kernel,
        in_channels=in_channels,
        out_channels=out_channels,
        device=device,
        bias_tensor=None,
        kernel_size=(kernel_h, kernel_w),
        stride=stride,
        padding=pad,
        dilation=dilation,
        batch_size=batch_size,
        input_height=img_h,
        input_width=img_w,
        groups=1,
        memory_config=ttnn.DRAM_MEMORY_CONFIG,
    )

    tt_output_tensor = ttnn.from_device(tt_out)
    torch_output_tensor = ttnn.to_torch(tt_output_tensor)

    # torch_output_tensor is in row major layout and NHWC shape
    # NHWC to NCHW
    torch_output_tensor = torch_output_tensor.reshape(batch_size, out_height, out_width, torch_output_tensor.shape[-1])
    torch_output_tensor = torch_output_tensor[:, :, :, :out_channels]

    torch_output_tensor = torch.permute(torch_output_tensor, (0, 3, 1, 2))

    torch_out_golden_tensor = torch.nn.functional.conv2d(
        torch_input, torch_kernel, bias=None, stride=stride, padding=pad, dilation=dilation, groups=1
    )

    passing, pcc_msg = check_with_pcc_without_tensor_printout(torch_output_tensor, torch_out_golden_tensor, pcc=0.99)
    logger.info(f"PCC = {pcc_msg}. Threshold = 0.99")
    assert passing<|MERGE_RESOLUTION|>--- conflicted
+++ resolved
@@ -2625,14 +2625,6 @@
 @pytest.mark.parametrize(
     "batch_size, output_channels, input_channels, input_height, input_width, filter_height, filter_width, stride_h, stride_w, pad_h, pad_w, use_1d_systolic_array, config_override",
     (
-<<<<<<< HEAD
-        (1, 320, 320, 16, 16, 3, 3, 1, 1, 1, 1, False, None),
-        (1, 320, 320, 32, 32, 3, 3, 1, 1, 1, 1, False, None),
-        (1, 512, 512, 16, 16, 3, 3, 1, 1, 1, 1, False, None),
-        (1, 512, 512, 32, 32, 3, 3, 1, 1, 1, 1, False, None),
-        (1, 640, 640, 16, 16, 3, 3, 1, 1, 1, 1, False, None),
-        (1, 640, 640, 32, 32, 3, 3, 1, 1, 1, 1, False, None),
-=======
         (1, 64, 64, 16, 16, 3, 3, 1, 1, 1, 1, False, None),
         (1, 64, 128, 16, 16, 3, 3, 1, 1, 1, 1, False, None),
         (1, 64, 192, 16, 16, 3, 3, 1, 1, 1, 1, False, None),
@@ -2655,16 +2647,11 @@
         (1, 128, 640, 16, 16, 3, 3, 1, 1, 1, 1, False, None),
         (1, 320, 320, 16, 16, 3, 3, 1, 1, 1, 1, False, None),
         (1, 640, 640, 16, 16, 3, 3, 1, 1, 1, 1, False, None),
->>>>>>> cea3448e
     ),
 )
 @pytest.mark.parametrize(
     "weights_dtype",
-<<<<<<< HEAD
-    [ttnn.bfloat16],
-=======
     [ttnn.bfloat16, ttnn.bfloat8_b],
->>>>>>> cea3448e
 )
 @pytest.mark.parametrize(
     "activations_dtype",
@@ -2693,19 +2680,6 @@
     config_override,
     enable_auto_formatting,
 ):
-<<<<<<< HEAD
-    # Skip test cases raising OOM, but do not affect the SD e2e test
-    if (input_channels == 960 and config_override == None and fp32_accum == True) or (
-        output_channels == 1280
-        and input_height == 32
-        and activations_dtype == ttnn.bfloat16
-        and weights_dtype == ttnn.bfloat16
-        and enable_auto_formatting == False
-    ):
-        pytest.skip("Skip the test cases raising OOM but not affecting e2e test")
-
-=======
->>>>>>> cea3448e
     run_conv(
         device,
         math_fidelity,
@@ -2725,11 +2699,7 @@
         use_1d_systolic_array,
         config_override,
         use_shallow_conv_variant=(input_channels == 16),
-<<<<<<< HEAD
-        transpose_mcast=use_1d_systolic_array,  ## use RM (transpose_mcast=False) with 2D on WH
-=======
         transpose_mcast=use_1d_systolic_array,
->>>>>>> cea3448e
         enable_auto_formatting=enable_auto_formatting,
         padded_input_channels=16 if input_channels == 16 else None,
         output_layout=ttnn.ROW_MAJOR_LAYOUT,
