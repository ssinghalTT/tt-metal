// SPDX-FileCopyrightText: © 2023 Tenstorrent Inc.
//
// SPDX-License-Identifier: Apache-2.0

#include "common/bfloat16.hpp"
#include "ttnn/tensor/tensor.hpp"
#include "ttnn/operations/ccl/all_gather/device/all_gather_op.hpp"
#include "ttnn/operations/ccl/reduce_scatter/device/reduce_scatter_op.hpp"
#include "ttnn/cpp/ttnn/operations/eltwise/binary/common/binary_op_types.hpp"
#include "ttnn/distributed/types.hpp"
#include "ttnn/distributed/api.hpp"
#include "ttnn/async_runtime.hpp"
#include "ttnn/tensor/layout/tensor_layout.hpp"
#include "ttnn_multi_command_queue_fixture.hpp"

using namespace tt;
using namespace tt_metal;

// We use this to dispatch a single device operation asynchronously
// Needed to reproduce the deadlock scenario with a very specific pattern of commands
// This can go away once device_operation::run will be made async and ccl op is moved to the new tmp-based
// DeviceOperation
namespace async_detail {
template <typename OpConfig>
std::vector<Tensor> run_operation(
    uint8_t cq_id,
    OpConfig devop,
    const operation::Tensors& input_tensors,
    const operation::OptionalConstTensors& optional_input_tensors = {},
    const operation::OptionalTensors& optional_output_tensors = {}) {
    static_assert(
        operation::detail::is_device_operation<OpConfig>(), "ttnn::run_operation can only dispatch Device Operations!");
    // Create output tensor vector by examining the number of output shapes created by the device operation
    auto output_shapes = operation::DeviceOperation<operation::Tensors>(devop).compute_output_shapes(input_tensors, {});
    size_t output_shapes_size = 0;
    if (std::holds_alternative<std::vector<ttnn::SimpleShape>>(output_shapes)) {
        output_shapes_size = std::get<std::vector<ttnn::SimpleShape>>(output_shapes).size();
    } else {
        output_shapes_size = std::get<std::vector<tt::tt_metal::LegacyShape>>(output_shapes).size();
    }
    std::vector<Tensor> outputs(output_shapes_size);
    // Populate the workers of the output tensors, based on the input tensors. This is needed for the async engine.
    for (int i = 0; i < outputs.size(); i++) {
        outputs[i] = Tensor(operation::get_workers_for_op_output(input_tensors, optional_input_tensors));
    }
    // Send the operation to the async engine, which will populate the output tensors.
    for (auto worker : outputs.at(0).workers) {
        tt::tt_metal::operation::launch_op(
            [devop, worker, cq_id](
                const std::vector<Tensor>& input_tensors,
                const std::vector<std::optional<const Tensor>>& optional_input_tensors,
                const std::vector<std::optional<Tensor>>& optional_output_tensors) mutable -> std::vector<Tensor> {
                return operation::run(
                    std::move(devop), input_tensors, optional_input_tensors, optional_output_tensors, cq_id);
            },
            input_tensors,
            outputs,
            optional_input_tensors,
            optional_output_tensors);
    }
    return outputs;
}
}  // namespace async_detail

bool is_tg_system() {
    const bool is_galaxy_system = tt::Cluster::instance().is_galaxy_cluster();
    const size_t num_mmio_devices = tt::Cluster::instance().number_of_pci_devices();
    const size_t num_devices = tt::Cluster::instance().number_of_user_devices();
    return is_galaxy_system && (num_mmio_devices == 4) && (num_devices == 32);
}

bool is_tgg_system() {
    const bool is_galaxy_system = tt::Cluster::instance().is_galaxy_cluster();
    const size_t num_mmio_devices = tt::Cluster::instance().number_of_pci_devices();
    const size_t num_devices = tt::Cluster::instance().number_of_user_devices();
    return is_galaxy_system && (num_mmio_devices == 8) && (num_devices == 64);
}

ttnn::MeshShape get_mesh_shape() {
    ttnn::MeshShape shape;
    if (is_tg_system()) {
        shape = {8, 4};
    } else {
        TT_FATAL(is_tgg_system(), "Unsupported Galaxy system");
        shape = {8, 8};
    }
    return shape;
}

void validate_num_tunnels_and_tunnel_depth() {
    const uint32_t num_devices_in_tunnel = tt::Cluster::instance().get_mmio_device_max_tunnel_depth(0);
    const uint32_t num_mmio_devices = tt::Cluster::instance().number_of_pci_devices();
    const uint32_t cluster_tunnel_count = tt::Cluster::instance().get_mmio_device_tunnel_count(0);
    TT_FATAL(
        num_devices_in_tunnel == 4,
        "Expected Galaxy to have tunnel depth of 4, detected tunnel depth of {}",
        num_devices_in_tunnel);
    const uint32_t num_tunnels = num_mmio_devices * cluster_tunnel_count;
    if (is_tg_system()) {
        TT_FATAL(num_tunnels == 8, "Expected 8 tunnels in a TG system, detected {} tunnels", num_tunnels);
    } else if (is_tgg_system()) {
        TT_FATAL(num_tunnels == 16, "Expected 16 tunnels in a TGG system, detected {} tunnels", num_tunnels);
    }
}

std::shared_ptr<bfloat16[]> create_container_for_readback_data(const uint32_t buf_size_datums) {
    if (is_tg_system()) {
        return std::shared_ptr<bfloat16[]>(new bfloat16[buf_size_datums * 4]);
    } else {
        TT_FATAL(is_tgg_system(), "Unsupported Galaxy system");
        return std::shared_ptr<bfloat16[]>(new bfloat16[buf_size_datums * 8]);
    }
}

TEST(GalaxyTests, TestAllGatherDeadlock) {
    if (not tt::Cluster::instance().is_galaxy_cluster()) {
        GTEST_SKIP() << "Skipping Galaxy test, since this is not a Galaxy System";
    }
    validate_num_tunnels_and_tunnel_depth();

    ttnn::MeshShape mesh_shape = get_mesh_shape();
    std::shared_ptr<ttnn::MeshDevice> mesh =
<<<<<<< HEAD
        ttnn::distributed::open_mesh_device(mesh_shape, 0, 0, 1, DispatchCoreType::WORKER);
=======
        ttnn::distributed::open_mesh_device(mesh_shape, 0, 0, 1, DispatchCoreConfig{});
>>>>>>> e0bc3864

    // Setup input data and output data containers
    MemoryConfig mem_cfg = MemoryConfig{
        .memory_layout = TensorMemoryLayout::INTERLEAVED, .buffer_type = BufferType::DRAM, .shard_spec = std::nullopt};
    ttnn::SimpleShape shape{1, 1, 32, 16384};
    const uint32_t buf_size_datums = 32 * 16384;
    const uint32_t datum_size_bytes = 2;
    auto host_data = std::shared_ptr<bfloat16[]>(new bfloat16[buf_size_datums]);
    std::shared_ptr<bfloat16[]> readback_data = create_container_for_readback_data(buf_size_datums);
    const uint32_t outer_loops = 200;

    // Input to CCL is a tensor of 1s. The output should contain 4x the amount of data, but all values should be 1.
    for (int j = 0; j < buf_size_datums; j++) {
        host_data[j] = bfloat16(static_cast<float>(1));
    }
    // Iterate over each row and run line all-gather multiple times.
    // For each row, send adversarial traffic to the first chip, that can hang the network if the CCL is not tagged.
    auto view = ttnn::MeshDeviceView(*mesh);
    for (uint32_t row = 0; row < 8; row++) {
        auto devs = view.get_devices_on_row(row);
        std::vector<uint32_t> device_ids = {};
        for (auto dev : devs) {
            device_ids.push_back(dev->id());
        }
        const uint32_t num_devices_in_row = device_ids.size();
        log_info(LogTest, "Running CCL Op on row {} for {} loops", row, outer_loops);
        log_info(LogTest, "Devices on row: {}", device_ids);
        for (int i = 0; i < outer_loops; i++) {
            std::vector<Tensor> output_tensors = {};
            uint32_t dev_idx = 0;
            if (i % 100 == 0) {
                log_info(LogTest, "Running iteration {}", i);
            }
            for (auto& dev : devs) {
                TensorSpec tensor_spec(shape, TensorLayout(DataType::BFLOAT16, PageConfig(Layout::TILE), mem_cfg));
                ASSERT_EQ(buf_size_datums * datum_size_bytes, tensor_spec.compute_packed_buffer_size_bytes());
                auto input_buffer = tt::tt_metal::tensor_impl::allocate_buffer_on_device(dev, tensor_spec);
                auto input_storage = DeviceStorage{input_buffer};
                Tensor input_tensor = Tensor(input_storage, shape, DataType::BFLOAT16, Layout::TILE);
                // Push inputs.
                ttnn::write_buffer(0, input_tensor, {host_data});
                // Configure CCL running on this device.
                uint32_t receiver_device_id = device_ids[(dev_idx) + 1 % num_devices_in_row];
                uint32_t sender_device_id = device_ids[(dev_idx + num_devices_in_row - 1) % num_devices_in_row];
                auto all_gather_op = ttnn::AllGather{
                    3,
                    2,
                    num_devices_in_row,
                    dev_idx,
                    std::nullopt,
                    std::nullopt,
                    receiver_device_id,
                    sender_device_id,
                    input_tensor.memory_config(),
                    ttnn::ccl::Topology::Linear};
                // Send CCL to this device. All CCLs will complete simultaneously.
                output_tensors.push_back(async_detail::run_operation(0, all_gather_op, {input_tensor}).at(0));
                // Expose deadlock: After the CCL is sent to the first device in the tunnel, send enough data to it to
                // backpressure prefetch_h. This will block the demux, which will prevent the CCL from being sent to
                // additional chips. If the CCL has been tagged as having multi-device dependencies, deadlock should get
                // bypassed.
                if (!dev_idx) {
                    ttnn::write_buffer(0, input_tensor, {host_data});
                }
                dev_idx++;
            }
            // Readback data and verify correctness.
            for (auto& tensor : output_tensors) {
                ASSERT_EQ(
                    tensor.get_shape(),
                    ttnn::Shape(LegacyShape({1, 1, 32, static_cast<uint32_t>(16384 * device_ids.size())})));
                ttnn::read_buffer(0, tensor, {readback_data});
                for (int j = 0; j < device_ids.size() * 32 * 16384; j++) {
                    ASSERT_EQ(readback_data[j].to_float(), 1);
                }
            }
        }
    }
    ttnn::distributed::close_mesh_device(mesh);
}

TEST(GalaxyTests, TestReduceScatterDeadlock) {
    if (not tt::Cluster::instance().is_galaxy_cluster()) {
        GTEST_SKIP() << "Skipping Galaxy test, since this is not a Galaxy System";
    }
    validate_num_tunnels_and_tunnel_depth();

    ttnn::MeshShape mesh_shape = get_mesh_shape();
    std::shared_ptr<ttnn::MeshDevice> mesh =
<<<<<<< HEAD
        ttnn::distributed::open_mesh_device(mesh_shape, 0, 0, 1, DispatchCoreType::WORKER);
=======
        ttnn::distributed::open_mesh_device(mesh_shape, 0, 0, 1, DispatchCoreConfig{});
>>>>>>> e0bc3864
    // Create the outer ring on which Reduce Scatter will be run. This allows us to verify that there are no deadlocks
    // when we send CCLs to the first tunnel (forward path).
    auto view = ttnn::MeshDeviceView(*mesh);
    std::vector<Device*> ring_devices = view.get_devices_on_row(0);  // Tunnel 0
    std::vector<Device*> ring_devices_1 =
        view.get_devices_on_column(mesh_shape.second - 1);  // Orthogonal to tunnel .. no deadlocks
    ring_devices_1 = std::vector<Device*>(ring_devices_1.begin() + 1, ring_devices_1.end());
    std::vector<Device*> ring_devices_2 =
        view.get_devices_on_row(7);  // Tunnel 7 .. potential deadlocks with lack of buffering
    std::reverse(ring_devices_2.begin(), ring_devices_2.end());
    ring_devices_2 = std::vector<Device*>(ring_devices_2.begin() + 1, ring_devices_2.end());
    std::vector<Device*> ring_devices_3 = view.get_devices_on_column(0);  // Orthogonal to tunnel .. no deadlocks
    std::reverse(ring_devices_3.begin(), ring_devices_3.end());
    ring_devices_3 = std::vector<Device*>(ring_devices_3.begin() + 1, ring_devices_3.end() - 1);

    ring_devices.insert(ring_devices.end(), ring_devices_1.begin(), ring_devices_1.end());
    ring_devices.insert(ring_devices.end(), ring_devices_2.begin(), ring_devices_2.end());
    ring_devices.insert(ring_devices.end(), ring_devices_3.begin(), ring_devices_3.end());

    // Setup input data and output data containers
    MemoryConfig mem_cfg = MemoryConfig{
        .memory_layout = TensorMemoryLayout::INTERLEAVED, .buffer_type = BufferType::DRAM, .shard_spec = std::nullopt};
    ttnn::SimpleShape shape{1, 2, 256, static_cast<uint32_t>(256 * ring_devices.size())};
    const uint32_t buf_size_datums = 2 * 256 * 256 * ring_devices.size();
    const uint32_t datum_size_bytes = 2;
    // Output of reduce scatter is input_numel / num_devices_used_in_scatter_op
    auto host_data = std::shared_ptr<bfloat16[]>(new bfloat16[buf_size_datums]);
    auto readback_data = std::shared_ptr<bfloat16[]>(new bfloat16[buf_size_datums / ring_devices.size()]);
    uint32_t scatter_dim = 3;
    uint32_t outer_loops = 500;

    // Input to CCL is a tensor of 1s. The output will contain (ring size) times less data along the innermost dim,
    // with each entry == ring size
    for (int j = 0; j < buf_size_datums; j++) {
        host_data[j] = bfloat16(static_cast<float>(1));
    }
    std::vector<uint32_t> device_ids = {};

    for (auto dev : ring_devices) {
        dev->enable_program_cache();
        device_ids.push_back(dev->id());
    }

    log_info(LogTest, "Running Reduce Scatter Op for {} loops", outer_loops);
    log_info(LogTest, "Devices in Ring: {}", device_ids);
    // Run reduce scatter multiple times.
    // For the first tunnel, send adversarial traffic that can clog the forward path, if the op is not tagged correctly.
    for (int i = 0; i < outer_loops; i++) {
        std::vector<Tensor> output_tensors = {};
        uint32_t dev_idx = 0;
        if (i % 100 == 0) {
            log_info(LogTest, "Running iteration {}", i);
        }

        TensorSpec tensor_spec(shape, TensorLayout(DataType::BFLOAT16, PageConfig(Layout::TILE), mem_cfg));
        ASSERT_EQ(buf_size_datums * datum_size_bytes, tensor_spec.compute_packed_buffer_size_bytes());
        for (auto& dev : ring_devices) {
            auto input_buffer = tt::tt_metal::tensor_impl::allocate_buffer_on_device(dev, tensor_spec);
            auto input_storage = DeviceStorage{input_buffer};
            Tensor input_tensor = Tensor(input_storage, shape, DataType::BFLOAT16, Layout::TILE);
            // Push inputs.
            ttnn::write_buffer(0, input_tensor, {host_data});
            // Configure CCL running on this device.
            uint32_t receiver_device_id = device_ids[(dev_idx + 1) % ring_devices.size()];
            uint32_t sender_device_id = device_ids[(dev_idx + ring_devices.size() - 1) % ring_devices.size()];
            auto all_gather_op = ttnn::ReduceScatter{
                ttnn::operations::binary::BinaryOpType::ADD,
                scatter_dim,
                1,
                static_cast<uint32_t>(ring_devices.size()),
                dev_idx,
                receiver_device_id,
                sender_device_id,
                input_tensor.memory_config(),
                ttnn::ccl::Topology::Ring};
            // Send CCL to this device. All CCLs will complete simultaneously.
            output_tensors.push_back(async_detail::run_operation(0, all_gather_op, {input_tensor}).at(0));
            // Expose deadlock: After the CCL is sent to a device in the first tunnel, send enough data to it to
            // backpressure prefetch_h. This will block the demux, which will prevent the CCL from being sent to
            // additional chips on the tunnel. If the CCL has been tagged as having multi-device dependencies, deadlock
            // should get bypassed. if (dev_idx < 3) {
            for (int j = 0; j < 16; j++) {
                ttnn::write_buffer(0, input_tensor, {host_data});
            }
            // }
            dev_idx++;
        }
        // Readback data and verify correctness.
        for (auto& tensor : output_tensors) {
            ASSERT_EQ(tensor.get_shape(), ttnn::Shape(LegacyShape({1, 2, 256, 256})));
            ttnn::read_buffer(0, tensor, {readback_data});
            for (int j = 0; j < 512 * 256; j++) {
                ASSERT_EQ(readback_data[j].to_float(), ring_devices.size());
            }
        }
    }
    ttnn::distributed::close_mesh_device(mesh);
}<|MERGE_RESOLUTION|>--- conflicted
+++ resolved
@@ -120,11 +120,7 @@
 
     ttnn::MeshShape mesh_shape = get_mesh_shape();
     std::shared_ptr<ttnn::MeshDevice> mesh =
-<<<<<<< HEAD
-        ttnn::distributed::open_mesh_device(mesh_shape, 0, 0, 1, DispatchCoreType::WORKER);
-=======
         ttnn::distributed::open_mesh_device(mesh_shape, 0, 0, 1, DispatchCoreConfig{});
->>>>>>> e0bc3864
 
     // Setup input data and output data containers
     MemoryConfig mem_cfg = MemoryConfig{
@@ -214,11 +210,7 @@
 
     ttnn::MeshShape mesh_shape = get_mesh_shape();
     std::shared_ptr<ttnn::MeshDevice> mesh =
-<<<<<<< HEAD
-        ttnn::distributed::open_mesh_device(mesh_shape, 0, 0, 1, DispatchCoreType::WORKER);
-=======
         ttnn::distributed::open_mesh_device(mesh_shape, 0, 0, 1, DispatchCoreConfig{});
->>>>>>> e0bc3864
     // Create the outer ring on which Reduce Scatter will be run. This allows us to verify that there are no deadlocks
     // when we send CCLs to the first tunnel (forward path).
     auto view = ttnn::MeshDeviceView(*mesh);
