--- conflicted
+++ resolved
@@ -897,8 +897,6 @@
         "tt_op": ttnn_ops.eltwise_bitwise_or,
         "pytorch_op": pytorch_ops.bitwise_or,
     },
-<<<<<<< HEAD
-=======
     "concat-bw": {
         "tt_op": ttnn_ops.concat_bw,
         "pytorch_op": ttnn_pytorch_ops.concat_bw,
@@ -915,5 +913,4 @@
         "tt_op": ttnn_ops.eltwise_unary_floor_div,
         "pytorch_op": pytorch_ops.unary_floor_div,
     },
->>>>>>> cb5d74d6
 }