# SPDX-FileCopyrightText: © 2023 Tenstorrent Inc.

# SPDX-License-Identifier: Apache-2.0

import torch
import random
from itertools import permutations, product
from functools import lru_cache
import tt_lib as ttl
import ttnn
import numpy as np
from tt_lib.utils import _nearest_32 as nearest_32, tilize
from loguru import logger


# torch.testing.get_all_dtypes()
supported_dtypes = {
    "float32": torch.float32,
    "bfloat16": torch.bfloat16,
    "int32": torch.int32,
    "cfloat": torch.cfloat,
    "chalf": torch.chalf,
}

supported_tt_dtypes = [ttl.tensor.DataType.BFLOAT16]

supported_tt_layouts = [
    ttl.tensor.Layout.ROW_MAJOR,
    ttl.tensor.Layout.TILE,
]

supported_tt_buffer_types = [
    ttl.tensor.BufferType.DRAM,
    ttl.tensor.BufferType.L1,
]

supported_mem_configs = [
    ttl.tensor.MemoryConfig(ttl.tensor.TensorMemoryLayout.INTERLEAVED, ttl.tensor.BufferType.DRAM),
    ttl.tensor.MemoryConfig(ttl.tensor.TensorMemoryLayout.INTERLEAVED, ttl.tensor.BufferType.L1),
]


# Wrapper around gen functions to include casting
def gen_func_with_cast(gen_func, dtype, tilize_input=False):
    return lambda size: tilize(gen_func(size).to(dtype)) if tilize_input else gen_func(size).to(dtype)


def gen_func_with_cast_tt(gen_func, dtype):
    def tensor_to_dtype(x):
        if dtype == ttl.tensor.DataType.BFLOAT16:
            x = x.to(torch.bfloat16)

        elif dtype == ttl.tensor.DataType.BFLOAT8_B:
            tt_tensor = ttnn.from_torch(
                x, dtype=ttnn.bfloat8_b, layout=ttnn.TILE_LAYOUT, device=None, memory_config=None
            )

            x = ttnn.to_torch(tt_tensor)

        elif dtype == ttl.tensor.DataType.UINT16:
            x = x.to(torch.int16)

        elif dtype == ttl.tensor.DataType.UINT32:
            x = x.to(torch.int32)

        elif dtype == ttl.tensor.DataType.INT32:
            x = x.to(torch.int32)

        else:
            logger.warning(f"Unknown dtype {dtype} passed to gen_func_with_cast_tt")

        return x

    def func(size):
        x = gen_func(size)

        if x.dtype == torch.cfloat:
            x.real = tensor_to_dtype(x.real).to(torch.float)
            x.imag = tensor_to_dtype(x.imag).to(torch.float)
            return x

        return tensor_to_dtype(x)

    return func


def gen_zeros(size):
    return torch.zeros(size)


def gen_ones(size):
    return torch.ones(size)


def gen_constant(size, constant=1.0):
    return torch.full(size, constant)


def gen_rand(size, low=0, high=100):
    return torch.Tensor(size=size).uniform_(low, high)


def gen_rand_infinite(size, low=-100, high=100):
    x = torch.rand(size=size)
    x[x <= 0.33] = float("inf")
    x[(x > 0.33) & (x <= 0.66)] = float("-inf")
    x[x > 0.66] = x[x > 0.66] * (high - low) + low
    return x


def gen_rand_complex(size, low=0, high=100):
    real = torch.Tensor(size=size).uniform_(low, high).to(torch.bfloat16).to(torch.float)
    imag = torch.Tensor(size=size).uniform_(low, high).to(torch.bfloat16).to(torch.float)

    torch_x = torch.complex(real, imag)

    return torch_x


def gen_rand_inf(size, low=-100, high=100):
    x = torch.rand(size=size)
    x[x <= 0.25] = float("inf")
    x[(x > 0.25) & (x <= 0.5)] = float("-inf")
    x[(x > 0.5) & (x <= 0.75)] = float("nan")
    x[x > 0.75] = x[x > 0.75] * (high - low) + low
    return x


def gen_bin(size, probabilityones=0.5):
    element_count = 1
    for i in size:
        element_count = element_count * i
    raw = torch.zeros(element_count)
    raw[: int(probabilityones * element_count)] = 1
    ridx = torch.randperm(element_count)  # a random permutation of the entries
    mask = torch.reshape(raw[ridx], size)
    return mask


def gen_linspace(size, low=0, high=100):
    lsteps = size[0] * size[1] * size[2] * size[3]
    return torch.linspace(low, high, lsteps).reshape(size)


def gen_rand_symmetric(size, low=0, high=100):
    signs = torch.randint(0, 2, size) * 2 - 1
    return torch.Tensor(size=size).uniform_(low, high) * signs


def gen_rand_along_dim(size, low=0, high=100, dim=-1):
    numel = torch.Size(size).numel()

    # Create a flat tensor and generate a subrange of random numbers each the size of specified dimension
    output = torch.zeros(numel)
    num_subel = size[dim]
    for i in range(0, numel, num_subel):
        subrange = torch.Tensor(size=(2,)).uniform_(low, high)
        output[i : i + num_subel] = torch.Tensor(size=(num_subel,)).uniform_(torch.min(subrange), torch.max(subrange))

    # Reshape the flat tensor where the specified dim and last dim are swapped
    swapped_size = size.copy()
    swapped_size[dim], swapped_size[-1] = size[-1], size[dim]
    output = output.reshape(swapped_size)

    # Swap the last and specified dim so that the output size matches the specified size
    output = output.transpose(dim, -1)
    return output


def gen_randint(size, low=0, high=2):
    return torch.randint(low, high, size, dtype=torch.float32)


def gen_scaled_dirichlet_along_dim(size, start=1, step=1, max=1, dim=-1):
    assert start <= max, "start must be <= max"

    numel = torch.Size(size).numel()

    num_subel = 32 * 32

    num_tiles = numel // num_subel

    # Get tile shape with correct number of dimensions
    tile_shape = [1] * len(size)
    tile_shape[-2], tile_shape[-1] = 32, 32

    # RNG that sums to 1
    dirichlet = torch.distributions.dirichlet.Dirichlet(torch.ones(size=tile_shape))

    scale = start
    tiles = []
    for i in range(num_tiles):
        scaled_sum = scale * (i % 2 * 2 - 1)
        tiles.append(dirichlet.sample() * scaled_sum)
        scale += step
        if scale > max:
            scale = start

    for d in reversed(range(len(size))):
        tiles = torch.concat(tiles, dim=d).split(size[d], dim=d)

    output = torch.concat(tiles)

    # Swap the last and specified dim so that the output size matches the specified size
    output = output.transpose(dim, -1)

    return output


def gen_scaled_dirichlet_per_tile(size, start=1, step=1, max=1):
    assert start <= max, "start must be <= max"

    numel = torch.Size(size).numel()

    num_subel = 32 * 32

    num_tiles = numel // num_subel

    # Get tile shape with correct number of dimensions
    tile_shape = [1] * len(size)
    tile_shape[-2], tile_shape[-1] = 32, 32

    # RNG that sums to 1
    dirichlet = torch.distributions.dirichlet.Dirichlet(torch.ones(size=(num_subel,)))

    scale = start
    tiles = []
    for i in range(num_tiles):
        scaled_sum = scale * (i % 2 * 2 - 1)
        tiles.append((dirichlet.sample() * scaled_sum).reshape(tile_shape))
        scale += step
        if scale > max:
            scale = start

    for d in reversed(range(len(size))):
        tiles = torch.concat(tiles, dim=d).split(size[d], dim=d)

    output = torch.concat(tiles)
    return output


def gen_checkerboard(size, low=0, high=100):
    value = torch.Tensor(1).uniform_(low, high).item()

    # Create a checkerboard of alternating signed values
    checkerboard = torch.full([size[-2], size[-1]], value)
    checkerboard[1::2, ::2] = value * -1
    checkerboard[::2, 1::2] = value * -1

    # Duplicate across batch dims
    output = torch.tile(checkerboard, (*size[:-2], 1, 1))

    return output


def gen_arange(size):
    numel = torch.Size(size).numel()
    return torch.arange(numel, dtype=torch.float32).reshape(size)


def gen_identity(size):
    return torch.eye(size[0], size[1])


###################################################
#################### test_args ####################
###################################################


def gen_tensor_pad_args(
    input_shapes, supported_dtypes=None, supported_layouts=None, mem_configs=None, do_sanitize_args=False, coregrid=[]
):
    assert len(input_shapes) == 1
    assert len(input_shapes[0]) == 4
    test_args = {}

    pad_sizes = (64, 64, 64, 64)
    output_tensor_shape = [random.randint(input_shapes[0][i], input_shapes[0][i] + pad_sizes[i]) for i in range(4)]
    input_tensor_start = [random.randint(0, output_tensor_shape[i] - input_shapes[0][i]) for i in range(4)]
    pad_value = random.uniform(-100, 100)
    # Cast to bfloat16 then back to float for exact match
    pad_value = torch.Tensor([pad_value]).to(torch.bfloat16).to(torch.float).item()

    test_args.update(
        {
            "output_tensor_shape": output_tensor_shape,
            "input_tensor_start": input_tensor_start,
            "pad_value": pad_value,
            "dtype": [ttl.tensor.DataType.BFLOAT16],
            "layout": [ttl.tensor.Layout.ROW_MAJOR],
            "input_mem_config": [None],
            "output_mem_config": ttl.tensor.MemoryConfig(
                ttl.tensor.TensorMemoryLayout.INTERLEAVED, ttl.tensor.BufferType.DRAM
            ),
        }
    )

    return [test_args]


def gen_tensor_unpad_args(
    input_shapes, supported_dtypes=None, supported_layouts=None, mem_configs=None, do_sanitize_args=True, coregrid=[]
):
    assert len(input_shapes) == 1
    assert len(input_shapes[0]) == 4
    test_args = {}
    output_tensor_start = [random.randint(0, input_shapes[0][i] - 1) for i in range(4)]
    output_tensor_end = [random.randint(output_tensor_start[i], input_shapes[0][i] - 1) for i in range(4)]

    test_args.update(
        {
            "output_tensor_start": output_tensor_start,
            "output_tensor_end": output_tensor_end,
            "dtype": [ttl.tensor.DataType.BFLOAT16],
            "layout": [ttl.tensor.Layout.ROW_MAJOR],
            "input_mem_config": [None],
            "output_mem_config": ttl.tensor.MemoryConfig(
                ttl.tensor.TensorMemoryLayout.INTERLEAVED, ttl.tensor.BufferType.DRAM
            ),
        }
    )

    return [test_args]


def gen_pad_to_tile_args(
    input_shapes, supported_dtypes=None, supported_layouts=None, mem_configs=None, do_sanitize_args=True, coregrid=[]
):
    assert len(input_shapes) == 1
    assert len(input_shapes[0]) == 4

    pad_value = random.uniform(-100, 100)
    # Cast to bfloat16 then back to float for exact match
    pad_value = torch.Tensor([pad_value]).to(torch.bfloat16).to(torch.float).item()

    test_args = {
        "pad_value": pad_value,
        "dtype": [ttl.tensor.DataType.BFLOAT16],
        "layout": [ttl.tensor.Layout.ROW_MAJOR],
        "input_mem_config": [None],
        "output_mem_config": ttl.tensor.MemoryConfig(
            ttl.tensor.TensorMemoryLayout.INTERLEAVED, ttl.tensor.BufferType.DRAM
        ),
    }

    return [test_args]


def gen_unpad_from_tile_args(
    input_shapes, supported_dtypes=None, supported_layouts=None, mem_configs=None, do_sanitize_args=True, coregrid=[]
):
    assert len(input_shapes) == 1
    assert len(input_shapes[0]) == 4
    assert input_shapes[0][-2] % 32 == 0
    assert input_shapes[0][-1] % 32 == 0

    output_tensor_shape = [
        *input_shapes[0][:-2],
        random.randint(input_shapes[0][-2] - 32 + 1, input_shapes[0][-2]),
        random.randint(input_shapes[0][-1] - 32 + 1, input_shapes[0][-1]),
    ]

    test_args = {
        "output_tensor_shape": output_tensor_shape,
        "dtype": [ttl.tensor.DataType.BFLOAT16],
        "layout": [ttl.tensor.Layout.ROW_MAJOR],
        "input_mem_config": [None],
        "output_mem_config": ttl.tensor.MemoryConfig(
            ttl.tensor.TensorMemoryLayout.INTERLEAVED, ttl.tensor.BufferType.DRAM
        ),
    }

    return [test_args]


def gen_default_dtype_layout_device(
    input_shapes, dtypes=None, layouts=None, mem_configs=None, do_sanitize_args=False, coregrid=[]
):
    dtype = []
    layout = []
    input_mem_config = []

    for input_shape in input_shapes:
        dtype.append(ttl.tensor.DataType.BFLOAT16)
        input_mem_config.append(
            ttl.tensor.MemoryConfig(ttl.tensor.TensorMemoryLayout.INTERLEAVED, ttl.tensor.BufferType.DRAM)
        )

        if input_shape[-2] % 32 == 0 and input_shape[-1] % 32 == 0:
            layout.append(ttl.tensor.Layout.TILE)
        else:
            layout.append(ttl.tensor.Layout.ROW_MAJOR)

    return [
        {
            "dtype": dtype,
            "layout": layout,
            "input_mem_config": input_mem_config,
            "output_mem_config": ttl.tensor.MemoryConfig(
                ttl.tensor.TensorMemoryLayout.INTERLEAVED, ttl.tensor.BufferType.DRAM
            ),
        }
    ]


def gen_default_dtype_layout_rm_device(
    input_shapes, dtypes=None, layouts=None, mem_configs=None, do_sanitize_args=False, coregrid=[]
):
    return [
        {
            "dtype": [ttl.tensor.DataType.BFLOAT16] * len(input_shapes),
            "layout": [ttl.tensor.Layout.ROW_MAJOR] * len(input_shapes),
            "input_mem_config": [
                ttl.tensor.MemoryConfig(ttl.tensor.TensorMemoryLayout.INTERLEAVED, ttl.tensor.BufferType.DRAM)
            ]
            * len(input_shapes),
            "output_mem_config": ttl.tensor.MemoryConfig(
                ttl.tensor.TensorMemoryLayout.INTERLEAVED, ttl.tensor.BufferType.DRAM
            ),
            "use_multicore": True,
        }
    ]


def sanitize_args(input_shapes, input_setup):
    for i in range(len(input_shapes)):
        shape = input_shapes[i]

        if (
            (
                input_setup[i]["layout"] == ttl.tensor.Layout.TILE and (shape[-2] % 32 != 0 or shape[-1] % 32 != 0)
            )  # Shape cannot be tilized
            or (
                input_setup[i]["layout"] == ttl.tensor.Layout.ROW_MAJOR
                and input_setup[i]["input_mem_config"] != None
                and shape[-1] % 2 != 0
            )  # Shape cannot be placed as row major on device
            or (
                input_setup[i]["dtype"] == ttl.tensor.DataType.BFLOAT8_B
                and input_setup[i]["layout"] != ttl.tensor.Layout.TILE
            )  # BFLOAT8_B must be tile layout
        ):
            return None
    return input_setup


def gen_dtype_layout_device(
    input_shapes,
    dtypes=[supported_tt_dtypes],
    layouts=[supported_tt_layouts],
    mem_configs=[supported_mem_configs],  # mem_configs[-1] is output_mem_config
    do_sanitize_args=True,
    coregrid=[],
):
    # last buffer_types option is for output buffer
    dtype_mem_config_layouts = []

    for i in range(len(input_shapes)):
        dtype_mem_config_layout = []

        for dtype, layout, input_mem_config in product(
            dtypes[i],
            layouts[i],
            mem_configs[i],
        ):
            dtype_mem_config_layout.append({"dtype": dtype, "layout": layout, "input_mem_config": input_mem_config})

        dtype_mem_config_layouts.append(dtype_mem_config_layout)

    result = []

    for out_mem_config in mem_configs[-1]:
        for dtype_mem_config_layout_combination in product(*dtype_mem_config_layouts):
            if do_sanitize_args:
                out = sanitize_args(input_shapes, dtype_mem_config_layout_combination)
            else:
                out = 1

            if out is not None:
                dtype = []
                layout = []
                input_mem_config = []

                for x in dtype_mem_config_layout_combination:
                    dtype.append(x["dtype"])
                    layout.append(x["layout"])
                    input_mem_config.append(x["input_mem_config"])

                result.append(
                    {
                        "dtype": dtype,
                        "layout": layout,
                        "input_mem_config": input_mem_config,
                        "output_mem_config": out_mem_config,
                    }
                )

    return result


def sanitize_args_layernorm(
    input_shapes, input_setup, runtime_tile_padding_layernorm=False, runtime_tile_padding_add_layernorm=False
):
    for i in range(len(input_shapes)):
        shape = input_shapes[i]
        if (
            (
                input_setup[i]["layout"] == ttl.tensor.Layout.TILE
                and (
                    (
                        shape[2] % 32 != 0
                        and not runtime_tile_padding_layernorm
                        and not runtime_tile_padding_add_layernorm
                    )
                    or (runtime_tile_padding_layernorm and i > 0 and shape[2] != 1)
                    or (runtime_tile_padding_add_layernorm and i > 1 and shape[2] != 1)
                    or (shape[3] % 32 != 0)
                )
            )  # Shape cannot be tilized
            or (
                input_setup[i]["layout"] == ttl.tensor.Layout.ROW_MAJOR
                and input_setup[i]["input_mem_config"] != None
                and shape[3] % 2 != 0
            )  # Shape cannot be placed as row major on device
            or (
                input_setup[i]["dtype"] == ttl.tensor.DataType.BFLOAT8_B
                and input_setup[i]["layout"] != ttl.tensor.Layout.TILE
            )  # BFLOAT8_B must be tile layout
        ):
            return None
    return input_setup


def gen_dtype_layout_device_layernorm(
    input_shapes,
    dtypes=[supported_tt_dtypes],
    layouts=[supported_tt_layouts],
    mem_configs=[supported_mem_configs],
    runtime_tile_padding_layernorm=True,
    runtime_tile_padding_add_layernorm=False,
):
    # last buffer_types option is for output buffer
    input_setups = []

    for i in range(len(input_shapes)):
        input_setup = []

        for dtype, layout, input_mem_config in product(
            dtypes[i],
            layouts[i],
            mem_configs[i],
        ):
            input_setup.append({"dtype": dtype, "layout": layout, "input_mem_config": input_mem_config})

        input_setups.append(input_setup)

    result = []

    for out_mem_config in mem_configs[-1]:
        for input_setup_combination in product(*input_setups):
            out = sanitize_args_layernorm(
                input_shapes,
                input_setup_combination,
                runtime_tile_padding_layernorm,
                runtime_tile_padding_add_layernorm,
            )

            if out is not None:
                dtype = []
                layout = []
                input_mem_config = []

                for x in input_setup_combination:
                    dtype.append(x["dtype"])
                    layout.append(x["layout"])
                    input_mem_config.append(x["input_mem_config"])

                result.append(
                    {
                        "dtype": dtype,
                        "layout": layout,
                        "input_mem_config": input_mem_config,
                        "output_mem_config": out_mem_config,
                    }
                )

    return result


def gen_layernorm_args(
    input_shapes,
    dtypes=[supported_tt_dtypes],
    layouts=[supported_tt_layouts],
    mem_configs=[supported_mem_configs],
    do_sanitize_args=False,
    coregrid=[],
):
    return gen_dtype_layout_device_layernorm(
        input_shapes,
        dtypes,
        layouts,
        mem_configs,
        runtime_tile_padding_layernorm=True,
        runtime_tile_padding_add_layernorm=False,
    )


def gen_add_layernorm_args(
    input_shapes,
    dtypes=[supported_tt_dtypes],
    layouts=[supported_tt_layouts],
    mem_configs=[supported_mem_configs],
    do_sanitize_args=False,
    coregrid=[],
):
    return gen_dtype_layout_device_layernorm(
        input_shapes,
        dtypes,
        layouts,
        mem_configs,
        runtime_tile_padding_layernorm=False,
        runtime_tile_padding_add_layernorm=True,
    )


def gen_permute_args(
    input_shapes,
    dtypes=[supported_tt_dtypes],
    layouts=[supported_tt_layouts],
    mem_configs=[supported_mem_configs],
    do_sanitize_args=True,
    coregrid=[],
):
    dim_to_permute = []

    for i in range(len(input_shapes[0])):
        dim_to_permute.append(i)

    for permute_dims in permutations(dim_to_permute):
        for input_info in gen_dtype_layout_device(
            input_shapes,
            dtypes,
            layouts,
            mem_configs,
            do_sanitize_args=do_sanitize_args,
        ):
            if input_info["layout"][0] == ttl.tensor.Layout.ROW_MAJOR:
                # Last dim of output must be divisible by 2 for row_major
                last_dim = permute_dims[-1]
                last_dim_shape = input_shapes[0][last_dim]

                if last_dim_shape % 2 == 1:
                    continue

            if input_info is not None:
                input_info.update({"permute_dims": permute_dims})
                yield input_info


def gen_fill_rm_args(input_shapes, dtypes, layouts, mem_configs, do_sanitize_args=True, coregrid=[]):
    H = input_shapes[0][-2]
    W = input_shapes[0][-1]

    for input_info in gen_dtype_layout_device(
        input_shapes, dtypes, layouts, mem_configs, do_sanitize_args=do_sanitize_args
    ):
        if input_info is not None:
            input_info["hOnes"] = random.randint(1, H)
            input_info["wOnes"] = random.randint(1, W)

            input_info["val_hi"] = random.uniform(-100, 100)
            input_info["val_lo"] = random.uniform(-100, 100)

            yield input_info


def gen_fill_ones_rm_args(
    input_shapes,
    dtypes,
    layouts,
    mem_configs,
    do_sanitize_args=True,
    coregrid=[],
):
    H = input_shapes[0][-2]
    W = input_shapes[0][-1]

    for input_info in gen_dtype_layout_device(
        input_shapes, dtypes, layouts, mem_configs, do_sanitize_args=do_sanitize_args
    ):
        if input_info is not None:
            input_info["hOnes"] = random.randint(1, H)
            input_info["wOnes"] = random.randint(1, W)
            yield input_info


@lru_cache(maxsize=5000)
def _get_factors(i, s):
    factors = []
    for j in range(s, i + 1, s):
        if i % j == 0:
            factors.append(j)
    return factors


@lru_cache(maxsize=5000)
def _gen_reshape_args_from_volume(volume, step, out_dims=4):
    shapes = []

    if out_dims == 4:
        for w in _get_factors(volume, step):
            v = volume // w
            for h in _get_factors(v, step):
                v2 = v // h
                for c in _get_factors(v2, 1):
                    b = v2 // c
                    shapes.append({"reshape_dims": (b, c, h, w)})
    elif out_dims == 3:
        for h in _get_factors(volume, step):
            v2 = volume // h
            for c in _get_factors(v2, 1):
                b = v2 // c
                shapes.append({"reshape_dims": (b, c, h)})
    elif out_dims == 2:
        for c in _get_factors(volume, 1):
            b = volume // c
            shapes.append({"reshape_dims": (b, c)})

    return shapes


def gen_reshape_args(
    input_shapes,
    dtypes=[[ttl.tensor.DataType.BFLOAT16]],
    layouts=[[ttl.tensor.Layout.TILE]],
    mem_configs=[[ttl.tensor.MemoryConfig(ttl.tensor.TensorMemoryLayout.INTERLEAVED, ttl.tensor.BufferType.DRAM)]],
    max_out_shapes=2,
    do_sanitize_args=True,
    coregrid=[],
):
    vol = 1

    for x in input_shapes[0]:
        vol *= x

    out_shapes = _gen_reshape_args_from_volume(vol, step=1, out_dims=len(input_shapes[0]))
    random.shuffle(out_shapes)
    n_out_shapes_used = 0

    for reshape_dims in out_shapes:
        if reshape_dims["reshape_dims"][-2] % 32 != 0:
            continue

        if reshape_dims["reshape_dims"][-1] % 32 != 0:
            continue

        for input_info in gen_dtype_layout_device(
            input_shapes,
            dtypes,
            layouts,
            mem_configs,
            do_sanitize_args=do_sanitize_args,
        ):
            if input_info is not None:
                input_info.update(reshape_dims)
                yield input_info

        n_out_shapes_used += 1

        # Reached max out shapes
        if n_out_shapes_used > max_out_shapes:
            break


def gen_split_args(input_shapes, dtypes, layouts, mem_configs, do_sanitize_args=True):
    for input_info in gen_dtype_layout_device(
        input_shapes, dtypes, layouts, mem_configs, do_sanitize_args=do_sanitize_args
    ):
        if input_info is not None:
            maxdim = len(input_shapes[0]) - 1
            dim = random.randint(-maxdim - 1, maxdim)

            max_split = input_shapes[0][dim] // 2
            max_split = max(max_split, 1)
            split_size = random.randint(1, max_split)

            input_info["dim"] = dim
            input_info["split_size"] = split_size
            yield input_info


def gen_tilize_with_val_padding_args(
    input_shapes,
    dtypes=[supported_tt_dtypes],
    layouts=[[ttl.tensor.Layout.ROW_MAJOR]],
    mem_configs=[supported_mem_configs],
    do_sanitize_args=True,
    coregrid=[],
):
    assert len(input_shapes) == 1
    assert len(input_shapes[0]) == 4

    for input_info in gen_dtype_layout_device(
        input_shapes, dtypes, layouts, mem_configs, do_sanitize_args=do_sanitize_args
    ):
        if input_info is not None:
            pad_sizes = (10, 10, 64, 64)
            output_tensor_shape = [
                random.randrange(
                    input_shapes[0][i],
                    input_shapes[0][i] + pad_sizes[i],
                    1,
                )
                for i in range(4)
            ]
            output_tensor_shape[-2] = nearest_32(output_tensor_shape[-2])
            output_tensor_shape[-1] = nearest_32(output_tensor_shape[-1])
            pad_value = random.uniform(-100, 100)
            # Cast to bfloat16 then back to float for exact match
            pad_value = torch.Tensor([pad_value]).to(torch.bfloat16).to(torch.float).item()

            input_info.update(
                {
                    "output_tensor_shape": output_tensor_shape,
                    "pad_value": pad_value,
                }
            )
            yield input_info


def gen_untilize_with_unpadding_args(
    input_shapes,
    dtypes=[supported_tt_dtypes],
    layouts=[supported_tt_layouts],
    mem_configs=[supported_mem_configs],
    do_sanitize_args=True,
    coregrid=[],
):
    assert len(input_shapes) == 1
    assert len(input_shapes[0]) == 4
    assert input_shapes[0][-2] % 32 == 0
    assert input_shapes[0][-1] % 32 == 0

    for input_info in gen_dtype_layout_device(
        input_shapes, dtypes, layouts, mem_configs, do_sanitize_args=do_sanitize_args
    ):
        if input_info is not None:
            output_tensor_end = [random.randrange(0, input_shapes[0][i], 1) for i in range(4)]
            if output_tensor_end[-1] % 2 == 0:
                output_tensor_end[-1] += 1
            input_info.update(
                {
                    "output_tensor_end": output_tensor_end,
                    "use_multicore": True,
                }
            )
            yield input_info


def gen_pad_args(
    input_shapes,
    dtypes=[supported_tt_dtypes],
    layouts=[supported_tt_layouts],
    mem_configs=[supported_mem_configs],
    do_sanitize_args=True,
    coregrid=[],
):
    assert len(input_shapes) == 1
    assert len(input_shapes[0]) == 4

    for input_info in gen_dtype_layout_device(
        input_shapes, dtypes, layouts, mem_configs, do_sanitize_args=do_sanitize_args
    ):
        if input_info is not None:
            if input_info["layout"][0] == ttl.tensor.Layout.ROW_MAJOR:
                pad_sizes = (10, 10, 64, 64)
                output_tensor_shape = [
                    random.randint(input_shapes[0][i], input_shapes[0][i] + pad_sizes[i]) for i in range(4)
                ]
                if output_tensor_shape[-1] % 2 != 0:
                    output_tensor_shape[-1] += 1
                input_tensor_start = [0, 0, 0, 0]
                pad_value = random.uniform(-100, 100)
                # Cast to bfloat16 then back to float for exact match
                pad_value = torch.Tensor([pad_value]).to(torch.bfloat16).to(torch.float).item()

                input_info.update(
                    {
                        "output_tensor_shape": output_tensor_shape,
                        "input_tensor_start": input_tensor_start,
                        "pad_value": pad_value,
                    }
                )
            elif input_info["layout"][0] == ttl.tensor.Layout.TILE:
                pad_sizes = (10, 10, 64, 64)
                output_tensor_shape = [
                    random.randrange(
                        input_shapes[0][i],
                        input_shapes[0][i] + pad_sizes[i],
                        1,
                    )
                    for i in range(4)
                ]
                output_tensor_shape[-2] = nearest_32(output_tensor_shape[-2])
                output_tensor_shape[-1] = nearest_32(output_tensor_shape[-1])
                input_tensor_start = [0, 0, 0, 0]
                pad_value = random.uniform(-100, 100)
                # Cast to bfloat16 then back to float for exact match
                pad_value = torch.Tensor([pad_value]).to(torch.bfloat16).to(torch.float).item()

                input_info.update(
                    {
                        "output_tensor_shape": output_tensor_shape,
                        "input_tensor_start": input_tensor_start,
                        "pad_value": pad_value,
                    }
                )

            yield input_info


def gen_unpad_args(
    input_shapes,
    dtypes=[supported_tt_dtypes],
    layouts=[supported_tt_layouts],
    mem_configs=[supported_mem_configs],
    do_sanitize_args=True,
    coregrid=[],
):
    assert len(input_shapes) == 1
    assert len(input_shapes[0]) == 4

    for input_info in gen_dtype_layout_device(
        input_shapes, dtypes, layouts, mem_configs, do_sanitize_args=do_sanitize_args
    ):
        if input_info is not None:
            if input_info["layout"][0] == ttl.tensor.Layout.ROW_MAJOR:
                output_tensor_start = [0, 0, 0, 0]
                output_tensor_end = [random.randrange(output_tensor_start[i], input_shapes[0][i], 1) for i in range(4)]
                if output_tensor_end[-1] % 2 == 0:
                    output_tensor_end[-1] += 1
                input_info.update(
                    {
                        "output_tensor_start": output_tensor_start,
                        "output_tensor_end": output_tensor_end,
                    }
                )
            elif input_info["layout"][0] == ttl.tensor.Layout.TILE:
                output_tensor_start = [0, 0, 0, 0]
                output_tensor_end = [random.randrange(output_tensor_start[i], input_shapes[0][i], 1) for i in range(4)]
                output_tensor_end[-2] = max(nearest_32(output_tensor_end[-2]), 32) - 1
                output_tensor_end[-1] = max(nearest_32(output_tensor_end[-1]), 32) - 1
                input_info.update(
                    {
                        "output_tensor_start": output_tensor_start,
                        "output_tensor_end": output_tensor_end,
                    }
                )
            yield input_info


def gen_lamb_optimized_args(
    input_shapes,
    dtypes,
    layouts,
    mem_configs,
    do_sanitize_args=True,
    coregrid=[],
):
    for input_info in gen_dtype_layout_device(
        input_shapes, dtypes, layouts, mem_configs, do_sanitize_args=do_sanitize_args
    ):
        if input_info is not None:
            beta1 = random.uniform(0.8, 0.99)  # (0.8, 0.99) (0.9, 0.9)
            beta2 = random.uniform(0.99, 0.9999)  # (0.99, 0.9999) (0.999, 0.999)
            step_size = random.uniform(1e-4, 1e-2)  # (1e-4, 1e-2) (1e-3, 1e-3)
            eps = random.uniform(1e-7, 1e-5)  # (1e-7, 1e-5) (1e-6, 1e-6)
            weight_decay = random.uniform(0.001, 0.05)  # (0.001, 0.05) (0.01, 0.01)

            input_info.update({"beta1": beta1})
            input_info.update({"beta2": beta2})
            input_info.update({"step_size": step_size})
            input_info.update({"eps": eps})
            input_info.update({"weight_decay": weight_decay})
            yield input_info


def gen_scalar_args(
    input_shapes,
    dtypes,
    layouts,
    mem_configs,
    arg_name="scalar",
    low=-100,
    high=100,
    dtype=torch.bfloat16,
    do_sanitize_args=True,
    coregrid=[],
):
    for input_info in gen_dtype_layout_device(
        input_shapes, dtypes, layouts, mem_configs, do_sanitize_args=do_sanitize_args
    ):
        if input_info is not None:
            if dtype.is_floating_point:
                scalar = torch.tensor(1, dtype=dtype).uniform_(low, high).item()
            else:
                scalar = torch.tensor(1, dtype=dtype).random_(low, high).item()
            input_info.update({arg_name: scalar})
            yield input_info


def gen_conv2d_args(
    input_shapes,
    dtypes,
    layouts,
    mem_configs,
    do_sanitize_args=True,
    coregrid=[],
):
    for input_info in gen_conv_scalar_args(
        input_shapes, dtypes, layouts, mem_configs, "conv_params", torch.int, do_sanitize_args=do_sanitize_args
    ):
        yield input_info


def gen_conv_scalar_args(
    input_shapes,
    supported_dtypes,
    supported_layouts,
    mem_configs,
    arg0_name="conv_params",
    dtype=torch.bfloat16,
    do_sanitize_args=True,
    coregrid=[],
):
    for input_info in gen_dtype_layout_device(
        input_shapes, supported_dtypes, supported_layouts, mem_configs, do_sanitize_args=do_sanitize_args
    ):
        lowStride = 1
        highStride = 4
        padH = 0
        padW = 0

        w = input_shapes[0][3]
        h = input_shapes[0][2]

        # assert(lowKernel>0 and highKernel<w and highKernel<w)
        # assert(lowStride>0 and highStride<w and highStride<h)

        kernelH = input_shapes[1][2]
        kernelW = input_shapes[1][3]

        strideH = random.randint(lowStride, highStride)
        strideW = random.randint(lowStride, highStride)
        conv_params = [kernelH, kernelW, strideH, strideW, padH, padW]

        input_info.update({arg0_name: conv_params})
        yield input_info


def gen_scalar_symmetric_args(
    input_shapes,
    dtypes,
    layouts,
    mem_configs,
    arg_name="scalar",
    low=0.01,
    high=100,
    dtype=torch.bfloat16,
    do_sanitize_args=True,
    coregrid=[],
):
    for input_info in gen_scalar_args(
        input_shapes, dtypes, layouts, mem_configs, arg_name, low, high, dtype, do_sanitize_args=do_sanitize_args
    ):
        if input_info is not None:
            sign = (torch.tensor(1, dtype=torch.int).random_(0, 2) * 2 - 1).item()
            input_info[arg_name] *= sign
            yield input_info


def gen_power_args(
    input_shapes,
    dtypes,
    layouts,
    mem_configs,
    low=0,
    high=10,
    dtype=torch.int,
    do_sanitize_args=True,
    coregrid=[],
):
    for input_info in gen_scalar_args(
        input_shapes, dtypes, layouts, mem_configs, "exponent", low, high, dtype, do_sanitize_args=do_sanitize_args
    ):
        yield input_info


def gen_relu_min_args(
    input_shapes,
    dtypes,
    layouts,
    mem_configs,
    low=0,
    high=100,
    dtype=torch.bfloat16,
    do_sanitize_args=True,
    coregrid=[],
):
    for input_info in gen_scalar_args(
        input_shapes, dtypes, layouts, mem_configs, "lower_limit", low, high, dtype, do_sanitize_args=do_sanitize_args
    ):
        yield input_info


def gen_relu_max_args(
    input_shapes,
    dtypes,
    layouts,
    mem_configs,
    low=0,
    high=100,
    dtype=torch.bfloat16,
    do_sanitize_args=True,
    coregrid=[],
):
    for input_info in gen_scalar_args(
        input_shapes, dtypes, layouts, mem_configs, "upper_limit", low, high, dtype, do_sanitize_args=do_sanitize_args
    ):
        yield input_info


def gen_scale_mask_softmax_in_place_args(
    input_shapes,
    dtypes,
    layouts,
    mem_configs,
    low=1,
    high=100,
    dtype=torch.bfloat16,
    do_sanitize_args=True,
    coregrid=[],
):
    for input_info in gen_scalar_args(
        input_shapes, dtypes, layouts, mem_configs, "scale", low, high, dtype, do_sanitize_args=do_sanitize_args
    ):
        yield input_info


def gen_lerp_binary_args(
    input_shapes,
    dtypes,
    layouts,
    mem_configs,
    low=-100,
    high=100,
    dtype=torch.bfloat16,
    do_sanitize_args=True,
    coregrid=[],
):
    for input_info in gen_scalar_args(
        input_shapes, dtypes, layouts, mem_configs, "weight", low, high, dtype, do_sanitize_args=do_sanitize_args
    ):
        yield input_info


def gen_subalpha_args(
    input_shapes,
    supported_dtypes,
    supported_layouts,
    mem_configs,
    low=-100,
    high=100,
    dtype=torch.bfloat16,
    do_sanitize_args=True,
    coregrid=[],
):
    for input_info in gen_scalar_args(
        input_shapes,
        supported_dtypes,
        supported_layouts,
        mem_configs,
        "alpha",
        low,
        high,
        dtype,
        do_sanitize_args=do_sanitize_args,
    ):
        yield input_info


def gen_addalpha_args(
    input_shapes,
    supported_dtypes,
    supported_layouts,
    mem_configs,
    low=-100,
    high=100,
    dtype=torch.bfloat16,
    do_sanitize_args=True,
    coregrid=[],
):
    for input_info in gen_scalar_args(
        input_shapes,
        supported_dtypes,
        supported_layouts,
        mem_configs,
        "alpha",
        low,
        high,
        dtype,
        do_sanitize_args=do_sanitize_args,
    ):
        yield input_info


def gen_logit_args(
    input_shapes,
    supported_dtypes,
    supported_layouts,
    mem_configs,
    low=-10,
    high=0.99,
    dtype=torch.bfloat16,
    do_sanitize_args=True,
    coregrid=[],
):
    for input_info in gen_scalar_args(
        input_shapes,
        supported_dtypes,
        supported_layouts,
        mem_configs,
        "eps",
        low,
        high,
        dtype,
        do_sanitize_args=do_sanitize_args,
        coregrid=[],
    ):
        yield input_info


def gen_shrink_args(
    input_shapes,
    supported_dtypes,
    supported_layouts,
    mem_configs,
    low=0,
    high=100,
    dtype=torch.bfloat16,
    do_sanitize_args=True,
    coregrid=[],
):
    for input_info in gen_scalar_args(
        input_shapes,
        supported_dtypes,
        supported_layouts,
        mem_configs,
        "lambd",
        low,
        high,
        dtype,
        do_sanitize_args=do_sanitize_args,
        coregrid=[],
    ):
        yield input_info


def gen_bias_gelu_unary_args(
    input_shapes,
    supported_dtypes,
    supported_layouts,
    mem_configs,
    low=0,
    high=100,
    dtype=torch.bfloat16,
    do_sanitize_args=True,
    coregrid=[],
):
    for input_info in gen_scalar_args(
        input_shapes,
        supported_dtypes,
        supported_layouts,
        mem_configs,
        "bias",
        low,
        high,
        dtype,
        do_sanitize_args=do_sanitize_args,
    ):
        yield input_info


def gen_logical_immediate_args(
    input_shapes,
    dtypes,
    layouts,
    mem_configs,
    low=0,
    high=100,
    dtype=torch.int32,
    do_sanitize_args=True,
    coregrid=[],
):
    for input_info in gen_scalar_args(
        input_shapes, dtypes, layouts, mem_configs, "immediate", low, high, dtype, do_sanitize_args=do_sanitize_args
    ):
        yield input_info


def gen_shrink_args(
    input_shapes,
    dtypes,
    layouts,
    mem_configs,
    low=0,
    high=100,
    dtype=torch.bfloat16,
    do_sanitize_args=True,
    coregrid=[],
):
    for input_info in gen_scalar_args(
        input_shapes, dtypes, layouts, mem_configs, "_lambda", low, high, dtype, do_sanitize_args=do_sanitize_args
    ):
        yield input_info


def gen_leaky_relu_args(
    input_shapes,
    dtypes,
    layouts,
    mem_configs,
    low=0,
    high=100,
    dtype=torch.bfloat16,
    do_sanitize_args=True,
    coregrid=[],
):
    for input_info in gen_scalar_args(
        input_shapes,
        dtypes,
        layouts,
        mem_configs,
        "negative_slope",
        low,
        high,
        dtype,
        do_sanitize_args=do_sanitize_args,
    ):
        yield input_info


def gen_elu_args(
    input_shapes,
    dtypes,
    layouts,
    mem_configs,
    low=-10,
    high=10,
    dtype=torch.bfloat16,
    do_sanitize_args=True,
    coregrid=[],
):
    for input_info in gen_scalar_args(
        input_shapes, dtypes, layouts, mem_configs, "alpha", low, high, dtype, do_sanitize_args=do_sanitize_args
    ):
        yield input_info


def gen_celu_args(
    input_shapes,
    dtypes,
    layouts,
    mem_configs,
    low=-0.01,
    high=10,
    dtype=torch.bfloat16,
    do_sanitize_args=True,
    coregrid=[],
):
    for input_info in gen_scalar_symmetric_args(
        input_shapes, dtypes, layouts, mem_configs, "alpha", low, high, dtype, do_sanitize_args=do_sanitize_args
    ):
        yield input_info


def gen_fast_and_approx_args(input_shapes, dtypes, layouts, mem_configs, do_sanitize_args=True, coregrid=[]):
    input_info = gen_dtype_layout_device(input_shapes, dtypes, layouts, mem_configs, do_sanitize_args=do_sanitize_args)

    test_args_combinations = []

    for input_args in input_info:
        if input_args is not None:
            input_args_1 = input_args.copy()
            input_args_2 = input_args.copy()

            input_args_1.update({"fast_and_approx": True})
            test_args_combinations.append(input_args_1)

            input_args_2.update({"fast_and_approx": False})
            test_args_combinations.append(input_args_2)

    return test_args_combinations


def gen_activation_args(
    input_shapes,
    dtypes,
    layouts,
    mem_configs,
    do_sanitize_args=True,
    coregrid=[],
):
    input_info = gen_dtype_layout_device(input_shapes, dtypes, layouts, mem_configs, do_sanitize_args=do_sanitize_args)

    test_args_combinations = []

    for input_args in input_info:
        if input_args is not None:
            input_args = input_args.copy()
            input_args.update({"activation": None})
            test_args_combinations.append(input_args)

            input_args = input_args.copy()
            input_args.update({"activation": "relu"})
            test_args_combinations.append(input_args)

    return test_args_combinations


def gen_two_scalar_args(
    input_shapes,
    dtypes,
    layouts,
    mem_configs,
    arg0_name="scalar0",
    arg1_name="scalar1",
    low=-100,
    high=100,
    dtype=torch.bfloat16,
    do_sanitize_args=True,
    coregrid=[],
):
    for input_info in gen_dtype_layout_device(
        input_shapes, dtypes, layouts, mem_configs, do_sanitize_args=do_sanitize_args
    ):
        if input_info is not None:
            if dtype.is_floating_point:
                scalar0 = torch.tensor(1, dtype=dtype).uniform_(low, high).item()
                scalar1 = torch.tensor(1, dtype=dtype).uniform_(low, high).item()
            else:
                scalar0 = torch.tensor(1, dtype=dtype).random_(low, high).item()
                scalar1 = torch.tensor(1, dtype=dtype).random_(low, high).item()
            input_info.update({arg0_name: scalar0, arg1_name: scalar1})
            yield input_info


def gen_clip_args(
    input_shapes,
    dtypes,
    layouts,
    mem_configs,
    low=-100,
    high=100,
    dtype=torch.bfloat16,
    do_sanitize_args=True,
    coregrid=[],
):
    for input_info in gen_two_scalar_args(
        input_shapes, dtypes, layouts, mem_configs, "low", "high", low, high, dtype, do_sanitize_args=do_sanitize_args
    ):
        if input_info["low"] > input_info["high"]:
            input_info["low"], input_info["high"] = (
                input_info["high"],
                input_info["low"],
            )
        yield input_info


def gen_threshold_args(
    input_shapes,
    dtypes,
    layouts,
    mem_configs,
    low=-100,
    high=100,
    dtype=torch.bfloat16,
    do_sanitize_args=True,
    coregrid=[],
):
    for input_info in gen_two_scalar_args(
        input_shapes,
        dtypes,
        layouts,
        mem_configs,
        "threshold",
        "value",
        low,
        high,
        dtype,
        do_sanitize_args=do_sanitize_args,
    ):
        yield input_info


def gen_hardtanh_args(
    input_shapes,
    dtypes,
    layouts,
    mem_configs,
    low=-10,
    high=10,
    dtype=torch.bfloat16,
    do_sanitize_args=True,
    coregrid=[],
):
    for input_info in gen_two_scalar_args(
        input_shapes, dtypes, layouts, mem_configs, "low", "high", low, high, dtype, do_sanitize_args=do_sanitize_args
    ):
        if input_info["low"] > input_info["high"]:
            input_info["low"], input_info["high"] = (
                input_info["high"],
                input_info["low"],
            )

        yield input_info


def gen_polyval_args(
    input_shapes,
    dtypes,
    layouts,
    mem_configs,
    max_num_coeffs=10,
    low=-100,
    high=100,
    do_sanitize_args=True,
    coregrid=[],
):
    for input_info in gen_dtype_layout_device(
        input_shapes, dtypes, layouts, mem_configs, do_sanitize_args=do_sanitize_args
    ):
        if input_info is not None:
            num_coeffs = torch.tensor(1, dtype=torch.int).random_(1, max_num_coeffs + 1).item()
            coeffs = torch.Tensor(num_coeffs).uniform_(low, high).to(torch.bfloat16).tolist()
            input_info.update({"coeffs": coeffs})
            yield input_info


def gen_arange_args(input_shapes, dtypes, layouts, mem_configs, low=-100, high=100, do_sanitize_args=True):
    for input_info in gen_two_scalar_args(
        input_shapes,
        dtypes,
        layouts,
        mem_configs,
        "start",
        "end",
        low,
        high,
        torch.int,
        do_sanitize_args=do_sanitize_args,
        coregrid=[],
    ):
        if input_info["start"] > input_info["end"]:
            input_info["start"], input_info["end"] = (
                input_info["end"],
                input_info["start"],
            )
        elif input_info["start"] == input_info["end"]:
            input_info["end"] += 1
        input_info["step"] = (
            torch.tensor(1, dtype=torch.int).random_(1, input_info["end"] - input_info["start"] + 1).item()
        )

        yield input_info


def gen_logical_immediate_args(
    input_shapes,
    dtypes,
    layouts,
    buffer_types,
    low=0,
    high=100,
    dtype=torch.int32,
    do_sanitize_args=True,
    coregrid=[],
):
    for input_info in gen_scalar_args(
        input_shapes, dtypes, layouts, buffer_types, "immediate", low, high, dtype, do_sanitize_args=do_sanitize_args
    ):
        yield input_info


def gen_concat_args(input_shapes, dtypes, layouts, mem_configs, do_sanitize_args=True, coregrid=[]):
    for input_info in gen_dtype_layout_device(
        input_shapes, dtypes, layouts, mem_configs, do_sanitize_args=do_sanitize_args
    ):
        if input_info is not None:
            dim = -1

            for i in range(len(input_shapes[0])):
                if input_shapes[0][i] != input_shapes[1][i]:
                    dim = i

            if dim == -1:
                num_dims = len(input_shapes[0])
                dim = random.randint(0, num_dims - 1)

            input_info.update({"dim": dim})
            yield input_info


def gen_geglu_args(input_shapes, dtypes, layouts, mem_configs, do_sanitize_args=True, coregrid=[]):
    for input_info in gen_dtype_layout_device(
        input_shapes, dtypes, layouts, mem_configs, do_sanitize_args=do_sanitize_args
    ):
        if input_info is not None:
            input_info.update({"dim": -1})
            yield input_info


def gen_tilize_args(input_shapes, dtypes, layouts, mem_configs, do_sanitize_args=True, coregrid=[]):
    input_info = gen_dtype_layout_device(input_shapes, dtypes, layouts, mem_configs, do_sanitize_args=do_sanitize_args)

    new_input_info = []

    for input_args in input_info:
        input_args_1 = input_args.copy()
        input_args_2 = input_args.copy()
        input_args_1.update({"use_multicore": True})
        new_input_info.append(input_args_1)
        input_args_2.update({"use_multicore": False})
        new_input_info.append(input_args_2)

    for info in new_input_info:
        if input_info is not None:
            yield info


def gen_polygamma_args(
    input_shapes,
    supported_dtypes,
    supported_layouts,
    on_device,
    low=-1,
    high=10,
    dtype=torch.bfloat16,
    do_sanitize_args=True,
    coregrid=[],
):
    for input_info in gen_scalar_args(
        input_shapes,
        supported_dtypes,
        supported_layouts,
        on_device,
        "k",
        low,
        high,
        dtype,
        do_sanitize_args=do_sanitize_args,
    ):
        # the n(int) order of the polygamma function is b/w 1 to 10
        k_order = np.random.randint(1, 10)
        input_info.update({"k": k_order})
        yield input_info


def gen_rop_args(
    input_shapes,
    supported_dtypes,
    supported_layouts,
    on_device,
    low=-1,
    high=10,
    dtype=torch.bfloat16,
    do_sanitize_args=True,
    coregrid=[],
):
    for input_info in gen_scalar_args(
        input_shapes,
        supported_dtypes,
        supported_layouts,
        on_device,
        "factor",
        low,
        high,
        dtype,
        do_sanitize_args=do_sanitize_args,
    ):
        # the n(int) order of the polygamma function is b/w 1 to 10
        factor = random.uniform(0.1, 10.0)
        input_info.update({"factor": factor})
        yield input_info


def gen_repeat_interleave_args(
    input_shapes,
    dtypes,
    layouts,
    mem_configs,
    low=-100,
    high=100,
    dtype=torch.bfloat16,
    do_sanitize_args=True,
    coregrid=[],
):
    for input_info in gen_two_scalar_args(
        input_shapes, dtypes, layouts, mem_configs, "repeat", "dim", low, high, dtype, do_sanitize_args=do_sanitize_args
    ):
        repeats = np.random.randint(1, 5)
        dims = np.random.choice([0, 2])
        input_info.update({"repeat": repeats, "dim": dims})
        yield input_info


def gen_glu_args(input_shapes, dtypes, layouts, mem_configs, do_sanitize_args=True):
    for input_info in gen_dtype_layout_device(
        input_shapes, dtypes, layouts, mem_configs, do_sanitize_args=do_sanitize_args
    ):
        if input_info is not None:
            # max_dim = len(input_shapes[0]) - 1
            # dim = random.randint(-max_dim-1, max_dim)
            # For now onlu last dim is supported
            input_info.update({"dim": -1})
            yield input_info


def gen_dim_args(input_shapes, dtypes, layouts, mem_configs, do_sanitize_args=True):
    for input_info in gen_dtype_layout_device(
        input_shapes, dtypes, layouts, mem_configs, do_sanitize_args=do_sanitize_args
    ):
        if input_info is not None:
            max_dim = len(input_shapes[0]) - 1
            dim = random.randint(-max_dim - 1, max_dim)
            input_info.update({"dim": dim})
            yield input_info


def gen_rmsnorm_args(
    input_shapes,
    dtypes=[supported_tt_dtypes],
    layouts=[supported_tt_layouts],
    mem_configs=[supported_mem_configs],
    do_sanitize_args=False,
    coregrid=[],
):
    return gen_dtype_layout_device_layernorm(
        input_shapes,
        dtypes,
        layouts,
        mem_configs,
        runtime_tile_padding_layernorm=True,
        runtime_tile_padding_add_layernorm=False,
    )


def gen_power_fp_args(
    input_shapes,
    dtypes,
    layouts,
    mem_configs,
    low=0,
    high=10,
    dtype=torch.bfloat16,
    do_sanitize_args=True,
    coregrid=[],
):
    for input_info in gen_scalar_args(
        input_shapes, dtypes, layouts, mem_configs, "exponent", low, high, dtype, do_sanitize_args=do_sanitize_args
    ):
        yield input_info


def gen_isclose_args(
    input_shapes,
    dtypes,
    layouts,
    mem_configs,
    rtol_low=1e-7,
    rtol_high=1e-5,
    atol_low=1e-9,
    atol_high=1e-7,
    dtype=torch.bfloat16,
    do_sanitize_args=True,
    coregrid=[],
):
    for input_info in gen_dtype_layout_device(
        input_shapes, dtypes, layouts, mem_configs, do_sanitize_args=do_sanitize_args
    ):
        if input_info is not None:
            if dtype.is_floating_point:
                rtol = torch.tensor(1, dtype=dtype).uniform_(rtol_low, rtol_low).item()
            else:
                rtol = torch.tensor(1, dtype=dtype).random_(rtol_low, rtol_low).item()

            if dtype.is_floating_point:
                atol = torch.tensor(1, dtype=dtype).uniform_(atol_low, atol_low).item()
            else:
                atol = torch.tensor(1, dtype=dtype).random_(atol_low, atol_low).item()

            input_info.update({"rtol": rtol, "atol": atol, "equal_nan": False})
            yield input_info


def gen_rand_exclude_range(size, excluderange=None, low=0, high=100):
    res = torch.Tensor(size=size).uniform_(low, high)
    if excluderange is None:
        return res

    exclude_upper = excluderange[1]
    exclude_lower = excluderange[0]
    assert exclude_upper < high
    assert exclude_lower > low

    list_tensor = torch.flatten(res)

    i = 0
    for el in list_tensor:
        while el >= exclude_lower and el <= exclude_upper:
            list_tensor[i] = random.uniform(low, high)
        i = i + 1
    res = torch.reshape(list_tensor, size)

    return res


def gen_ttnn_repeat_interleave_args(
    input_shapes,
    dtypes,
    layouts,
    mem_configs,
    low=-100,
    high=100,
    dtype=torch.bfloat16,
    do_sanitize_args=True,
    coregrid=[],
):
    for input_info in gen_two_scalar_args(
        input_shapes, dtypes, layouts, mem_configs, "repeat", "dim", low, high, dtype, do_sanitize_args=do_sanitize_args
    ):
        shapes_size = len(input_shapes)
        repeats = np.random.randint(1, 5)
        dims = np.random.choice([0, shapes_size - 1])
        input_info.update({"repeat": repeats, "dim": dims})
        yield input_info


def gen_upsample_args(
    input_shapes,
    dtypes,
    layouts,
    buffer_types,
    low=2,
    high=10,
    dtype=torch.int32,
    do_sanitize_args=True,
    coregrid=[],
):
    for input_info in gen_scalar_args(
        input_shapes, dtypes, layouts, buffer_types, "scale_factor", low, high, dtype, do_sanitize_args=do_sanitize_args
    ):
        yield input_info


def gen_softplus_args(
    input_shapes,
    dtypes,
    layouts,
    mem_configs,
    low=-100,
    high=100,
    dtype=torch.bfloat16,
    do_sanitize_args=True,
    coregrid=[],
):
    for input_info in gen_two_scalar_args(
        input_shapes,
        dtypes,
        layouts,
        mem_configs,
        "beta",
        "threshold",
        low,
        high,
        dtype,
        do_sanitize_args=do_sanitize_args,
    ):
        if input_info["beta"] == 0.0 and input_info["threshold"] > 0.0:
            continue
        yield input_info


def gen_min_max_dim_args(
    input_shapes, dtypes, layouts, mem_configs, low=0, high=4, dtype=torch.int, do_sanitize_args=True, coregrid=[]
):
    for input_info in gen_scalar_args(
        input_shapes, dtypes, layouts, mem_configs, "dim", low, high, dtype, do_sanitize_args=do_sanitize_args
    ):
        rank = len(input_shapes[0])
        choices = [(rank - 1,), (rank - 2,)]
        idx = np.random.choice(len(choices), 1)
        dims = choices[idx.item()]

        input_info.update({"dim": dims})
        yield input_info


def gen_dim_args(
    input_shapes,
    dtypes,
    layouts,
    mem_configs,
    low=-100,
    high=100,
    dtype=torch.bfloat16,
    do_sanitize_args=True,
    coregrid=[],
):
    for input_info in gen_scalar_args(
        input_shapes, dtypes, layouts, mem_configs, "dim", low, high, dtype, do_sanitize_args=do_sanitize_args
    ):
        rank = len(input_shapes[0])

        # select one of the possible combnations
        if rank == 4 or rank == 3:
            choices = [(rank - 1,), (rank - 2,), (rank - 1, rank - 2)]
            idx = np.random.choice(len(choices), 1)
            dims = choices[idx.item()]
        else:
            choices = [(rank - 1,), (rank - 2,)]
            idx = np.random.choice(len(choices), 1)
            dims = choices[idx.item()]

        input_info.update({"dim": dims})
        yield input_info


def gen_repeat_args(
    input_shapes, dtypes, layouts, mem_configs, low=-100, high=100, dtype=torch.bfloat16, do_sanitize_args=False
):
    for input_info in gen_scalar_args(
        input_shapes,
        dtypes,
        layouts,
        mem_configs,
        "shape",
        low,
        high,
        dtype,
    ):
        shapes_size = len(input_shapes[0])
        shapes = []

        for i in range(0, shapes_size):
            rand_shape = np.random.randint(1, 3)
            shapes.append(rand_shape)

        input_info.update({"shape": shapes})
        yield input_info


def gen_sharded_args(
    input_shapes,
    dtypes,
    layouts,
    mem_configs,
    low=0,
    high=10,
    dtype=torch.int,
    do_sanitize_args=False,
):
    for input_info in gen_scalar_args(
        input_shapes, dtypes, layouts, mem_configs, "num_slices", 2, 10, dtype, do_sanitize_args=do_sanitize_args
    ):
        yield input_info


def gen_three_scalar_args(
    input_shapes,
    dtypes,
    layouts,
    mem_configs,
    arg0_name="scalar0",
    arg1_name="scalar1",
    arg2_name="scalar2",
    low0=-100,
    high0=100,
    low1=-100,
    high1=100,
    low2=-100,
    high2=100,
    dtype=torch.bfloat16,
    do_sanitize_args=True,
):
    for input_info in gen_dtype_layout_device(
        input_shapes, dtypes, layouts, mem_configs, do_sanitize_args=do_sanitize_args
    ):
        if input_info is not None:
            if dtype.is_floating_point:
                scalar0 = torch.tensor(1, dtype=dtype).uniform_(low0, high0).item()
                scalar1 = torch.tensor(1, dtype=dtype).uniform_(low1, high1).item()
                scalar2 = torch.tensor(1, dtype=dtype).uniform_(low2, high2).item()
            else:
                scalar0 = torch.tensor(1, dtype=dtype).random_(low0, high0).item()
                scalar1 = torch.tensor(1, dtype=dtype).random_(low1, high1).item()
                scalar2 = torch.tensor(1, dtype=dtype).random_(low2, high2).item()
            input_info.update({arg0_name: scalar0, arg1_name: scalar1, arg2_name: scalar2})
            yield input_info


def gen_sharded_args_coregrid(
    input_shapes,
    dtypes,
    layouts,
    mem_configs,
    low=-100,
    high=100,
    dtype=torch.int,
    do_sanitize_args=True,
):
    for input_info in gen_three_scalar_args(
        input_shapes,
        dtypes,
        layouts,
        mem_configs,
        "num_slices",
        "x_core",
        "y_core",
        2,
        10,
        1,
        6,
        1,
        6,
        dtype,
        do_sanitize_args=do_sanitize_args,
    ):
        yield input_info


def gen_fmod_args(
    input_shapes,
    supported_dtypes,
    supported_layouts,
    on_device,
    low=-1,
    high=10,
    dtype=torch.bfloat16,
    do_sanitize_args=True,
    coregrid=[],
):
    for input_info in gen_scalar_args(
        input_shapes,
        supported_dtypes,
        supported_layouts,
        on_device,
        "value",
        low,
        high,
        dtype,
        do_sanitize_args=do_sanitize_args,
        coregrid=coregrid,
    ):
        input_info.update({"value": random.randint(-100, 100) + 0.5})

        yield input_info


def gen_dtype_layout_device_coregrid(
    input_shapes,
    dtypes=[supported_tt_dtypes],
    layouts=[supported_tt_layouts],
    mem_configs=[supported_mem_configs],  # mem_configs[-1] is output_mem_config
    xcoregrid=None,
    ycoregrid=None,
    do_sanitize_args=True,
):
    # last buffer_types option is for output buffer
    dtype_mem_config_layouts = []

    for i in range(len(input_shapes)):
        dtype_mem_config_layout = []

        for dtype, layout, input_mem_config in product(
            dtypes[i],
            layouts[i],
            mem_configs[i],
        ):
            dtype_mem_config_layout.append({"dtype": dtype, "layout": layout, "input_mem_config": input_mem_config})

        dtype_mem_config_layouts.append(dtype_mem_config_layout)

    result = []

    for out_mem_config in mem_configs[-1]:
        for dtype_mem_config_layout_combination in product(*dtype_mem_config_layouts):
            if do_sanitize_args:
                out = sanitize_args(input_shapes, dtype_mem_config_layout_combination)
            else:
                out = 1

            if out is not None:
                dtype = []
                layout = []
                input_mem_config = []

                for x in dtype_mem_config_layout_combination:
                    dtype.append(x["dtype"])
                    layout.append(x["layout"])
                    input_mem_config.append(x["input_mem_config"])

                result.append(
                    {
                        "dtype": dtype,
                        "layout": layout,
                        "input_mem_config": input_mem_config,
                        "output_mem_config": out_mem_config,
                        "xcoregrid": xcoregrid,
                        "ycoregrid": ycoregrid,
                    }
                )

    return result


def gen_dtype_layout_device_matmul(
    input_shapes,
    dtypes=[supported_tt_dtypes],
    layouts=[supported_tt_layouts],
    mem_configs=[supported_mem_configs],  # mem_configs[-1] is output_mem_config
    xcoregrid=-1,
    ycoregrid=-1,
    do_sanitize_args=True,
):
    # last buffer_types option is for output buffer
    dtype_mem_config_layouts = []

    for i in range(len(input_shapes)):
        dtype_mem_config_layout = []

        for dtype, layout, input_mem_config in product(
            dtypes[i],
            layouts[i],
            mem_configs[i],
        ):
            dtype_mem_config_layout.append({"dtype": dtype, "layout": layout, "input_mem_config": input_mem_config})

        dtype_mem_config_layouts.append(dtype_mem_config_layout)

    result = []

    for out_mem_config in mem_configs[-1]:
        for dtype_mem_config_layout_combination in product(*dtype_mem_config_layouts):
            if do_sanitize_args:
                out = sanitize_args(input_shapes, dtype_mem_config_layout_combination)
            else:
                out = 1

            if out is not None:
                dtype = []
                layout = []
                input_mem_config = []

                for x in dtype_mem_config_layout_combination:
                    dtype.append(x["dtype"])
                    layout.append(x["layout"])
                    input_mem_config.append(x["input_mem_config"])

                result.append(
                    {
                        "dtype": dtype,
                        "layout": layout,
                        "input_mem_config": input_mem_config,
                        "output_mem_config": out_mem_config,
                        "xcoregrid": xcoregrid,
                        "ycoregrid": ycoregrid,
                    }
                )

    return result


def gen_matmul_coregrid_args(
    input_shapes,
    dtypes=[supported_tt_dtypes],
    layouts=[supported_tt_layouts],
    mem_configs=[supported_mem_configs],
    do_sanitize_args=False,
    coregrid=[],
):
    xmin = coregrid[0]
    xmax = coregrid[1]
    ymin = coregrid[2]
    ymax = coregrid[3]

    assert xmin < xmax
    assert ymin < ymax

    xcoregrid = random.randint(xmin, xmax)
    ycoregrid = random.randint(ymin, ymax)

    return gen_dtype_layout_device_matmul(
        input_shapes,
        dtypes,
        layouts,
        mem_configs,
        xcoregrid,
        ycoregrid,
        do_sanitize_args,
    )


def gen_bitwise_args(
    input_shapes,
    supported_dtypes,
    supported_layouts,
    on_device,
    low=-1,
    high=10,
    dtype=torch.int32,
    do_sanitize_args=True,
    coregrid=[],
):
    for input_info in gen_scalar_args(
        input_shapes,
        supported_dtypes,
        supported_layouts,
        on_device,
        "value",
        low,
        high,
        dtype,
        do_sanitize_args=do_sanitize_args,
        coregrid=coregrid,
    ):
        input_info.update({"value": random.randint(low, high) for _ in range(5)})

<<<<<<< HEAD
=======
        yield input_info


def gen_floor_args(
    input_shapes,
    supported_dtypes,
    supported_layouts,
    on_device,
    low=-1,
    high=10,
    dtype=torch.bfloat16,
    do_sanitize_args=True,
    coregrid=[],
):
    for input_info in gen_scalar_args(
        input_shapes,
        supported_dtypes,
        supported_layouts,
        on_device,
        "value",
        low,
        high,
        dtype,
        do_sanitize_args=do_sanitize_args,
        coregrid=coregrid,
    ):
        input_info.update({"value": random.uniform(low, high) + 0.5})

>>>>>>> cb5d74d6
        yield input_info<|MERGE_RESOLUTION|>--- conflicted
+++ resolved
@@ -2236,8 +2236,6 @@
     ):
         input_info.update({"value": random.randint(low, high) for _ in range(5)})
 
-<<<<<<< HEAD
-=======
         yield input_info
 
 
@@ -2266,5 +2264,4 @@
     ):
         input_info.update({"value": random.uniform(low, high) + 0.5})
 
->>>>>>> cb5d74d6
         yield input_info