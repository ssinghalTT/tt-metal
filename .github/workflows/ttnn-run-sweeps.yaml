name: "ttnn - Run sweeps"

on:
  workflow_dispatch:
    inputs:
      sweep_name:
        type: choice
        description: "Which sweep module to run?"
        required: true
        default: "ALL SWEEPS (Nightly)"
        options:
          - ALL SWEEPS (Nightly)
          - add
          - tilize
          - untilize
          - ccl.line_all_gather
          - ccl.all_gather_n300
          - ccl.all_gather_n300_focused
          - creation.zeros.zeros
          - creation.empty.empty
          - creation.zeros_like.zeros_like
          - eltwise.unary.abs.abs_pytorch2
          - eltwise.unary.relu.relu
          - eltwise.unary.relu.relu_pytorch2
          - eltwise.unary.gelu.gelu
          - eltwise.unary.gelu.gelu_pytorch2
          - eltwise.unary.hardsigmoid.hardsigmoid_pytorch2
          - eltwise.unary.leaky_relu.leaky_relu_pytorch2
          - eltwise.unary.abs.abs
          - eltwise.unary.cos.cos
          - eltwise.unary.cos.cos_pytorch2
          - eltwise.unary.sin.sin
          - eltwise.unary.sin.sin_pytorch2
          - eltwise.unary.tril.tril_pytorch2
          - eltwise.unary.clamp.clamp
          - eltwise.unary.clamp.clamp_pytorch2
          - eltwise.unary.clamp.clamp_min_pytorch2
          - eltwise.unary.clip.clip
          - eltwise.unary.cbrt.cbrt
          - eltwise.unary.rsub.rsub
          - eltwise.unary.rsub.rsub_pytorch2
          - eltwise.unary.rsqrt.rsqrt_pytorch2
          - eltwise.unary.rdiv.rdiv
          - eltwise.unary.frac.frac
          - eltwise.unary.ceil.ceil
          - eltwise.unary.ceil.ceil_pytorch2
          - eltwise.unary.trunc.trunc
          - eltwise.unary.floor.floor
          - eltwise.unary.floor.floor_pytorch2
          - eltwise.unary.clone.clone
          - eltwise.unary.elu.elu
          - eltwise.unary.elu.elu_pytorch2
          - eltwise.unary.erfc.erfc
          - eltwise.unary.exp.exp
          - eltwise.unary.exp.exp_pytorch2
          - eltwise.unary.exp2.exp2
          - eltwise.unary.expm1.expm1
          - eltwise.unary.tanh.tanh
          - eltwise.unary.tanh.tanh_pytorch2
          - eltwise.unary.atanh.atanh
          - eltwise.unary.atan.atan
          - eltwise.unary.sign.sign
          - eltwise.unary.rad2deg.rad2deg
          - eltwise.unary.deg2rad.deg2rad
          - eltwise.unary.relu6.relu6
          - eltwise.unary.log.log
          - eltwise.unary.log.log_pytorch2
          - eltwise.unary.log1p.log1p
          - eltwise.unary.log2.log2
          - eltwise.unary.log10.log10
          - eltwise.unary.bitwise.bitwise_and
          - eltwise.unary.bitwise.bitwise_left_shift
          - eltwise.unary.bitwise.bitwise_not
          - eltwise.unary.bitwise.bitwise_not_pytorch2
          - eltwise.unary.bitwise.bitwise_or
          - eltwise.unary.bitwise.bitwise_right_shift
          - eltwise.unary.bitwise.bitwise_xor
          - eltwise.unary.log_sigmoid.log_sigmoid
          - eltwise.unary.logical_not.logical_not_
          - eltwise.unary.logical_not.logical_not
          - eltwise.unary.logical_not.logical_not_output
          - eltwise.unary.logical_not.logical_not_pytorch2
          - eltwise.unary.neg.neg_pytorch2
          - eltwise.unary.erf.erf
          - eltwise.unary.erfinv.erfinv
          - eltwise.unary.i0.i0
          - eltwise.unary.silu.silu
          - eltwise.unary.silu.silu_pytorch2
          - eltwise.unary.glu.glu
          - eltwise.unary.geglu.geglu
          - eltwise.unary.swiglu.swiglu
          - eltwise.unary.sigmoid.sigmoid
          - eltwise.unary.sigmoid.sigmoid_pytorch2
          - eltwise.unary.sigmoid_accurate.sigmoid_accurate
          - eltwise.unary.tril.tril
          - eltwise.unary.triu.triu
          - eltwise.unary.normalize_hw.normalize_hw
          - eltwise.unary.normalize_global.normalize_global
          - eltwise.unary.heaviside.heaviside
          - eltwise.unary.hardtanh.hardtanh
          - eltwise.unary.hardswish.hardswish
          - eltwise.unary.hardsigmoid.hardsigmoid
          - eltwise.unary.hardshrink.hardshrink
          - eltwise.unary.softmax.softmax
          - eltwise.unary.identity.identity
          - eltwise.unary.neg.neg
          - eltwise.unary.sinh.sinh
          - eltwise.unary.asinh.asinh
          - eltwise.unary.cosh.cosh
          - eltwise.unary.relu_min.relu_min
          - eltwise.unary.relu_max.relu_max
          - eltwise.unary.softplus.softplus
          - eltwise.unary_backward.fill_zero_bw
          - eltwise.unary_backward.log_sigmoid_bw
          - eltwise.unary_backward.logit_bw
          - eltwise.unary_backward.neg_bw
          - eltwise.unary_backward.hardshrink_bw
          - eltwise.unary_backward.softshrink_bw
          - eltwise.unary_backward.acos_bw.acos_bw
          - eltwise.unary_backward.acosh_bw.acosh_bw
          - eltwise.unary_backward.atan_bw.atan_bw
          - eltwise.unary_backward.cos_bw.cos_bw
          - eltwise.unary_backward.frac_bw.frac_bw
          - eltwise.unary_backward.i0_bw.i0_bw
          - eltwise.unary_backward.rad2deg_bw.rad2deg_bw
          - eltwise.unary_backward.relu_bw.relu_bw
          - eltwise.unary_backward.rsqrt_bw.rsqrt_bw
          - eltwise.unary_backward.sigmoid_bw.sigmoid_bw
          - eltwise.unary_backward.tan_bw.tan_bw
          - eltwise.unary_backward.trunc_bw.trunc_bw
          - eltwise.unary_backward.clamp_bw.clamp_bw
          - eltwise.unary_backward.hardtanh_bw.hardtanh_bw
          - eltwise.unary_backward.mul_bw.mul_bw
          - eltwise.unary_backward.softplus_bw.softplus_bw
          - eltwise.unary_backward.threshold_bw.threshold_bw
          - eltwise.unary_backward.div_bw.div_bw
          - eltwise.unary_backward.log_bw.log_bw
          - eltwise.unary_backward.relu6_bw.relu6_bw
          - eltwise.unary_backward.log10_bw.log10_bw
          - eltwise.unary_backward.abs_bw.abs_bw
          - eltwise.unary_backward.sinh_bw.sinh_bw
          - eltwise.unary_backward.sin_bw.sin_bw
          - eltwise.unary_backward.square_bw.square_bw
          - eltwise.unary_backward.rdiv_bw.rdiv_bw
          - eltwise.unary_backward.bias_gelu_bw.bias_gelu_bw
          - eltwise.unary_backward.pow_bw.pow_bw
          - eltwise.unary_backward.exp_bw.exp_bw
          - eltwise.unary_backward.tanh_bw.tanh_bw
          - eltwise.unary_backward.sqrt_bw.sqrt_bw
          - eltwise.unary_backward.add_bw.add_bw
          - eltwise.unary_backward.assign_bw.assign_bw
          - eltwise.unary_backward.fill_bw.fill_bw
          - eltwise.unary_backward.hardsigmoid_bw.hardsigmoid_bw
          - eltwise.unary_backward.lgamma_bw.lgamma_bw
          - eltwise.unary_backward.multigammaln_bw.multigammaln_bw
          - eltwise.unary_backward.leaky_relu_bw.leaky_relu_bw
          - eltwise.unary_backward.elu_bw.elu_bw
          - eltwise.unary_backward.celu_bw.celu_bw
          - eltwise.unary_backward.selu_bw.selu_bw
          - eltwise.unary_backward.silu_bw.silu_bw
          - eltwise.unary_backward.floor_bw.floor_bw
          - eltwise.unary_backward.round_bw.round_bw
          - eltwise.unary_backward.tanhshrink_bw.tanhshrink_bw
          - eltwise.unary_backward.hardswish_bw.hardswish_bw
          - eltwise.unary_backward.rpow_bw.rpow_bw
          - eltwise.unary_complex.conj
          - eltwise.unary_complex.reciprocal
          - eltwise.unary_complex.reciprocal_bw
          - eltwise.binary_complex.div_bw.div_bw
          - eltwise.binary_complex.add_bw.add_bw
          - eltwise.unary.lgamma
          - eltwise.unary.logit
          - eltwise.unary.mish
          - eltwise.unary.multigammaln
          - eltwise.unary.isfinite
          - eltwise.unary.isinf
          - eltwise.unary.isnan
          - eltwise.unary.isneginf
          - eltwise.unary.isposinf
          - eltwise.binary.add.add_all_pytorch2
          - eltwise.binary.add.add_different_memory_configs
          - eltwise.unary.gtz.gtz
          - eltwise.unary.ltz.ltz
          - eltwise.unary.gez.gez
          - eltwise.unary.lez.lez
          - eltwise.unary.nez.nez
          - eltwise.unary.prelu.prelu
          - eltwise.unary.hardswish.hardswish_pytorch2
          - eltwise.unary.hardtanh.hardtanh_pytorch2
          - eltwise.unary.leaky_relu.leaky_relu
          - eltwise.unary.reglu.reglu
          - eltwise.unary_complex.polar.polar
          - eltwise.unary_complex.angle.angle
          - eltwise.unary_complex.polar_bw.polar_bw
          - eltwise.unary_complex.angle_bw.angle_bw
          - eltwise.binary.subtract.subtract
          - eltwise.binary.subtract.subtract_tensor_pytorch2
          - eltwise.binary.multiply.multiply
          - eltwise.binary.multiply.mul_tensor_pytorch2
          - eltwise.binary.multiply.multiply_scalar_pytorch2
          - eltwise.binary.div.div
          - eltwise.binary.div.div_tensor_pytorch2
          - eltwise.binary.div_no_nan.div_no_nan
          - eltwise.binary.logical_or.logical_or_
          - eltwise.binary.logical_or.logical_or
          - eltwise.binary.logical_or.logical_or_output
          - eltwise.binary.logical_xor.logical_xor_
          - eltwise.binary.logical_xor.logical_xor
          - eltwise.binary.logical_and.logical_and_
          - eltwise.binary.logical_and.logical_and
          - eltwise.binary.logical_and.logical_and_output
          - eltwise.binary.polyval.polyval
          - eltwise.binary.remainder.remainder
          - eltwise.binary.squared_difference.squared_difference
          - eltwise.binary.squared_difference_output.squared_difference_output
          - eltwise.binary.remainder.remainder_scalar_pytorch2
          - eltwise.binary.bcast.bcast_h_sharded
          - eltwise.binary.bcast.bcast
          - eltwise.binary.eq.eq_scalar_pytorch2
          - eltwise.binary.gt.gt_scalar_pytorch2
          - eltwise.binary.le.le_tensor_pytorch2
          - eltwise.binary.fmod.fmod
          - eltwise.binary.floor_divide.floor_divide_pytorch2
          - eltwise.binary.logaddexp.logaddexp
          - eltwise.binary.logaddexp2.logaddexp2
          - eltwise.binary.ldexp.ldexp
          - eltwise.binary.lt.lt_tensor_pytorch2
          - eltwise.binary.lt.lt_scalar_pytorch2
          - eltwise.binary.ne.ne_scalar_pytorch2
          - eltwise.binary.hypot.hypot
          - eltwise.binary.xlogy.xlogy
          - eltwise.binary_backward.ldexp_bw
          - eltwise.binary_backward.logaddexp_bw
          - eltwise.binary_backward.logaddexp2_bw
          - eltwise.binary_backward.embedding_bw.embedding_bw
          - eltwise.binary_backward.addalpha_bw.addalpha_bw
          - eltwise.binary_backward.subalpha_bw.subalpha_bw
          - eltwise.binary_backward.xlogy_bw.xlogy_bw
          - eltwise.binary_backward.hypot_bw.hypot_bw
          - eltwise.binary_backward.add_bw.add_bw
          - eltwise.binary_backward.sub_bw.sub_bw
          - eltwise.binary_backward.mul_bw.mul_bw
          - eltwise.binary_backward.div_bw.div_bw
          - eltwise.binary_backward.fmod_bw.fmod_bw
          - eltwise.binary_backward.remainder_bw.remainder_bw
          - eltwise.binary_backward.rsub_bw.rsub_bw
          - eltwise.binary_backward.squared_difference_bw.squared_difference_bw
          - eltwise.composite.binary.addalpha.addalpha
          - eltwise.composite.binary.subalpha.subalpha
          - eltwise.composite.binary.minimum.minimum
          - eltwise.composite.binary.minimum.minimum_pytorch2
          - eltwise.composite.binary.maximum.maximum
          - eltwise.composite.binary.maximum.maximum_pytorch2
          - eltwise.composite.binary.pow.pow_pytorch2
          - eltwise.composite.binary.pow.pow_scalar_pytorch2
          - eltwise.composite.binary.pow.pow_tensor_pytorch2
          - eltwise.ternary.addcmul.addcmul
          - eltwise.ternary.addcdiv.addcdiv
          - eltwise.ternary.mac.mac
          - eltwise.ternary.lerp.lerp
          - eltwise.ternary.where.where
          - eltwise.ternary.where.where_pytorch2
          - eltwise.ternary_backward.addcmul_bw
          - eltwise.ternary_backward.addcdiv_bw
          - embedding.embedding
          - reduction.topk.topk
          - reduction.argmax.argmax
          - reduction.prod
          - reduction.sum
          - matmul.full.matmul_default_block_sharded
          - matmul.full.matmul_default_height_sharded
          - matmul.full.matmul_default_interleaved
          - matmul.full.matmul_default_width_sharded
          - matmul.short.matmul_create_program_config
          - matmul.short.matmul_default_sharded
          - matmul.short.matmul_default
          - matmul.short.matmul_user_program_config_mcast_1d
          - matmul.short.matmul_user_program_config_mcast_2d
          - matmul.short.matmul_user_program_config
          - matmul.short.matmul
          - losses.l1_loss
          - losses.mse_loss
          - data_movement.concat.concat_interleaved_n_tensors
          - data_movement.concat.concat_interleaved
          - data_movement.concat.concat_sharded
          - data_movement.concat.concat_pytorch2
          - data_movement.slice.slice_pytorch2_rm
          - data_movement.slice.slice_pytorch2_tiled
          - data_movement.permute.permute
          - data_movement.permute.permute_pytorch2_tiled
          - data_movement.permute.permute_pytorch2_rm
          - data_movement.transpose.transpose_pytorch2
          - data_movement.transpose.transpose_interleaved
          - data_movement.transpose.t_pytorch2
          - data_movement.copy.copy
          - data_movement.expand.expand_pytorch2
          - data_movement.fill.fill_pytorch2
          - data_movement.index_select.index_select_pytorch2
          - data_movement.split.split_with_sizes_pytorch2
          - data_movement.repeat.repeat
          - data_movement.reshape.reshape
          - data_movement.repeat_interleave.repeat_interleave
          - data_movement.nonzero.nonzero
          - conv2d.full.conv2d_misc
          - conv2d.full.conv2d_sharding
          - conv2d.full.conv2d_sliding_window
          - conv2d.short.conv2d_short_sweep
          - max_pool2d.short.max_pool2d_short_sweep
<<<<<<< HEAD
          - eltwise.unary.sqrt.sqrt
          - eltwise.unary.square.square
          - eltwise.unary.softshrink.softshrink
          - eltwise.unary.softsign.softsign
          - eltwise.unary.swish.swish
          - eltwise.unary.tan.tan
          - eltwise.unary.signbit.signbit
          - eltwise.unary.polygamma.polygamma
          - eltwise.unary.round.round
          - eltwise.unary.swiglu.swiglu
          - eltwise.unary.tanhshrink.tanhsrink
          - eltwise.unary.threshold.threshold
=======
          - transformer.concatenate_heads.concatenate_heads
          - transformer.split_query_key_value_and_split_heads.split_query_key_value_and_split_heads
          - transformer.split_query_key_value_and_split_heads.split_query_key_value_and_split_heads_kv_input
          - data_movement.stack.stack_pytorch2
          - data_movement.repeat.repeat_pytorch2
          - data_movement.split.split_pytorch2
          - data_movement.unsqueeze.unsqueeze_pytorch2
          - data_movement.squeeze.squeeze_pytorch2
          - data_movement.embedding.embedding_pytorch2
          - data_movement.view.view_pytorch2
>>>>>>> d4008907
  schedule:
    - cron: "0 21 * * *" # This cron schedule runs the workflow at 9:00pm UTC nightly

jobs:
  build-artifact:
    uses: ./.github/workflows/build-artifact.yaml
    secrets: inherit

  ttnn-generate-sweeps:
    needs: build-artifact
    env:
      TT_METAL_ENV: ${{ vars.TT_METAL_ENV }}
      ARCH_NAME: wormhole_b0
      ELASTIC_USERNAME: ${{ secrets.SWEEPS_ELASTIC_USERNAME }}
      ELASTIC_PASSWORD: ${{ secrets.SWEEPS_ELASTIC_PASSWORD }}
      LD_LIBRARY_PATH: ${{ github.workspace }}/build/lib
    timeout-minutes: 30
    runs-on: [build, in-service]
    steps:
      - uses: tenstorrent-metal/metal-workflows/.github/actions/checkout-with-submodule-lfs@v2.0.0
      - name: Set up dynamic env vars for build
        run: |
          echo "TT_METAL_HOME=$(pwd)" >> $GITHUB_ENV
      - uses: ./.github/actions/prepare-metal-run
        with:
          arch: wormhole_b0
      - name: Run ttnn sweeps generation (single sweep)
        if: ${{ github.event_name == 'workflow_dispatch' && github.event.inputs.sweep_name != 'ALL SWEEPS (Nightly)' }}
        run: |
          source ${{ github.workspace }}/python_env/bin/activate
          cd $TT_METAL_HOME
          export PYTHONPATH=$TT_METAL_HOME
          python tests/sweep_framework/sweeps_parameter_generator.py --module-name ${{ github.event.inputs.sweep_name }} --elastic cloud --tag ci-main --explicit
      - name: Run ttnn sweeps generation (all sweeps)
        if: ${{ github.event_name == 'schedule' || github.event.inputs.sweep_name == 'ALL SWEEPS (Nightly)' }}
        run: |
          source ${{ github.workspace }}/python_env/bin/activate
          cd $TT_METAL_HOME
          export PYTHONPATH=$TT_METAL_HOME
          python tests/sweep_framework/sweeps_parameter_generator.py --elastic cloud --tag ci-main --explicit

  ttnn-run-sweeps:
    needs: ttnn-generate-sweeps
    strategy:
      # Do not fail-fast because we need to ensure all tests go to completion
      # so we try not to get hanging machines
      fail-fast: false
      matrix:
        test-group:
          [
            {
              name: "Grayskull E150 Sweeps",
              arch: grayskull,
              runs-on: ["cloud-virtual-machine", "E150", "in-service"],
              tt-smi-cmd: "tt-smi-metal -r 0"
            },
            {
              name: "Wormhole N150 Sweeps",
              arch: wormhole_b0,
              runs-on: ["cloud-virtual-machine", "N150", "in-service"],
              tt-smi-cmd: "tt-smi-metal -r 0"
            },
            {
              name: "Wormhole N300 Sweeps",
              arch: wormhole_b0,
              runs-on: ["cloud-virtual-machine", "N300", "in-service"],
              tt-smi-cmd: "tt-smi-metal -r 0"
            }
          ]
    env:
      TT_METAL_ENV: ${{ vars.TT_METAL_ENV }}
      ARCH_NAME: ${{ matrix.test-group.arch }}
      ELASTIC_USERNAME: ${{ secrets.SWEEPS_ELASTIC_USERNAME }}
      ELASTIC_PASSWORD: ${{ secrets.SWEEPS_ELASTIC_PASSWORD }}
      TT_SMI_RESET_COMMAND: ${{ matrix.test-group.tt-smi-cmd }}
      LD_LIBRARY_PATH: ${{ github.workspace }}/build/lib
    timeout-minutes: 720
    runs-on: ${{ matrix.test-group.runs-on }}
    steps:
      - uses: tenstorrent-metal/metal-workflows/.github/actions/checkout-with-submodule-lfs@v2.0.0
      - name: Set up dynamic env vars for build
        run: |
          echo "TT_METAL_HOME=$(pwd)" >> $GITHUB_ENV
      - uses: ./.github/actions/prepare-metal-run
        with:
          arch: ${{ matrix.test-group.arch }}
      - name: Run ttnn sweeps (single sweep)
        if: ${{ github.event_name == 'workflow_dispatch' && github.event.inputs.sweep_name != 'ALL SWEEPS (Nightly)' }}
        run: |
          source ${{ github.workspace }}/python_env/bin/activate
          cd $TT_METAL_HOME
          export PYTHONPATH=$TT_METAL_HOME
          python tests/sweep_framework/sweeps_runner.py --module-name ${{ github.event.inputs.sweep_name }} --elastic cloud --tag ci-main
      - name: Run ttnn sweeps (all sweeps, nightly)
        if: ${{ github.event_name == 'schedule' || github.event.inputs.sweep_name == 'ALL SWEEPS (Nightly)' }}
        run: |
          source ${{ github.workspace }}/python_env/bin/activate
          cd $TT_METAL_HOME
          export PYTHONPATH=$TT_METAL_HOME
          python tests/sweep_framework/sweeps_runner.py --elastic cloud --tag ci-main --suite-name nightly<|MERGE_RESOLUTION|>--- conflicted
+++ resolved
@@ -306,20 +306,6 @@
           - conv2d.full.conv2d_sliding_window
           - conv2d.short.conv2d_short_sweep
           - max_pool2d.short.max_pool2d_short_sweep
-<<<<<<< HEAD
-          - eltwise.unary.sqrt.sqrt
-          - eltwise.unary.square.square
-          - eltwise.unary.softshrink.softshrink
-          - eltwise.unary.softsign.softsign
-          - eltwise.unary.swish.swish
-          - eltwise.unary.tan.tan
-          - eltwise.unary.signbit.signbit
-          - eltwise.unary.polygamma.polygamma
-          - eltwise.unary.round.round
-          - eltwise.unary.swiglu.swiglu
-          - eltwise.unary.tanhshrink.tanhsrink
-          - eltwise.unary.threshold.threshold
-=======
           - transformer.concatenate_heads.concatenate_heads
           - transformer.split_query_key_value_and_split_heads.split_query_key_value_and_split_heads
           - transformer.split_query_key_value_and_split_heads.split_query_key_value_and_split_heads_kv_input
@@ -330,7 +316,17 @@
           - data_movement.squeeze.squeeze_pytorch2
           - data_movement.embedding.embedding_pytorch2
           - data_movement.view.view_pytorch2
->>>>>>> d4008907
+          - eltwise.unary.sqrt.sqrt
+          - eltwise.unary.square.square
+          - eltwise.unary.softshrink.softshrink
+          - eltwise.unary.softsign.softsign
+          - eltwise.unary.swish.swish
+          - eltwise.unary.tan.tan
+          - eltwise.unary.signbit.signbit
+          - eltwise.unary.polygamma.polygamma
+          - eltwise.unary.round.round
+          - eltwise.unary.tanhshrink.tanhsrink
+          - eltwise.unary.threshold.threshold
   schedule:
     - cron: "0 21 * * *" # This cron schedule runs the workflow at 9:00pm UTC nightly
 
