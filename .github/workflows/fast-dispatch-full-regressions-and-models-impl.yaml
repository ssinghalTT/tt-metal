name: "[internal] Nightly fast dispatch tests impl"

on:
  workflow_call:

jobs:
  fd-nightly:
    strategy:
      # Do not fail-fast because we need to ensure all tests go to completion
      # so we try not to get hanging machines
      fail-fast: false
      matrix:
        test-group:
          [
            {
              name: "Common models GS",
              arch: grayskull,
              runs-on: ["cloud-virtual-machine", "E150", "gandalf"],
              cmd: tests/scripts/single_card/nightly/run_common_models.sh,
              timeout: 40
            },
            {
              name: "GS ttnn nightly",
              arch: grayskull,
              runs-on: ["cloud-virtual-machine", "E150", "gandalf"],
              cmd: tests/scripts/single_card/nightly/run_ttnn.sh,
              timeout: 40
            },
            {
              name: "WH N150 ttnn nightly",
              arch: wormhole_b0,
              runs-on: ["cloud-virtual-machine", "N150", "gandalf"],
              cmd: tests/scripts/single_card/nightly/run_ttnn.sh,
              timeout: 70
            },
            {
              name: "WH N300 ttnn nightly",
              arch: wormhole_b0,
              runs-on: ["cloud-virtual-machine", "N300", "gandalf"],
              cmd: tests/scripts/single_card/nightly/run_ttnn.sh,
              timeout: 70
            },
            {
              name: "WH N300 pgm dispatch nightly",
              arch: wormhole_b0,
              runs-on: ["cloud-virtual-machine", "N300", "gandalf"],
              cmd: ./tests/tt_metal/tt_metal/perf_microbenchmark/dispatch/compare_pgm_dispatch_perf_ci.sh,
              timeout: 10
            },
            {
              name: "GS-only models",
              arch: grayskull,
              runs-on: ["cloud-virtual-machine", "E150", "gandalf"],
              cmd: tests/scripts/single_card/nightly/run_gs_only.sh,
              timeout: 40
            },
<<<<<<< HEAD
            {
              name: "[Unstable] N150 models",
              arch: wormhole_b0,
              runs-on: ["cloud-virtual-machine", "N150", "gandalf"],
              cmd: tests/scripts/single_card/nightly/run_wh_b0_unstable.sh,
              timeout: 55
            },
            {
              name: "[Unstable] N300 models",
              arch: wormhole_b0,
              runs-on: ["cloud-virtual-machine", "N300", "gandalf"],
              cmd: tests/scripts/single_card/nightly/run_wh_b0_unstable.sh,
              timeout: 55
            },
=======
>>>>>>> 28c8e153
          ]
    name: FD ${{ matrix.test-group.name }} ${{ matrix.test-group.arch }}
    env:
      ARCH_NAME: ${{ matrix.test-group.arch }}
      LOGURU_LEVEL: INFO
      LD_LIBRARY_PATH: ${{ github.workspace }}/build/lib
    runs-on: ${{ matrix.test-group.runs-on }}
    steps:
      - uses: tenstorrent/tt-metal/.github/actions/checkout-with-submodule-lfs@main
      - uses: ./.github/actions/retry-command
        with:
          timeout-seconds: 100
          max-retries: 10
          backoff-seconds: 60
          command: ./.github/scripts/cloud_utils/mount_weka.sh
      - name: Set up dyanmic env vars for build
        run: |
          echo "TT_METAL_HOME=$(pwd)" >> $GITHUB_ENV
      - uses: ./.github/actions/prepare-metal-run
        with:
          arch: ${{ matrix.test-group.arch }}
      - uses: ./.github/actions/install-python-deps
      - name: Run frequent reg tests scripts
        timeout-minutes: ${{ matrix.test-group.timeout }}
        run: |
          source ${{ github.workspace }}/python_env/bin/activate
          cd $TT_METAL_HOME
          export PYTHONPATH=$TT_METAL_HOME
          ${{ matrix.test-group.cmd }}
      - uses: ./.github/actions/upload-artifact-with-job-uuid
        if: ${{ !cancelled() }}
        with:
          path: |
            generated/test_reports/
          prefix: "test_reports_"
  nightly-wh-models:
    strategy:
      # Do not fail-fast because we need to ensure all tests go to completion
      # so we try not to get hanging machines
      fail-fast: false
      matrix:
        card: [N150, N300]
        model: [common_models, functional_unet, llama3.2-1B, qwen, mistral7b, mistral7b_eth, resnet50, yolov4]
    name: Nightly ${{ matrix.card }} ${{ matrix.model }}
    env:
      ARCH_NAME: wormhole_b0
      LOGURU_LEVEL: INFO
      LD_LIBRARY_PATH: ${{ github.workspace }}/build/lib
    runs-on: ["cloud-virtual-machine", "gandalf", "${{ matrix.card }}"]
    steps:
      - uses: tenstorrent/tt-metal/.github/actions/checkout-with-submodule-lfs@main
      - uses: ./.github/actions/retry-command
        with:
          timeout-seconds: 100
          max-retries: 10
          backoff-seconds: 60
          command: ./.github/scripts/cloud_utils/mount_weka.sh
      - name: Set up dyanmic env vars for build
        run: |
          echo "TT_METAL_HOME=$(pwd)" >> $GITHUB_ENV
      - name: Set up WH_ARCH_YAML for eth-enabled models
        if: ${{ matrix.model != 'mistral7b' }}
        run: |
          echo "WH_ARCH_YAML=wormhole_b0_80_arch_eth_dispatch.yaml" >> $GITHUB_ENV
      - uses: ./.github/actions/prepare-metal-run
        with:
          arch: wormhole_b0
      - uses: ./.github/actions/install-python-deps
      - name: Run frequent reg tests scripts
        timeout-minutes: 30
        # Llama3 has a single pytest for multiple llama models, hence it requires calling it multiple times.
        # Due to host OOM issues in CI vm, we currently only run llama-1B in the model matrix.
        run: |
          source ${{ github.workspace }}/python_env/bin/activate
          cd $TT_METAL_HOME
          export PYTHONPATH=$TT_METAL_HOME
          if [[ "${{ matrix.model }}" == *"llama3"* ]]; then
            pytest tests/nightly/single_card/llama3 -k ${{ matrix.model }}
          fi
            if [[ "${{ matrix.model }}" != *"llama3"* ]]; then
            pytest tests/nightly/single_card/${{ matrix.model }}
          fi
      - uses: ./.github/actions/upload-artifact-with-job-uuid
        if: ${{ !cancelled() }}
        with:
          path: |
            generated/test_reports/
          prefix: "test_reports_"
  nightly-wh-unstable-models:
    strategy:
      # Do not fail-fast because we need to ensure all tests go to completion
      # so we try not to get hanging machines
      fail-fast: false
      matrix:
        test-config:
          - model: "wh_b0_unstable"
            cmd: ./tests/scripts/single_card/nightly/run_wh_b0_unstable.sh
          - model: "mamba 1"
            cmd: pytest --timeout 900 -n auto tests/nightly/single_card/mamba --splits 6 --group 1
          - model: "mamba 2"
            cmd: pytest --timeout 900 -n auto tests/nightly/single_card/mamba --splits 6 --group 2
          - model: "mamba 3"
            cmd: pytest --timeout 900 -n auto tests/nightly/single_card/mamba --splits 6 --group 3
          - model: "mamba 4"
            cmd: pytest --timeout 900 -n auto tests/nightly/single_card/mamba --splits 6 --group 4
          - model: "mamba 5"
            cmd: pytest --timeout 900 -n auto tests/nightly/single_card/mamba --splits 6 --group 5
          - model: "mamba 6"
            cmd: pytest --timeout 900 -n auto tests/nightly/single_card/mamba --splits 6 --group 6
        card: [N150, N300]
    name: "[Unstable] Nightly ${{ matrix.card }} ${{ matrix.test-config.model }}"
    env:
      ARCH_NAME: wormhole_b0
      LOGURU_LEVEL: INFO
      LD_LIBRARY_PATH: ${{ github.workspace }}/build/lib
    runs-on: ["cloud-virtual-machine", "in-service", "${{ matrix.card }}"]
    steps:
      - uses: tenstorrent-metal/metal-workflows/.github/actions/checkout-with-submodule-lfs@v2.0.0
      - uses: ./.github/actions/retry-command
        with:
          timeout-seconds: 100
          max-retries: 10
          backoff-seconds: 60
          command: ./.github/scripts/cloud_utils/mount_weka.sh
      - name: Set up dyanmic env vars for build
        run: |
          echo "TT_METAL_HOME=$(pwd)" >> $GITHUB_ENV
      - name: Set up WH_ARCH_YAML for eth-enabled models
        run: |
          echo "WH_ARCH_YAML=wormhole_b0_80_arch_eth_dispatch.yaml" >> $GITHUB_ENV
      - uses: ./.github/actions/prepare-metal-run
        with:
          arch: wormhole_b0
      - uses: ./.github/actions/install-python-deps
      - name: Run frequent reg tests scripts
        timeout-minutes: 60
        run: |
          source ${{ github.workspace }}/python_env/bin/activate
          cd $TT_METAL_HOME
          export PYTHONPATH=$TT_METAL_HOME
          ${{ matrix.test-config.cmd }}
      - uses: ./.github/actions/upload-artifact-with-job-uuid
        if: ${{ !cancelled() }}
        with:
          path: |
            generated/test_reports/
          prefix: "test_reports_"<|MERGE_RESOLUTION|>--- conflicted
+++ resolved
@@ -54,23 +54,6 @@
               cmd: tests/scripts/single_card/nightly/run_gs_only.sh,
               timeout: 40
             },
-<<<<<<< HEAD
-            {
-              name: "[Unstable] N150 models",
-              arch: wormhole_b0,
-              runs-on: ["cloud-virtual-machine", "N150", "gandalf"],
-              cmd: tests/scripts/single_card/nightly/run_wh_b0_unstable.sh,
-              timeout: 55
-            },
-            {
-              name: "[Unstable] N300 models",
-              arch: wormhole_b0,
-              runs-on: ["cloud-virtual-machine", "N300", "gandalf"],
-              cmd: tests/scripts/single_card/nightly/run_wh_b0_unstable.sh,
-              timeout: 55
-            },
-=======
->>>>>>> 28c8e153
           ]
     name: FD ${{ matrix.test-group.name }} ${{ matrix.test-group.arch }}
     env:
