--- conflicted
+++ resolved
@@ -100,13 +100,9 @@
         decode_input = prepare_inputs_ttnn(
             tt_decode_input,
             model_args.dim,
-<<<<<<< HEAD
-            tt_model.device_mesh,
-=======
             start_pos,
             model_args,
             tt_model.mesh_device,
->>>>>>> a9bcd03b
         )
 
         # Run TT model
