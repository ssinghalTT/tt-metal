--- conflicted
+++ resolved
@@ -73,11 +73,7 @@
 
 
 def preprocess_inputs_prefill(
-<<<<<<< HEAD
     input_prompts, tokenizer, model_args, dtype, instruct, device_mesh, is_ci_env=False, max_prefill_len=32 * 1024 - 120
-=======
-    input_prompts, tokenizer, model_args, dtype, instruct, device_mesh, is_ci_env=False, max_prefill_len=16384
->>>>>>> 0d8d07a0
 ):
     """
     Run tokenizer on inputs, and create embeddings for the first token of each input
@@ -98,20 +94,12 @@
 
     # The large input demo contains more tokens than the maximum (32k tokens)
     # To avoid running out of memory, clip to max_prefill_len (16k tokens or value given by the test)
-<<<<<<< HEAD
     if min_prompt_len > max_prefill_len:
-=======
-    if min_prompt_len > 1024 * 16:
->>>>>>> 0d8d07a0
         logger.info(
             f"Clipping prompts to {max_prefill_len} tokens to avoid running out of memory. Also avoids `prefill-as-decode` mode for the entire demo (since it only computes 120 iterations)"
         )
         if instruct:
-<<<<<<< HEAD
             encoded_prompts = [encod[: max_prefill_len - 4] for encod in encoded_prompts]
-=======
-            encoded_prompts = [encod[:max_prefill_len] for encod in encoded_prompts]
->>>>>>> 0d8d07a0
             dec_prompts = [tokenizer.decode(encod) + " [/INST]" for encod in encoded_prompts]
             encoded_prompts = [tokenizer.encode(prompt) for prompt in dec_prompts]
         else:
@@ -128,7 +116,6 @@
     assert min_prompt_len > 0, "Minimum prompt length must be greater than 0"
     assert min_prompt_len <= max_prompt_len, f"Minimum prompt length {min_prompt_len} exceeds max len {max_prompt_len}"
 
-<<<<<<< HEAD
     logger.info(f"# of users: {len(encoded_prompts)}")
     input_tokens_prefill = []
     input_tokens_decode = []
@@ -138,42 +125,12 @@
     for i, encoded in enumerate(encoded_prompts):
         prefill_seq_len = max(2 ** math.ceil(math.log(len(encoded), 2)), 128)
 
-=======
-    if min_prompt_len < 128:
-        prefill_seq_len = 0  # For short prompts do decode-as-prefill instead
-    # Maximum KV-cache length support is 32k. To avoid going over it, the max prefill size is fixed at 16K tokens.
-    # Any tokens beyond 16K in the prompt will be prefilled-as-decode.
-    else:
-        if min_prompt_len > 1024 * 16:
-            prefill_seq_len = 1024 * 16
-        elif min_prompt_len > 1024 * 8:
-            prefill_seq_len = 1024 * 8
-        elif min_prompt_len > 1024 * 4:
-            prefill_seq_len = 1024 * 4
-        elif min_prompt_len > 1024 * 2:
-            prefill_seq_len = 1024 * 2
-        elif min_prompt_len > 1024:
-            prefill_seq_len = 1024
-        else:
-            prefill_seq_len = 128
->>>>>>> 0d8d07a0
         # Initial prefill tensor full of pad tokens
         input_tokens_prefill_i = torch.full((1, prefill_seq_len), 0, dtype=torch.int32)
         input_tokens_prefill_i[0, : len(encoded[:])] = torch.tensor(encoded[:]).to(input_tokens_prefill_i)
 
-<<<<<<< HEAD
         # Get last token for decode tensor
         # input_tokens_decode_i = torch.full((1, 1), tokenizer.pad_id, dtype=torch.int32, value=encoded[-1])
-=======
-    # Start couting from the first token after prefill
-    initial_decode_token = max_prompt_len - prefill_seq_len
-    if (
-        initial_decode_token == 0
-    ):  # Avoid a tensor with dim=0, for the special case where all users have the same prompt length exactly the same size of prefill
-        initial_decode_token = 1
-    # Initial decode tensor full of pad tokens
-    input_tokens_decode = torch.full((len(input_prompts), initial_decode_token), tokenizer.pad_id, dtype=torch.int32)
->>>>>>> 0d8d07a0
 
         input_tokens_prefill.append(input_tokens_prefill_i)
         # input_tokens_decode.append(input_tokens_decode_i)
@@ -210,11 +167,6 @@
     return (
         input_tokens_prefill_tt,
         input_tokens_decode_tt,
-<<<<<<< HEAD
-=======
-        max_prompt_len - prefill_seq_len,
-        input_mask_tt,
->>>>>>> 0d8d07a0
         input_tokens_prefill,
         input_tokens_decode,
         encoded_prompts,
@@ -342,6 +294,7 @@
     current_rot_mat[torch.arange(1, dhead, 2), torch.arange(0, dhead, 2)] = sin_freqs.clone()
 
     return current_rot_mat.unsqueeze(0).unsqueeze(0).transpose(-1, -2), rot_matrix.unsqueeze(0).unsqueeze(0)
+    return current_rot_mat.unsqueeze(0).unsqueeze(0).transpose(-1, -2), rot_matrix.unsqueeze(0).unsqueeze(0)
 
 
 def get_single_rot_mat(dhead, device_mesh, start_pos=0, theta: float = 1000000.0):
