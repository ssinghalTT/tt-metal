# SPDX-FileCopyrightText: © 2023 Tenstorrent Inc.

# SPDX-License-Identifier: Apache-2.0

from loguru import logger
from typing import List
from tqdm import tqdm
import torch
import ttnn
from ttnn import ShardTensorToMesh, ReplicateTensorToMesh

from models.utility_functions import nearest_32, profiler
from models.demos.tg.llama3_70b.tt.llama_decoder_galaxy import TtLlamaDecoder_galaxy
from models.demos.tg.llama3_70b.tt.llama_embedding_galaxy import TtLlamaEmbedding_galaxy
from models.demos.t3000.llama2_70b.tt.llama_common import (
    freqs_to_rotation_matrix,
    get_rotation_mat,
    precompute_freqs,
    get_rot_transformation_mat,
    num_to_corerange,
    gather_cos_sin,
    ShardTensor2dMesh,
    ConcatMesh2DToTensor,
)
from models.demos.tg.llama3_70b.tt.llama_common import (
    tt_all_reduce,
    tt_all_gather,
)
from models.demos.t3000.falcon40b.tt.model_utils import (
    matmul_2d_config_from_tensor_shapes as get_matmul_2d_config_from_tensor_shapes,
)


class TtLlamaModel_galaxy:
    def __init__(
        self,
        device_mesh,
        cluster_shape,
        state_dict,
        base_url,
        n_layers,
        model_config,
        configuration,
        cache_path=None,
        read_cache=False,
    ):
        self.saved_tensors = {}
        self.state_dict = state_dict
        self.device_mesh = device_mesh
        self.num_devices = device_mesh.get_num_devices()
        self.model_config = model_config
        self.read_cache = read_cache
        self.cluster_shape = cluster_shape

        self.hidden_size = configuration.dim
        self.n_heads = configuration.n_heads
        self.n_local_heads = self.n_heads // self.num_devices
        self.padded_local_heads = 32
        self.head_dim = self.hidden_size // self.n_heads
        self.max_seq_len = configuration.max_seq_len
        self.vocab_size = configuration.vocab_size
        self.norm_eps = configuration.norm_eps
        self.llama3 = self.vocab_size == 128256
        self.rope_theta = configuration.rope_theta if self.llama3 else 10000.0

        self.cache_path = cache_path
        # Transformation matrix for rotary embeddings
        transformation_mat_torch = get_rot_transformation_mat(32)  # 32 for tile size
        transformation_mats = ttnn.as_tensor(
            transformation_mat_torch,
            dtype=ttnn.bfloat16,
            layout=ttnn.TILE_LAYOUT,
            device=device_mesh,
            memory_config=ttnn.DRAM_MEMORY_CONFIG,
            mesh_mapper=ReplicateTensorToMesh(device_mesh),
        )

        logger.info("Creating Layers")
        self.layers = [
            TtLlamaDecoder_galaxy(
                device_mesh,
                cluster_shape,
                state_dict,
                base_url,
                layer_num,
                model_config,
                configuration,
                transformation_mats,
                cache_path=cache_path,
                read_cache=read_cache,
            )
            for layer_num in tqdm(range(n_layers))
        ]
        logger.info("Done creating layers")

        # Rotary Embedding
        self.cos, self.sin = precompute_freqs(
<<<<<<< HEAD
            self.head_dim, self.max_seq_len * 2, self.rope_theta, use_scaled=False
=======
            self.head_dim, self.max_seq_len * 2, self.rope_theta, use_scaled=True
>>>>>>> 0298fcfc
        )  # for prefill
        self.rot_emb = freqs_to_rotation_matrix(self.cos, self.sin)  # for decode
        # Embedding
        self.tt_embd = TtLlamaEmbedding_galaxy(
            device_mesh,
            cluster_shape,
            state_dict,
            cache_path,
        )
        self.get_model_config()
        self.load_weights()

    def set_model_config(self, model_config):
        self.model_config = model_config
        for layer in self.layers:
            layer.set_model_config(model_config)

    def get_model_config(self):
        self.LN_COMPUTE_KERNEL_CONFIG = ttnn.WormholeComputeKernelConfig(
            math_fidelity=ttnn.MathFidelity.HiFi2,
            math_approx_mode=False,
            fp32_dest_acc_en=False,
            packer_l1_acc=False,
        )
        self.COMPUTE_KERNEL_CONFIG = ttnn.WormholeComputeKernelConfig(
            math_fidelity=ttnn.MathFidelity.HiFi4,
            math_approx_mode=True,
            fp32_dest_acc_en=True,
            packer_l1_acc=True,
        )
        self.LM_HEAD_ACT_MEMCFG = ttnn.create_sharded_memory_config(
            shape=(32, 2048 // 32),
            core_grid=ttnn.CoreGrid(y=4, x=8),
            strategy=ttnn.ShardStrategy.WIDTH,
            orientation=ttnn.ShardOrientation.ROW_MAJOR,
            use_height_and_width_as_shard_shape=True,
        )
        if self.model_config["LLM_MODE"] == "prefill":
            self.LM_HEAD_PROGCFG = get_matmul_2d_config_from_tensor_shapes(
                (1, 1, 256, 2048),
                (1, 1, 2048, 16 * 1024),
                overwrite_subblock_h=1,
                overwrite_subblock_w=1,
            )

    def load_weights(self):
        norm_str = "norm.weight"
        lm_head_str = "output.weight"

        norm_sharded_cache_str = "norm_sharded_galaxy.weight"
        lm_head_cache_str = "output_galaxy.weight"

        if not self.read_cache:
            H = 8 * 1024
            if self.llama3:
                PADDED_VOCAB = 128 * 1024
            else:
                PADDED_VOCAB = 32 * 1024
            padded_lm_head = torch.zeros(1, 1, H, PADDED_VOCAB)
            padded_lm_head[:, :, :, : self.vocab_size] = self.state_dict[lm_head_str].transpose(-2, -1)

            pt_norm_weight = self.state_dict[norm_str].reshape([1, 1, -1, 32])
        else:
            padded_lm_head = None
            pt_norm_weight = None

        self.lm_head = ttnn.as_tensor(
            padded_lm_head,
            dtype=ttnn.bfloat8_b,
            layout=ttnn.TILE_LAYOUT,
            device=self.device_mesh,
            memory_config=ttnn.DRAM_MEMORY_CONFIG,
            mesh_mapper=ShardTensor2dMesh(self.device_mesh, dims=(2, 3), cluster_shape=self.cluster_shape),
            cache_file_name=self.cache_path / lm_head_cache_str,
        )

        self.norm_sharded = ttnn.as_tensor(
            pt_norm_weight,
            dtype=ttnn.bfloat16,
            layout=ttnn.ROW_MAJOR_LAYOUT,
            device=self.device_mesh,
            memory_config=ttnn.DRAM_MEMORY_CONFIG,
            mesh_mapper=ShardTensor2dMesh(self.device_mesh, (2, None), self.cluster_shape),
            cache_file_name=self.cache_path / norm_sharded_cache_str,
        )

    def prepare_inputs(self, inp_ids, start_pos, valid_seq_len=None):
        assert inp_ids.dim() == 2
        batch, seq_len = inp_ids.shape

        cache_name = lambda name: self.cache_path / (f"{'llama3_' if self.llama3 else ''}{name}")

        if self.model_config["LLM_MODE"] == "decode":
            inp_ids = inp_ids.reshape(seq_len, 1, 1, batch)
        else:
            inp_ids = inp_ids.reshape(batch, 1, 1, seq_len)

        x = ttnn.as_tensor(
            inp_ids,
            dtype=ttnn.uint32,
            layout=ttnn.ROW_MAJOR_LAYOUT,
            device=self.device_mesh,
            memory_config=ttnn.DRAM_MEMORY_CONFIG,
            mesh_mapper=ReplicateTensorToMesh(self.device_mesh),
        )

        xs = self.tt_embd(x)

        if self.model_config["LLM_MODE"] == "decode":
            assert seq_len == 1, "Decode mode only supports seq_len=1"
            assert xs.shape == (seq_len, 1, batch, self.hidden_size // self.cluster_shape[0])

            ACT_MEMCFG = ttnn.create_sharded_memory_config(
                shape=(xs.shape[2], xs.shape[3] // 8),
                core_grid=ttnn.CoreGrid(y=1, x=8),
                strategy=ttnn.ShardStrategy.WIDTH,
                orientation=ttnn.ShardOrientation.ROW_MAJOR,
                use_height_and_width_as_shard_shape=True,
            )

            xs = ttnn.to_memory_config(xs, memory_config=ACT_MEMCFG)

            rot_mat = get_rotation_mat(self.rot_emb, start_pos, seq_len, batch // self.cluster_shape[0])
            assert rot_mat.size() == (1, batch // self.cluster_shape[0], self.head_dim, self.head_dim)

            shard_spec_n_cores_grid = ttnn.CoreRangeSet({num_to_corerange(batch // 4)})
            ROT_MAT_MEMCFG = ttnn.MemoryConfig(
                ttnn.TensorMemoryLayout.HEIGHT_SHARDED,
                ttnn.BufferType.L1,
                ttnn.ShardSpec(
                    shard_spec_n_cores_grid,
                    [
                        self.head_dim,
                        self.head_dim,
                    ],
                    ttnn.ShardOrientation.ROW_MAJOR,
                    False,
                ),
            )

            rot_mats = ttnn.as_tensor(
                rot_mat,
                dtype=ttnn.bfloat16,
                layout=ttnn.TILE_LAYOUT,
                device=self.device_mesh,
                cache_file_name=cache_name(f"rot_mat_decode_galaxy_{start_pos}"),
                memory_config=ROT_MAT_MEMCFG,
                mesh_mapper=ReplicateTensorToMesh(self.device_mesh),
            )

            attn_masks = None
        elif self.model_config["LLM_MODE"] == "prefill":
            assert seq_len % 128 == 0 and seq_len > 0, "Prefill mode only supports seq_len > 0 and seq_len % 128"

            assert xs.shape == (batch, 1, seq_len, self.hidden_size // self.cluster_shape[0])

            cos_gathered, sin_gathered = gather_cos_sin(
                torch.arange(start_pos, start_pos + seq_len), self.cos, self.sin
            )

            cos_gathereds = ttnn.as_tensor(
                cos_gathered,
                dtype=ttnn.bfloat16,
                layout=ttnn.TILE_LAYOUT,
<<<<<<< HEAD
                # cache_file_name=cache_name(f"cos_gathered_prefill_galaxy_{start_pos}"),
=======
                cache_file_name=cache_name(f"cos_gathered_prefill_galaxy_{start_pos}"),
>>>>>>> 0298fcfc
                device=self.device_mesh,
                memory_config=ttnn.DRAM_MEMORY_CONFIG,
                mesh_mapper=ReplicateTensorToMesh(self.device_mesh),
            )
            sin_gathereds = ttnn.as_tensor(
                sin_gathered,
                dtype=ttnn.bfloat16,
                layout=ttnn.TILE_LAYOUT,
<<<<<<< HEAD
                # cache_file_name=cache_name(f"sin_gathered_prefill_galaxy_{start_pos}"),
=======
                cache_file_name=cache_name(f"sin_gathered_prefill_galaxy_{start_pos}"),
>>>>>>> 0298fcfc
                device=self.device_mesh,
                memory_config=ttnn.DRAM_MEMORY_CONFIG,
                mesh_mapper=ReplicateTensorToMesh(self.device_mesh),
            )

            rot_mats = [cos_gathereds, sin_gathereds]

            attn_mask = torch.full((seq_len, seq_len), torch.finfo(torch.float32).min)
            attn_mask = torch.triu(attn_mask, diagonal=1)
            attn_mask = attn_mask.expand(1, batch, -1, -1)
            attn_masks = ttnn.as_tensor(
                attn_mask,
                dtype=ttnn.bfloat16,
                layout=ttnn.TILE_LAYOUT,
                cache_file_name=cache_name(f"attn_mask_prefill_{seq_len}"),
                mesh_mapper=ReplicateTensorToMesh(self.device_mesh),
                memory_config=ttnn.DRAM_MEMORY_CONFIG,
                device=self.device_mesh,
            )

        return (
            xs,
            start_pos,
            rot_mats,
            attn_masks,
        )

    def __call__(
        self,
        xs: List[ttnn.Tensor],
        rot_mats: List[ttnn.Tensor],
        start_pos: int,
        attn_masks: List[ttnn.Tensor],
        user_id: int = 0,
    ) -> ttnn.Tensor:
        if self.model_config["LLM_MODE"] == "decode":
            return self.decode_forward(xs, rot_mats, start_pos, attn_masks)
        elif self.model_config["LLM_MODE"] == "prefill":
            return self.prefill_forward(xs, rot_mats, start_pos, attn_masks, user_id)
        else:
            raise ValueError(f"Unknown llm_mode: {self.model_config['LLM_MODE']}")

    def tt_distributed_rmsnorm(self, inp, epsilon, gamma):
        # Run distributed rmsnorm part 1
        tt_stats = ttnn.rms_norm_pre_all_gather(
            inp, compute_kernel_config=self.LN_COMPUTE_KERNEL_CONFIG, dtype=ttnn.bfloat16
        )

        padded_shape = (1, 1, inp.shape[-2], 32)
        tt_stats = ttnn.reshape(tt_stats, ttnn.Shape(padded_shape, padded_shape))  # TODO: Figure out why we need this
        tt_stats = tt_all_gather(
            tt_stats,
            device_mesh=self.device_mesh,
            dim=3,
            cluster_axis=1,
            num_links=1,
            memory_config=ttnn.DRAM_MEMORY_CONFIG,
        )

        # Run distributed rmsnorm part 2
        tt_out = ttnn.rms_norm_post_all_gather(
            inp, tt_stats, epsilon=epsilon, weight=gamma, compute_kernel_config=self.LN_COMPUTE_KERNEL_CONFIG
        )

        tt_stats.deallocate(True)

        return tt_out

    def decode_forward(
        self,
        xs: List[ttnn.Tensor],
        rot_mats: List[ttnn.Tensor],
        start_pos: int,
        attn_masks: List[ttnn.Tensor],
    ) -> ttnn.Tensor:
        ### Run all layers
        for layer in self.layers:
            xs = layer(xs, rot_mats, start_pos, attn_masks)  # xs is fractured

        xs_interleaved = ttnn.to_memory_config(xs, memory_config=ttnn.DRAM_MEMORY_CONFIG)

        norm_out = self.tt_distributed_rmsnorm(
            xs_interleaved,
            epsilon=self.norm_eps,
            gamma=self.norm_sharded,
        )

        norm_out = ttnn.to_memory_config(norm_out, memory_config=self.LM_HEAD_ACT_MEMCFG)

        ### Each device does an LM head fracture
        lm_head_out = ttnn.matmul(
            norm_out,
            self.lm_head,
            # program_config=(
            #     self.model_config["LLAMA3_LM_HEAD_MM_PROGCFG"]
            #     if self.llama3
            #     else self.model_config["LM_HEAD_MM_PROGCFG"]
            # ),
            memory_config=ttnn.L1_WIDTH_SHARDED_MEMORY_CONFIG,
            dtype=ttnn.bfloat16,
            compute_kernel_config=self.COMPUTE_KERNEL_CONFIG,
        )
        norm_out.deallocate(True)

        lm_head_out = tt_all_reduce(
            lm_head_out,
            device_mesh=self.device_mesh,
            cluster_axis=1,
            dim=0,
            num_links=2,
            memory_config=ttnn.L1_WIDTH_SHARDED_MEMORY_CONFIG,
        )

        return lm_head_out

    def prefill_forward(
        self,
        xs: List[ttnn.Tensor],
        rot_mats: List[ttnn.Tensor],
        start_pos: int,
        attn_masks: List[ttnn.Tensor],
        user_id: int,
    ) -> ttnn.Tensor:
        ### Run all layers
        for id, layer in enumerate(self.layers):
            logger.info(f"Start layer: {id}")
            xs = layer(xs, rot_mats, start_pos, attn_masks, user_id)

<<<<<<< HEAD
        # self.saved_tensors[f"model.xs"] = xs
=======
>>>>>>> 0298fcfc
        norm_out = self.tt_distributed_rmsnorm(
            xs,
            epsilon=self.norm_eps,
            gamma=self.norm_sharded,
        )
<<<<<<< HEAD
        # self.saved_tensors[f"model.norm_out"] = norm_out
=======
>>>>>>> 0298fcfc

        ### Each device does an LM head fracture
        lm_head_out = ttnn.matmul(
            norm_out,
            self.lm_head,
            memory_config=ttnn.DRAM_MEMORY_CONFIG,
            dtype=ttnn.bfloat16,
            compute_kernel_config=self.COMPUTE_KERNEL_CONFIG,
            # program_config=self.LM_HEAD_PROGCFG,
        )
<<<<<<< HEAD
        # self.saved_tensors[f"model.lm_head_out"] = lm_head_out

        # norm_out.deallocate(True)
=======

        norm_out.deallocate(True)
>>>>>>> 0298fcfc

        lm_head_out = tt_all_reduce(
            lm_head_out,
            device_mesh=self.device_mesh,
            cluster_axis=1,
            dim=0,
            num_links=2,
            memory_config=ttnn.DRAM_MEMORY_CONFIG,
        )
<<<<<<< HEAD
        # self.saved_tensors[f"model.lm_head_out_all_reduce"] = lm_head_out
=======
>>>>>>> 0298fcfc

        return lm_head_out<|MERGE_RESOLUTION|>--- conflicted
+++ resolved
@@ -19,12 +19,16 @@
     get_rot_transformation_mat,
     num_to_corerange,
     gather_cos_sin,
+    gather_cos_sin,
     ShardTensor2dMesh,
     ConcatMesh2DToTensor,
 )
 from models.demos.tg.llama3_70b.tt.llama_common import (
     tt_all_reduce,
     tt_all_gather,
+)
+from models.demos.t3000.falcon40b.tt.model_utils import (
+    matmul_2d_config_from_tensor_shapes as get_matmul_2d_config_from_tensor_shapes,
 )
 from models.demos.t3000.falcon40b.tt.model_utils import (
     matmul_2d_config_from_tensor_shapes as get_matmul_2d_config_from_tensor_shapes,
@@ -95,11 +99,7 @@
 
         # Rotary Embedding
         self.cos, self.sin = precompute_freqs(
-<<<<<<< HEAD
             self.head_dim, self.max_seq_len * 2, self.rope_theta, use_scaled=False
-=======
-            self.head_dim, self.max_seq_len * 2, self.rope_theta, use_scaled=True
->>>>>>> 0298fcfc
         )  # for prefill
         self.rot_emb = freqs_to_rotation_matrix(self.cos, self.sin)  # for decode
         # Embedding
@@ -264,11 +264,7 @@
                 cos_gathered,
                 dtype=ttnn.bfloat16,
                 layout=ttnn.TILE_LAYOUT,
-<<<<<<< HEAD
                 # cache_file_name=cache_name(f"cos_gathered_prefill_galaxy_{start_pos}"),
-=======
-                cache_file_name=cache_name(f"cos_gathered_prefill_galaxy_{start_pos}"),
->>>>>>> 0298fcfc
                 device=self.device_mesh,
                 memory_config=ttnn.DRAM_MEMORY_CONFIG,
                 mesh_mapper=ReplicateTensorToMesh(self.device_mesh),
@@ -277,11 +273,7 @@
                 sin_gathered,
                 dtype=ttnn.bfloat16,
                 layout=ttnn.TILE_LAYOUT,
-<<<<<<< HEAD
                 # cache_file_name=cache_name(f"sin_gathered_prefill_galaxy_{start_pos}"),
-=======
-                cache_file_name=cache_name(f"sin_gathered_prefill_galaxy_{start_pos}"),
->>>>>>> 0298fcfc
                 device=self.device_mesh,
                 memory_config=ttnn.DRAM_MEMORY_CONFIG,
                 mesh_mapper=ReplicateTensorToMesh(self.device_mesh),
@@ -321,6 +313,8 @@
             return self.decode_forward(xs, rot_mats, start_pos, attn_masks)
         elif self.model_config["LLM_MODE"] == "prefill":
             return self.prefill_forward(xs, rot_mats, start_pos, attn_masks, user_id)
+        elif self.model_config["LLM_MODE"] == "prefill":
+            return self.prefill_forward(xs, rot_mats, start_pos, attn_masks, user_id)
         else:
             raise ValueError(f"Unknown llm_mode: {self.model_config['LLM_MODE']}")
 
@@ -330,6 +324,8 @@
             inp, compute_kernel_config=self.LN_COMPUTE_KERNEL_CONFIG, dtype=ttnn.bfloat16
         )
 
+        padded_shape = (1, 1, inp.shape[-2], 32)
+        tt_stats = ttnn.reshape(tt_stats, ttnn.Shape(padded_shape, padded_shape))  # TODO: Figure out why we need this
         padded_shape = (1, 1, inp.shape[-2], 32)
         tt_stats = ttnn.reshape(tt_stats, ttnn.Shape(padded_shape, padded_shape))  # TODO: Figure out why we need this
         tt_stats = tt_all_gather(
@@ -410,19 +406,13 @@
             logger.info(f"Start layer: {id}")
             xs = layer(xs, rot_mats, start_pos, attn_masks, user_id)
 
-<<<<<<< HEAD
         # self.saved_tensors[f"model.xs"] = xs
-=======
->>>>>>> 0298fcfc
         norm_out = self.tt_distributed_rmsnorm(
             xs,
             epsilon=self.norm_eps,
             gamma=self.norm_sharded,
         )
-<<<<<<< HEAD
         # self.saved_tensors[f"model.norm_out"] = norm_out
-=======
->>>>>>> 0298fcfc
 
         ### Each device does an LM head fracture
         lm_head_out = ttnn.matmul(
@@ -433,14 +423,9 @@
             compute_kernel_config=self.COMPUTE_KERNEL_CONFIG,
             # program_config=self.LM_HEAD_PROGCFG,
         )
-<<<<<<< HEAD
         # self.saved_tensors[f"model.lm_head_out"] = lm_head_out
 
         # norm_out.deallocate(True)
-=======
-
-        norm_out.deallocate(True)
->>>>>>> 0298fcfc
 
         lm_head_out = tt_all_reduce(
             lm_head_out,
@@ -450,9 +435,6 @@
             num_links=2,
             memory_config=ttnn.DRAM_MEMORY_CONFIG,
         )
-<<<<<<< HEAD
         # self.saved_tensors[f"model.lm_head_out_all_reduce"] = lm_head_out
-=======
->>>>>>> 0298fcfc
 
         return lm_head_out