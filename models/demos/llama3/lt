--- conflicted
+++ resolved
@@ -195,11 +195,7 @@
                             for c in commands
                             for m in models
                             for d in devices
-<<<<<<< HEAD
-                            if not (m == "70b" and d in ["n150", "n300"])
-=======
                             if not (m in ["11b", "11b-b"] and d == "n150") or not (m == "70b" and d in ["n150", "n300"])
->>>>>>> 8df9a07e
                         ]
 
                         # Create output entries
@@ -546,8 +542,6 @@
         "model": "pytest models/demos/llama3/tests/test_llama_model.py -k full",
         "model-quick": "pytest models/demos/llama3/tests/test_llama_model.py -k quick",
         "model-prefill": "pytest models/demos/llama3/tests/test_llama_model_prefill.py",
-<<<<<<< HEAD
-=======
         "vision-mlp": "pytest models/demos/llama3/tests/multimodal/test_llama_image_mlp.py",
         "vision-attn": "pytest models/demos/llama3/tests/multimodal/test_llama_image_attention.py",
         "vision-block": "pytest models/demos/llama3/tests/multimodal/test_llama_image_block.py",
@@ -563,18 +557,14 @@
         "vision-vision-xfmr": "pytest models/demos/llama3/tests/multimodal/test_llama_cross_attention_transformer_vision.py",
         "perf": "pytest models/demos/llama3/tests/test_llama_perf.py -k 1024",
         "accuracy": "pytest models/demos/llama3/tests/test_llama_accuracy.py",
->>>>>>> 8df9a07e
     }
 
     # Check if the command is a shortcut and replace it if necessary
     command_input = entry["command_input"]
     if command_input in command_shortcuts:
         command_input = command_shortcuts[command_input]
-<<<<<<< HEAD
-=======
     elif command_input.startswith("pytest "):
         pass  # Run anything you want, bro!
->>>>>>> 8df9a07e
     else:  # If command is invalid, set status to "Error" and return a message to the user with the full list of commands
         entry["status"] = "Error"
         entry["output"] = f"Warning: '{command_input}' is not a valid command. Valid commands are: " + ", ".join(
@@ -723,10 +713,7 @@
         "3b": os.environ.get("LLAMA_32_3B_DIR", "/proj_sw/user_dev/llama32-data/Llama3.2-3B-Instruct"),
         "8b": os.environ.get("LLAMA_31_8B_DIR", "/proj_sw/user_dev/llama31-8b-data/Meta-Llama-3.1-8B-Instruct"),
         "11b": os.environ.get("LLAMA_32_11B_DIR", "/proj_sw/user_dev/llama32-data/Llama3.2-11B-Vision-Instruct"),
-<<<<<<< HEAD
-=======
         "11b-b": os.environ.get("LLAMA_32_11B_BASE_DIR", "/proj_sw/user_dev/llama32-data/Llama3.2-11B-Vision"),
->>>>>>> 8df9a07e
         "70b": os.environ.get("LLAMA_31_70B_DIR", "/proj_sw/llama3_1-weights/Meta-Llama-3.1-70B-Instruct/repacked"),
     }.get(model.lower(), "")
 
