# SPDX-FileCopyrightText: © 2023 Tenstorrent Inc.

# SPDX-License-Identifier: Apache-2.0
import torch
import pytest
from loguru import logger
import os
import ttnn

import llama_models.llama3.reference_impl.multimodal.model as llama_reference_mod
from llama_models.llama3.reference_impl.multimodal import encoder_utils
from models.demos.llama3.tt.multimodal.llama_image_attention import TtLlamaImageAttention
from models.demos.llama3.tt.multimodal.llama_vision_encoder import pad_seq_one_tile, mask_tile_padding
from models.demos.llama3.tt.model_config import TtModelArgs
from models.utility_functions import (
    comp_pcc,
    comp_allclose,
)
from models.utility_functions import skip_for_grayskull


@skip_for_grayskull("Requires wormhole_b0 to run")
@pytest.mark.parametrize(
    "batch, num_chunks",
    ((1, 4),),
)
@pytest.mark.parametrize(
    "mesh_device",
    [
        {"N150": (1, 1), "N300": (1, 2), "T3K": (1, 8), "TG": (8, 4)}.get(
            os.environ.get("FAKE_DEVICE"), len(ttnn.get_device_ids())
        )
    ],
    indirect=True,
)
def test_llama_attention_inference(batch, num_chunks, mesh_device, use_program_cache, reset_seeds, ensure_gc):
    dtype = ttnn.bfloat16
    pcc_required = 0.99

    mesh_device.enable_async(True)

    model_args = TtModelArgs(mesh_device)
    state_dict = torch.load(model_args.consolidated_weights_path, map_location=torch.device("cpu"))

    # Ref model needs partial state dict, but our models use full state dict keys as cached weight names
    first_layer_prefix = "vision_model.vision_encoder.transformer.resblocks.0.attn."
    partial_state_dict = {
        k[len(first_layer_prefix) :]: v for k, v in state_dict.items() if (k.startswith(first_layer_prefix))
    }

    dim = model_args.vision_dim
    heads = model_args.vision_attn_n_heads
    ntok = model_args.vision_chunk_ntok
    reference_model = llama_reference_mod.ImageAttention(dim=dim, head_dim=dim // heads, n_heads=heads)
    reference_model.load_state_dict(partial_state_dict)

    tt_model = TtLlamaImageAttention(
        mesh_device,
        state_dict,
        state_dict_prefix=first_layer_prefix,
        weight_cache_path=model_args.weight_cache_path(dtype),
        dtype=dtype,
        configuration=model_args,
    )

    # Create PT input
    ar = torch.tensor([[1, 2]])
    pt_block_input = (torch.rand(batch, num_chunks, ntok, dim) * 2) - 1
    tt_attention_input = pt_block_input.clone()
    # Do PT padding
    pt_block_input, npad = encoder_utils.expand_num_tokens_to_mult8(pt_block_input)
    # Create PT attention mask
    mask = encoder_utils.build_encoder_attention_mask(pt_block_input, ar, ntok, num_chunks, 1)
    pt_block_input = pt_block_input.reshape(batch, -1, dim)

    attention_input = model_args.prepare_inputs_ttnn_prefill(
        tt_attention_input.view(num_chunks, ntok, dim),
<<<<<<< HEAD
=======
        force_replicated=True,
>>>>>>> 8df9a07e
    )
    # Pad TT input to multipple of 32
    attention_input, npadtt = pad_seq_one_tile(attention_input, mesh_device)
    # Create attention mask, assuming padding of 32
    fake_x = torch.zeros(
        attention_input.shape[0], attention_input.shape[1], attention_input.shape[2], attention_input.shape[3]
    )
    tt_attn_mask = encoder_utils.build_encoder_attention_mask(fake_x, ar, ntok, num_chunks, 1)
    # Make striped attention mask to mask out our padding between 8 and 32
    # Striped mask doesn't affect PCC on first layer but is necessary for later layers
    tt_attn_mask = mask_tile_padding(tt_attn_mask, ntok, npadtt, num_chunks)

    attention_input = attention_input.reshape(1, batch, -1, dim)

    tt_mask = ttnn.from_torch(
        tt_attn_mask,
        device=mesh_device,
        dtype=ttnn.bfloat8_b,
        layout=ttnn.TILE_LAYOUT,
        memory_config=ttnn.DRAM_MEMORY_CONFIG,
        mesh_mapper=ttnn.ReplicateTensorToMesh(mesh_device),
    )

    tt_out = tt_model(attention_input, mask=tt_mask)

    # Doing contract in tt is correct!!
    tt_out = tt_out.reshape(batch, num_chunks, ntok + npadtt, dim)
    tt_out = ttnn.slice(tt_out, (0, 0, 0, 0), (batch, num_chunks, ntok, dim))
    tt_output_torch = ttnn.to_torch(tt_out, mesh_composer=ttnn.ConcatMeshToTensor(mesh_device, dim=0))[0, :, :, :]

    reference_output = reference_model(pt_block_input, mask=mask)
    reference_output = reference_output.reshape(batch, num_chunks, ntok + npad, dim)
    reference_output = encoder_utils.contract_num_tokens_from_mult8(reference_output, npad)

    passing, pcc_message = comp_pcc(reference_output, tt_output_torch, pcc_required)

    logger.info(comp_allclose(reference_output, tt_output_torch))
    logger.info(f"PCC: {pcc_message}")

    assert passing, f"PCC value is lower than {pcc_required} for some of the outputs. Check Warnings!"<|MERGE_RESOLUTION|>--- conflicted
+++ resolved
@@ -75,10 +75,7 @@
 
     attention_input = model_args.prepare_inputs_ttnn_prefill(
         tt_attention_input.view(num_chunks, ntok, dim),
-<<<<<<< HEAD
-=======
         force_replicated=True,
->>>>>>> 8df9a07e
     )
     # Pad TT input to multipple of 32
     attention_input, npadtt = pad_seq_one_tile(attention_input, mesh_device)
