--- conflicted
+++ resolved
@@ -114,16 +114,11 @@
         )
         # print("done with attention")
         # Here x and attn_out are both fractured across devices
-<<<<<<< HEAD
-        h = ttnn.add(x, attn_out, memory_config=skip_mem_cfg)
+        h = ttnn.add(x, attn_out, memory_config=skip_mem_cfg, dtype=ttnn.bfloat16)
         if mode == "prefill":
             x.deallocate(True)
             attn_out.deallocate(True)
-=======
-        h = ttnn.add(x, attn_out, memory_config=skip_mem_cfg, dtype=ttnn.bfloat16)
-        # ttnn.deallocate(attn_out)
 
->>>>>>> 4c72aafa
         # Norms take fractured inputs and output replicated across devices
         ff_in = self.ff_norm(h, mode)
         if TG and mode == "decode":
