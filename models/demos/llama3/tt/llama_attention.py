# SPDX-FileCopyrightText: © 2023 Tenstorrent Inc.

# SPDX-License-Identifier: Apache-2.0

from typing import List, Optional
import torch

import ttnn
from models.common.lightweightmodule import LightweightModule
from models.demos.llama3.tt.llama_ccl import tt_all_reduce, tt_all_gather


class TtLlamaAttention(LightweightModule):
    def __init__(
        self,
        mesh_device,
        state_dict,
        weight_cache_path,
        layer_num,
        dtype,
        transformation_mats,
        configuration,
        paged_attention_config=None,
        use_paged_kv_cache=False,
    ):
        super().__init__()

        self.state_dict = state_dict
        self.mesh_device = mesh_device
        self.num_devices = configuration.num_devices
        self.TG = self.num_devices == 32
        self.hidden_size = configuration.dim
        self.n_heads = configuration.n_heads
        self.head_dim = configuration.head_dim
        self.max_seq_len = configuration.max_seq_len
        self.max_batch_size = configuration.max_batch_size
        self.n_kv_heads = configuration.n_kv_heads
        self.paged_attention_config = paged_attention_config
        self.min_kv_prefill_shard_seqlen = configuration.min_kv_prefill_shard_seqlen
        self.ccl_dtype = configuration.ccl_dtype
        self.num_reduce_scatter_links = configuration.num_reduce_scatter_links
        self.num_all_gather_links = configuration.num_all_gather_links

        self.num_device_groups = self.num_devices // self.n_kv_heads
        self.num_devices_per_group = self.n_kv_heads if self.TG else self.num_devices
        self.batch_size_per_device_group = (
            max(self.max_batch_size // self.num_device_groups, 1) if self.TG else self.max_batch_size
        )

        self.n_local_heads = self.n_heads // self.num_devices_per_group
        self.n_local_kv_heads = self.n_kv_heads // self.num_devices_per_group

        # TODO: Fix this once all-gather supports < tile_size
        if self.TG:
            weight = torch.zeros(1, 32, 8, 32)
            for i in range(32):
                col = i % 4  # This determines which group of 8 to select
                weight[:, i, :, col * 8 : (col + 1) * 8] = torch.eye(8)

            self.slice_mat = ttnn.from_torch(
                weight,
                dtype=ttnn.bfloat4_b,
                layout=ttnn.TILE_LAYOUT,
                device=self.mesh_device,
                mesh_mapper=ttnn.ShardTensorToMesh(self.mesh_device, dim=1),
            )
            user_selection_matrix = torch.eye(8, 8)
            user_selection_matrix = torch.nn.functional.pad(user_selection_matrix, (0, 24), "constant", 0)  # (8, 32)
            user_selection_matrix = [user_selection_matrix] * 4
            user_selection_matrix = torch.block_diag(*user_selection_matrix)  # (32, 128)
            self.user_selection_matrix = ttnn.from_torch(
                user_selection_matrix,
                dtype=ttnn.bfloat4_b,
                layout=ttnn.TILE_LAYOUT,
                device=self.mesh_device,
                mesh_mapper=ttnn.ReplicateTensorToMesh(self.mesh_device),
            )

        self.dtype = dtype

        self.max_seq_len = configuration.max_seq_len
        self.grid_size = configuration.max_grid_size

        self.compute_kernel_config_hifi2 = configuration.compute_kernel_config_hifi2
        self.compute_kernel_config_hifi2_fp16 = configuration.compute_kernel_config_hifi2_fp16

        self.compute_kernel_config_hifi4 = configuration.compute_kernel_config_hifi4

        self.transformation_mats = transformation_mats

        self.model_config = configuration.get_model_config()
        self.ccl_topology = configuration.ccl_topology()
        self.is_multichip = configuration.is_multichip

        self.layer_num = layer_num
        layer_name = configuration.get_state_dict_prefix(self.__class__.__name__, layer_num)
        if configuration.dummy_weights or (weight_cache_path is None):
            cache_name = lambda _: None
        else:
            cache_name = lambda name: weight_cache_path / (f"{layer_name}.{name}")

        wq_str = f"{layer_name}.wq.weight"
        wk_str = f"{layer_name}.wk.weight"
        wv_str = f"{layer_name}.wv.weight"
        wo_str = f"{layer_name}.wo.weight"

        # when splitting the devices, we need to make sure that the number of heads is divisible by the number of devices
        assert self.n_heads % self.num_devices_per_group == 0
        assert self.n_kv_heads % self.num_devices_per_group == 0
        assert configuration.qkv_size % self.num_devices_per_group == 0
        assert configuration.dim % self.num_devices_per_group == 0

        # wqkv: 4096 x 3072 (2 devices): width-sharded on 12 banks, 3072 over 12 banks.
        wqkv_mem_config = configuration.create_dram_sharded_mem_config(
            configuration.dim, configuration.qkv_size // configuration.num_devices
        )

        qkv_list = []
        for i in range(self.num_devices_per_group):
            # Chunk weights
            wq_selected = torch.chunk(self.state_dict[wq_str], self.num_devices_per_group, dim=0)[i]
            wk_selected = torch.chunk(self.state_dict[wk_str], self.num_devices_per_group, dim=0)[i]
            wv_selected = torch.chunk(self.state_dict[wv_str], self.num_devices_per_group, dim=0)[i]

            # Transpose the selected chunks
            wq = torch.transpose(wq_selected, -2, -1)
            wk = torch.transpose(wk_selected, -2, -1)
            wv = torch.transpose(wv_selected, -2, -1)

            qkv = torch.cat([wq, wk, wv], dim=-1)
            qkv_list.append(qkv)

        qkv_cat = torch.cat(qkv_list, dim=-1).unsqueeze(0).unsqueeze(0)

        self.wqkv = ttnn.as_tensor(
            qkv_cat,
            dtype=self.dtype,
            layout=ttnn.TILE_LAYOUT,
            device=self.mesh_device,
            memory_config=ttnn.DRAM_MEMORY_CONFIG if self.TG else wqkv_mem_config,
            mesh_mapper=ttnn.ShardTensor2dMesh(
                self.mesh_device, dims=(3, 2) if self.TG else (2, 3), mesh_shape=configuration.cluster_shape
            ),
            cache_file_name=cache_name("wqkv_sharded_2d"),
        )

        # For ring topology we can use all gather matmul for wo
        self.use_fused_all_gather_matmul = self.model_config["USE_FUSED_ALL_GATHER_MATMUL"]
        pt_wo = self.state_dict[wo_str].transpose(-1, -2).unsqueeze(0).unsqueeze(0)

        wo_mem_config = configuration.create_dram_sharded_mem_config(
            configuration.dim // configuration.num_devices, configuration.dim
        )

<<<<<<< HEAD
        self.wo = ttnn.as_tensor(
            pt_wo,
            dtype=ttnn.bfloat8_b,
            layout=ttnn.TILE_LAYOUT,
            device=self.mesh_device,
            memory_config=ttnn.DRAM_MEMORY_CONFIG if (self.use_fused_all_gather_matmul or self.TG) else wo_mem_config,
            mesh_mapper=ttnn.ShardTensor2dMesh(
                self.mesh_device,
                dims=(2, 3) if (self.use_fused_all_gather_matmul or self.TG) else (3, 2),
                mesh_shape=configuration.cluster_shape,
            ),
            cache_file_name=cache_name("wo_width_sharded_2d")
            if (self.use_fused_all_gather_matmul or self.TG)
            else cache_name("wo"),
        )
=======
        if not use_paged_kv_cache:
            # vLLM provides its own kv cache
            self.init_kv_cache(configuration, weight_cache_path)

        self.scale = self.head_dim**-0.5

    def init_kv_cache(self, configuration, weight_cache_path):
        """
        Generates empty KV cache and pushed to device memory
        """

>>>>>>> 4e4e4398
        if self.paged_attention_config:
            cache_k = torch.zeros(
                (
                    self.paged_attention_config.max_num_blocks,
                    self.n_local_kv_heads,
                    self.paged_attention_config.block_size,
                    self.head_dim,
                )
            )
            cache_v = torch.zeros(
                (
                    self.paged_attention_config.max_num_blocks,
                    self.n_local_kv_heads,
                    self.paged_attention_config.block_size,
                    self.head_dim,
                )
            )
        else:
            cache_k = torch.zeros(
                (
                    self.batch_size_per_device_group,
                    self.n_local_kv_heads,
                    self.max_seq_len,
                    self.head_dim,
                )
            )
            cache_v = torch.zeros(
                (
                    self.batch_size_per_device_group,
                    self.n_local_kv_heads,
                    self.max_seq_len,
                    self.head_dim,
                )
            )

        self.layer_past = [
            ttnn.as_tensor(
                k_or_v,
                dtype=self.dtype,
                layout=self.model_config["ATTN_W_LAYOUT_TILE"],
                device=self.mesh_device,
                memory_config=ttnn.DRAM_MEMORY_CONFIG,
                mesh_mapper=ttnn.ReplicateTensorToMesh(self.mesh_device),
                cache_file_name=f"{weight_cache_path}/kvcache_{k_or_v.shape}"
                if weight_cache_path and not configuration.dummy_weights
                else None,
            )
            for k_or_v in [cache_k, cache_v]
        ]

    def forward_decode(
        self,
        x: ttnn.Tensor,
        current_pos,
        rot_mats=None,
        page_table=None,
        kv_cache=None,
    ) -> ttnn.Tensor:
        """
        x: (seq_len, 1, batch, dim)
        current_pos: (batch_size), current token position in the sequence for each user
        """
        TG = self.TG

        ###
        # QKV matmuls
        # Use HiFi2 for DRAM-sharded matmuls as they are otherwise flop-bound. Loses 1 bit of activation precision.
        ###
        xqkv_fused_sharded = ttnn.linear(
            x,
            self.wqkv,
            memory_config=ttnn.L1_WIDTH_SHARDED_MEMORY_CONFIG,
            program_config=self.model_config["XQKV_DECODE_PROGCFG"],
            compute_kernel_config=self.compute_kernel_config_hifi2,
            dtype=self.ccl_dtype if TG else ttnn.bfloat16,
        )
        ttnn.deallocate(x)
        xqkv_fused = tt_all_reduce(
            xqkv_fused_sharded,
            self.mesh_device,
            cluster_axis=1,
            num_reduce_scatter_links=self.num_reduce_scatter_links,
            num_all_gather_links=self.num_all_gather_links,
            memory_config=self.model_config["QKV_OUT_GATHERED_MEMCFG"](self.mesh_device.shape[1]),
            sharded=True,
            dtype=self.ccl_dtype,
        )

        if TG:
            # TODO: Slice the fused_query_key_value tensor get batch=8
            xqkv_fused = ttnn.matmul(
                self.slice_mat,
                xqkv_fused,
                dtype=ttnn.bfloat16,
                memory_config=self.model_config["CREATE_HEAD_INPUT_MEMCFG"],
            )
        else:
            xqkv_fused = ttnn.sharded_to_interleaved(xqkv_fused_sharded, ttnn.L1_MEMORY_CONFIG)

        ttnn.deallocate(xqkv_fused_sharded)

        # Reshape such that true unpadded batch is tracked in shape
        fqkv_shape = xqkv_fused.shape
        xqkv_fused = ttnn.reshape(
            xqkv_fused, ttnn.Shape((1, 1, self.batch_size_per_device_group, fqkv_shape[3]), (1, 1, 32, fqkv_shape[3]))
        )

        ###
        # Reshape and rotary embeddings
        ###
        (
            q_heads_pre_rot_1BQD,
            k_heads_pre_rot_1BKD,
            v_heads_1BKD,
        ) = ttnn.experimental.nlp_create_qkv_heads_decode(
            xqkv_fused,
            num_heads=self.n_local_heads,
            num_kv_heads=self.n_local_kv_heads,
            memory_config=ttnn.L1_HEIGHT_SHARDED_MEMORY_CONFIG,
        )

        ttnn.deallocate(xqkv_fused)

        # Q Rotary Embeddings
        q_heads_1BQD = ttnn.experimental.rotary_embedding_llama(
            q_heads_pre_rot_1BQD, rot_mats[0], rot_mats[1], self.transformation_mats["decode"], is_decode_mode=True
        )

        # K Rotary Embeddings
        k_heads_1BKD = ttnn.experimental.rotary_embedding_llama(
            k_heads_pre_rot_1BKD, rot_mats[0], rot_mats[1], self.transformation_mats["decode"], is_decode_mode=True
        )

        ttnn.deallocate(q_heads_pre_rot_1BQD)
        ttnn.deallocate(k_heads_pre_rot_1BKD)

        ###
        # KV update
        ###
        if kv_cache:
            keys = kv_cache[self.layer_num][0]
            values = kv_cache[self.layer_num][1]
        else:
            keys = self.layer_past[0]
            values = self.layer_past[1]
        # k_heads, [seqlen, n_kv_heads, bsz, head_dim]
        # v_heads [seqlen, n_kv_heads, bsz, head_dim]
        # keys, [max_batch_size, n_kv_heads // configuration.num_devices, max_seq_len, head_dim]
        ttnn.experimental.paged_update_cache(keys, k_heads_1BKD, update_idxs_tensor=current_pos, page_table=page_table)
        ttnn.experimental.paged_update_cache(
            values, v_heads_1BKD, update_idxs_tensor=current_pos, page_table=page_table
        )

        ttnn.deallocate(k_heads_1BKD)
        ttnn.deallocate(v_heads_1BKD)

        # NOTE: Varying the batch size will result in slightly different outputs.
        # For example, a prompt w/ 1 user vs, the same prompt repeated N times for N users, will produce different outputs
        # This is because the SDPA op in decode mode has different number of reductions depending on batch size
        # Which leads to slightly different outputs from attention (due to accumulated errors)
        if page_table:
            attn_output_1G4D = ttnn.transformer.paged_scaled_dot_product_attention_decode(
                q_heads_1BQD,
                keys,
                values,
                cur_pos_tensor=current_pos,
                page_table_tensor=page_table,
                scale=self.scale,
                program_config=self.model_config["SDPA_DECODE_PROGCFG"],
                compute_kernel_config=self.model_config["SDPA_DECODE_COMPUTE_PROGCFG"],
                memory_config=ttnn.DRAM_MEMORY_CONFIG,
            )
        else:
            attn_output_1G4D = ttnn.transformer.scaled_dot_product_attention_decode(
                q_heads_1BQD,
                keys,
                values,
                cur_pos_tensor=current_pos,
                scale=self.scale,
                program_config=self.model_config["SDPA_DECODE_PROGCFG"],
                compute_kernel_config=self.model_config["SDPA_DECODE_COMPUTE_PROGCFG"],
                memory_config=ttnn.DRAM_MEMORY_CONFIG,  # FIXME: why not L1 height sharded e.g. SCORES_BATCHED_MM_OUTPUT_MEMCFG?
            )

        ttnn.deallocate(q_heads_1BQD)

        attn_output_11BH = ttnn.to_memory_config(
            attn_output_1G4D,
            memory_config=self.model_config["SCORES_BATCHED_MM_OUTPUT_MEMCFG"](self.batch_size_per_device_group),
        )
        attn_output_cat = ttnn.experimental.nlp_concat_heads_decode(
            attn_output_11BH,
            num_heads=self.n_local_heads,
        )
        ttnn.deallocate(attn_output_11BH)
        ttnn.deallocate(attn_output_1G4D)

        if self.use_fused_all_gather_matmul:
            attn_output_cat = ttnn.to_memory_config(
                attn_output_cat, self.model_config["ATTN_ALL_GATHER_MATMUL_OUTPUT_MEMCFG"]
            )
            _, dense_out_sharded, _ = ttnn.experimental.all_gather_matmul(
                attn_output_cat,
                self.wo,
                dim=3,
                all_gather_core_grid_offset=(0, 4),
                num_links=1,
                program_config=self.model_config["ATTN_ALL_GATHER_MATMUL_PROGCFG"],
                compute_kernel_config=self.compute_kernel_config_hifi2,
                memory_config_ag=self.model_config["ATTN_ALL_GATHER_MATMUL_OUTPUT_MEMCFG"],
                memory_config_mm=self.model_config["DECODE_RESIDUAL_MEMCFG"],
            )
            ttnn.deallocate(attn_output_cat)
            dense_out_sharded = ttnn.to_memory_config(dense_out_sharded, self.model_config["DECODE_RESIDUAL_MEMCFG"])
            return dense_out_sharded

        else:
            attn_output = tt_all_gather(
                attn_output_cat,
                self.mesh_device,
                dim=2,
                cluster_axis=1,
                num_links=2,
                memory_config=self.model_config["GATHER_USERS_MEMCFG"](self.mesh_device.shape[1]),
                sharded=True,
                # dtype=self.ccl_dtype,  # Running bf16 until we have SDPA output bfp8 df; otherwise we have two sharded to interleaved/interleaved to sharded conversions
            )
            if TG:
                attn_output = ttnn.to_memory_config(attn_output, ttnn.L1_MEMORY_CONFIG)
                # user_selection_matrix = [1, 1, 32, 128]
                # user_selection_matrix @ activation -> [1, 1, 32, 128] * [1, 1, 128, 2048] -> [1, 1, 32, 2048]
                attn_output = ttnn.matmul(
                    self.user_selection_matrix,
                    attn_output,
                    core_grid=ttnn.CoreGrid(y=4, x=8),
                    dtype=ttnn.bfloat16,
                    memory_config=ttnn.L1_WIDTH_SHARDED_MEMORY_CONFIG,
                )

            # TODO: Fix this once TG supports dram-sharded matmuls
            dense_out_sharded = ttnn.matmul(
                attn_output,
                self.wo,
                core_grid=ttnn.CoreGrid(y=4, x=8) if TG else None,
                program_config=self.model_config["ATTN_OUTPUT_PROGCFG"] if not TG else None,
                memory_config=ttnn.L1_WIDTH_SHARDED_MEMORY_CONFIG if TG else attn_output_cat.memory_config(),
                dtype=ttnn.bfloat8_b if TG else None,
                compute_kernel_config=self.compute_kernel_config_hifi2,
            )

            ttnn.deallocate(attn_output_cat)

            # All reduce
            dense_out_reduced = tt_all_reduce(
                dense_out_sharded,
                self.mesh_device,
                cluster_axis=0,
                num_reduce_scatter_links=self.num_reduce_scatter_links,
                num_all_gather_links=self.num_all_gather_links,
                dim=0 if (TG and self.hidden_size < 8192) else 3,
                memory_config=(
                    self.model_config["SELF_OUT_REDUCE_SCATTER_MEMCFG"]
                    if self.hidden_size == 8192
                    else self.model_config["SELF_OUT_GATHERED_MEMCFG"](self.mesh_device.shape[0])
                )
                if TG
                else self.model_config["DECODE_RESIDUAL_MEMCFG"],
                sharded=True,
                dtype=self.ccl_dtype,
                use_composite=True if self.hidden_size == 8192 else False,
            )

            if not TG:
                dense_out_reduced = ttnn.to_memory_config(
                    dense_out_reduced, self.model_config["DECODE_RESIDUAL_MEMCFG"]
                )

            return dense_out_reduced

    def forward_prefill(self, x_11SH, rot_mats, user_id: int = 0, page_table=None, kv_cache=None):
        seq_len = x_11SH.shape[-2]
        assert seq_len % 128 == 0 and seq_len > 0, "Seqlen must be divisible by 128"
        ###
        # QKV matmuls
        ###
        TG = self.TG

        # reshaping long sequence to matmul fit on device
        if seq_len > 2048:
            x_11SH = ttnn.reshape(x_11SH, [1, seq_len // 2048, 2048, -1])

        xqkv_fused = ttnn.linear(
            x_11SH,
            self.wqkv,
            dtype=self.ccl_dtype if TG else ttnn.bfloat16,
            memory_config=ttnn.DRAM_MEMORY_CONFIG,
            compute_kernel_config=self.compute_kernel_config_hifi2,
            program_config=self.model_config["XQKV_PREFILL_PROGCFG"](seq_len),
        )

        xqkv_fused = tt_all_reduce(
            xqkv_fused,
            self.mesh_device,
            cluster_axis=1,
            num_reduce_scatter_links=self.num_reduce_scatter_links,
            num_all_gather_links=self.num_all_gather_links,
            memory_config=ttnn.DRAM_MEMORY_CONFIG,
            dtype=self.ccl_dtype,
        )

        if seq_len > 2048:
            xqkv_fused = ttnn.reshape(xqkv_fused, [1, 1, seq_len, -1])

        ttnn.deallocate(x_11SH)

        # split qkv into heads
        (
            q_heads_1QSD_pre_rot,
            k_heads_1KSD_pre_rot,
            v_heads_1VSD,
        ) = ttnn.experimental.nlp_create_qkv_heads(
            xqkv_fused,
            num_heads=self.n_local_heads,
            num_kv_heads=self.n_local_kv_heads,
            transpose_k_heads=False,
            memory_config=ttnn.DRAM_MEMORY_CONFIG,
        )

        ttnn.deallocate(xqkv_fused)

        ###
        # Rotary embeddings
        ###

        if q_heads_1QSD_pre_rot.dtype != ttnn.bfloat16:  # Rotary embeddings require bfloat16 inputs
            q_heads_1QSD_pre_rot = ttnn.typecast(q_heads_1QSD_pre_rot, dtype=ttnn.bfloat16)

        q_heads_1QSD = ttnn.experimental.rotary_embedding_llama(
            q_heads_1QSD_pre_rot,
            rot_mats[0],
            rot_mats[1],
            self.transformation_mats["prefill"],
            is_decode_mode=False,
        )
        ttnn.deallocate(q_heads_1QSD_pre_rot)

        if k_heads_1KSD_pre_rot.dtype != ttnn.bfloat16:  # Rotary embeddings require bfloat16 inputs
            k_heads_1KSD_pre_rot = ttnn.typecast(k_heads_1KSD_pre_rot, dtype=ttnn.bfloat16)

        k_heads_1KSD = ttnn.experimental.rotary_embedding_llama(
            k_heads_1KSD_pre_rot,
            rot_mats[0],
            rot_mats[1],
            self.transformation_mats["prefill"],
            is_decode_mode=False,
        )
        ttnn.deallocate(k_heads_1KSD_pre_rot)

        # Fill KV-Cache
<<<<<<< HEAD
        keys_BKSD, values_BKSD = self.layer_past[0], self.layer_past[1]
=======
        if kv_cache:
            keys_BKSD, values_BKSD = kv_cache[self.layer_num][0], kv_cache[self.layer_num][1]
        else:
            keys_BKSD, values_BKSD = self.layer_past[0], self.layer_past[1]

>>>>>>> 4e4e4398
        k_heads_1KSD_8b = ttnn.typecast(k_heads_1KSD, dtype=ttnn.bfloat8_b)
        ttnn.deallocate(k_heads_1KSD)

        # sharding k_fill to deal with update_cache memory limitation
        if seq_len >= self.min_kv_prefill_shard_seqlen and not TG and not page_table:
            k_fill = ttnn.interleaved_to_sharded(k_heads_1KSD_8b, self.model_config["KV_PREFILL_MEM_CFG"](seq_len))
        else:
            k_fill = k_heads_1KSD_8b

        v_heads_1VSD_8b = ttnn.typecast(v_heads_1VSD, dtype=ttnn.bfloat8_b)

        ttnn.deallocate(v_heads_1VSD)

        # sharding v_fill to deal with update_cache memory limitation
        if seq_len >= self.min_kv_prefill_shard_seqlen and not TG and not page_table:
            v_fill = ttnn.interleaved_to_sharded(v_heads_1VSD_8b, self.model_config["KV_PREFILL_MEM_CFG"](seq_len))
        else:
            v_fill = v_heads_1VSD_8b

        if TG:
            k_fill = self.prefill_prepare_tensor_for_kv_cache(k_fill, user_id)
            v_fill = self.prefill_prepare_tensor_for_kv_cache(v_fill, user_id)
        if page_table:
            # In the case that the tokens have been padded along the seq len dimension, we need to fill the cache with the unpadded k/v values.
            # Assume that the page table does not have padding, so we can use it to get the unpadded page len.
            block_size = keys_BKSD.shape[2]
            page_len = page_table.shape[1] * block_size
            k_fill_sliced = k_fill[:, :, :page_len, :] if page_len < k_fill.shape[2] else k_fill
            v_fill_sliced = v_fill[:, :, :page_len, :] if page_len < v_fill.shape[2] else v_fill
            ttnn.experimental.paged_fill_cache(keys_BKSD, k_fill_sliced, page_table, batch_idx=user_id)
            ttnn.experimental.paged_fill_cache(values_BKSD, v_fill_sliced, page_table, batch_idx=user_id)
        else:
            ttnn.fill_cache(
                keys_BKSD,
                k_fill,
                user_id % self.batch_size_per_device_group,
            )
            ttnn.fill_cache(
                values_BKSD,
                v_fill,
                user_id % self.batch_size_per_device_group,
            )

        if seq_len >= self.min_kv_prefill_shard_seqlen and not TG and not page_table:
            ttnn.deallocate(k_fill)
            ttnn.deallocate(v_fill)

        # SDPA

        # reshaping to put group in batch dim to do sdpa on 8 MQAs in parallel
        k_heads_K1SD_8b = ttnn.reshape(k_heads_1KSD_8b, [self.n_local_kv_heads, 1, -1, self.head_dim])
        v_heads_V1SD_8b = ttnn.reshape(v_heads_1VSD_8b, [self.n_local_kv_heads, 1, -1, self.head_dim])

        q_heads_1QSD_8b = ttnn.typecast(q_heads_1QSD, dtype=ttnn.bfloat8_b)
        ttnn.deallocate(q_heads_1QSD)

        q_heads_84SD_8b = ttnn.reshape(
            q_heads_1QSD_8b, [self.n_local_kv_heads, self.n_local_heads // self.n_local_kv_heads, -1, self.head_dim]
        )

        attn_output_84SD = ttnn.transformer.scaled_dot_product_attention(
            q_heads_84SD_8b,
            k_heads_K1SD_8b,
            v_heads_V1SD_8b,
            is_causal=True,
            scale=self.scale,
            compute_kernel_config=self.compute_kernel_config_hifi4,
            program_config=self.model_config["SDPA_PROGCFG"](seq_len),
        )

        # deallocate keys and values
        ttnn.deallocate(q_heads_84SD_8b)
        ttnn.deallocate(k_heads_K1SD_8b)
        ttnn.deallocate(v_heads_V1SD_8b)

        attn_output_1QSD = ttnn.reshape(attn_output_84SD, [1, self.n_local_heads, -1, self.head_dim])

        ###
        # Output matmul
        ###
        attn_output_11SH = ttnn.experimental.nlp_concat_heads(
            attn_output_1QSD,
            memory_config=ttnn.DRAM_MEMORY_CONFIG,
        )
        ttnn.deallocate(attn_output_1QSD)
        # reshaping long sequence to matmul fit on device
        if seq_len > 1024:
            attn_output_11SH = ttnn.reshape(attn_output_11SH, [1, seq_len // 1024, 1024, -1])

        # Non fused All Gather Matmul
        if self.use_fused_all_gather_matmul:  # is true for Ring topology
            # attn_output_11SH = tt_all_gather(
            #     attn_output_11SH,
            #     self.mesh_device,
            #     dim=3,
            #     cluster_axis=1,
            #     num_links=2,
            #     memory_config=ttnn.DRAM_MEMORY_CONFIG,
            #     sharded=False,
            #     dtype=self.ccl_dtype,
            #     topology=self.ccl_topology,
            # )
            attn_output_11SH = ttnn.all_gather(
                attn_output_11SH,
                dim=3,
                num_links=1,
                topology=self.ccl_topology,
                memory_config=ttnn.DRAM_MEMORY_CONFIG,
            )

        output_11SH = ttnn.linear(
            attn_output_11SH,
            self.wo,
            compute_kernel_config=self.compute_kernel_config_hifi2_fp16,
            dtype=ttnn.bfloat8_b,
            memory_config=ttnn.DRAM_MEMORY_CONFIG,
            program_config=self.model_config["WO_PREFILL_PROGCFG"](seq_len),
        )

        if seq_len > 1024:
            output_11SH = ttnn.reshape(output_11SH, [1, 1, seq_len, -1])
        ttnn.deallocate(attn_output_11SH)

        # Reduce-scatter
        if not self.use_fused_all_gather_matmul:
            output_11SH = tt_all_reduce(
                output_11SH,
                self.mesh_device,
                cluster_axis=0,
                dim=0 if TG else 3,
                num_reduce_scatter_links=self.num_reduce_scatter_links,
                num_all_gather_links=self.num_all_gather_links,
                memory_config=ttnn.DRAM_MEMORY_CONFIG,
                dtype=self.ccl_dtype,
            )

        return output_11SH

    def forward(
        self,
        x,
        current_pos,
        rot_mats=None,
        user_id=0,
        mode="decode",
        page_table=None,
        kv_cache=None,
    ):
        if mode == "prefill":
            return self.forward_prefill(x, rot_mats, user_id, page_table=page_table, kv_cache=kv_cache)
        else:
<<<<<<< HEAD
            return self.forward_decode(x, current_pos, rot_mats, page_table)

    def prefill_prepare_tensor_for_kv_cache(self, key_or_value_layer, user_id):
        tensor_copy = ttnn.clone(key_or_value_layer)
        # key_or_value_layer.deallocate(True)
        # Get all tensors from multi-device tensor
        tensors = ttnn.get_device_tensors(tensor_copy)
        # Get only tensors from specific column chips
        # Get every 4th tensor starting from user_id // 8
        single_column_tensors = tensors[user_id // self.batch_size_per_device_group :: 4]
        # Create multi-device tensor
        multi_device_tensor = ttnn.aggregate_as_tensor(single_column_tensors)

        return multi_device_tensor
=======
            return self.forward_decode(x, current_pos, rot_mats, page_table=page_table, kv_cache=kv_cache)
>>>>>>> 4e4e4398
<|MERGE_RESOLUTION|>--- conflicted
+++ resolved
@@ -152,7 +152,6 @@
             configuration.dim // configuration.num_devices, configuration.dim
         )
 
-<<<<<<< HEAD
         self.wo = ttnn.as_tensor(
             pt_wo,
             dtype=ttnn.bfloat8_b,
@@ -168,7 +167,6 @@
             if (self.use_fused_all_gather_matmul or self.TG)
             else cache_name("wo"),
         )
-=======
         if not use_paged_kv_cache:
             # vLLM provides its own kv cache
             self.init_kv_cache(configuration, weight_cache_path)
@@ -180,7 +178,6 @@
         Generates empty KV cache and pushed to device memory
         """
 
->>>>>>> 4e4e4398
         if self.paged_attention_config:
             cache_k = torch.zeros(
                 (
@@ -540,15 +537,11 @@
         ttnn.deallocate(k_heads_1KSD_pre_rot)
 
         # Fill KV-Cache
-<<<<<<< HEAD
-        keys_BKSD, values_BKSD = self.layer_past[0], self.layer_past[1]
-=======
         if kv_cache:
             keys_BKSD, values_BKSD = kv_cache[self.layer_num][0], kv_cache[self.layer_num][1]
         else:
             keys_BKSD, values_BKSD = self.layer_past[0], self.layer_past[1]
 
->>>>>>> 4e4e4398
         k_heads_1KSD_8b = ttnn.typecast(k_heads_1KSD, dtype=ttnn.bfloat8_b)
         ttnn.deallocate(k_heads_1KSD)
 
@@ -700,8 +693,7 @@
         if mode == "prefill":
             return self.forward_prefill(x, rot_mats, user_id, page_table=page_table, kv_cache=kv_cache)
         else:
-<<<<<<< HEAD
-            return self.forward_decode(x, current_pos, rot_mats, page_table)
+            return self.forward_decode(x, current_pos, rot_mats, page_table=page_table, kv_cache=kv_cache)
 
     def prefill_prepare_tensor_for_kv_cache(self, key_or_value_layer, user_id):
         tensor_copy = ttnn.clone(key_or_value_layer)
@@ -714,7 +706,4 @@
         # Create multi-device tensor
         multi_device_tensor = ttnn.aggregate_as_tensor(single_column_tensors)
 
-        return multi_device_tensor
-=======
-            return self.forward_decode(x, current_pos, rot_mats, page_table=page_table, kv_cache=kv_cache)
->>>>>>> 4e4e4398
+        return multi_device_tensor