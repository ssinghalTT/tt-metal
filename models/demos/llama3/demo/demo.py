# SPDX-FileCopyrightText: © 2023 Tenstorrent Inc.

# SPDX-License-Identifier: Apache-2.0

import torch
import json
from time import time
from datetime import datetime
from loguru import logger
import os
import ttnn
import math
import pytest
import requests
from pathlib import Path
import hashlib

from models.demos.llama3.tt.llama_common import (
    get_single_rot_mat,
    get_prefill_rot_mat,
    get_rot_transformation_mat,
    HostEmbedding,
    encode_prompt_llama_instruct,
)
from models.demos.llama3.tt.llama_model import TtTransformer
from models.demos.llama3.tt.llama_embedding import TtLlamaEmbedding
from models.demos.t3000.llama2_70b.reference.llama.llama31_8b.tokenizer import Tokenizer

from models.perf.benchmarking_utils import BenchmarkProfiler
from models.demos.utils.llm_demo_utils import create_benchmark_data, verify_perf


def load_and_cache_context(context_url, cache_dir):
    cache_file = cache_dir / hashlib.md5(context_url.encode()).hexdigest()

    if cache_file.exists():
        with open(cache_file, "r") as f:
            context_text = f.read()
        logger.info(f"Loaded context from cache: {context_url}")
    else:
        try:
            response = requests.get(context_url)
            if response.status_code == 200:
                context_text = response.text
                with open(cache_file, "w") as f:
                    f.write(context_text)
                logger.info(f"Downloaded and cached context: {context_url}")
            else:
                logger.warning(f"Failed to fetch context from URL: {context_url}. Status code: {response.status_code}")
                context_text = ""
        except Exception as e:
            logger.error(f"Error fetching context from URL: {context_url}. Error: {str(e)}")
            context_text = ""

    return context_text


# load from json, return as a list
def load_inputs(user_input, batch):
    if isinstance(user_input, str):
        with open(user_input, "r") as f:
            user_input = json.load(f)
    assert len(user_input) >= batch, f"Number of users (batch) must be {batch}!"
    in_prompt = []
    cache_dir = Path("models/demos/llama3/demo/context_cache")
    cache_dir.mkdir(parents=True, exist_ok=True)

    for i in range(batch):
        prompt = user_input[i]["prompt"]
        if "context" in user_input[i]:
            context_text = load_and_cache_context(user_input[i]["context"], cache_dir)
            prompt = context_text + "\n\n" + prompt
        in_prompt.append(prompt)
    return in_prompt


def preprocess_inputs_prefill(
    input_prompts,
    tokenizer,
    model_args,
    instruct,
    max_generated_tokens,
    max_prefill_len=128 * 1024,
):
    """
    Run tokenizer on inputs, and create embeddings for the first token of each input
    """
    # The maximum KV-cache len supported is 32k. To avoid going out of memory, clip the max prefill length by the maximum number of tokens that will be generated
    if max_prefill_len == 128 * 1024:
        max_prefill_len = 128 * 1024 - max_generated_tokens

    if instruct:
        encoded_prompts = [encode_prompt_llama_instruct(tokenizer, prompt) for prompt in input_prompts]
    else:
        encoded_prompts = [tokenizer.encode(prompt, bos=True, eos=False) for prompt in input_prompts]

    # Print the length of encoded prompts
    logger.info("Encoded prompt lengths:" + ", ".join(str(len(prompt)) for prompt in encoded_prompts))

    prompt_lens = [len(x) for x in encoded_prompts]
    min_prompt_len = min(prompt_lens)
    max_prompt_len = max(prompt_lens)

    # The large input demo we provide contains more tokens than the maximum (32k tokens)
    # To avoid running out of memory, clip to max_prefill_len
    if min_prompt_len > max_prefill_len:
        logger.info(f"Clipping prompts to {max_prefill_len}")
        if instruct:  # When clipping, make sure to add the ` 】 token at the end (4 tokens)
            encoded_prompts = [encod[: max_prefill_len - 4] for encod in encoded_prompts]
            dec_prompts = [tokenizer.decode(encod) + " 】" for encod in encoded_prompts]
            encoded_prompts = [tokenizer.encode(prompt, bos=True, eos=False) for prompt in dec_prompts]
        else:
            encoded_prompts = [encod[:max_prefill_len] for encod in encoded_prompts]

        # Update prompt lengths
        prompt_lens = [len(x) for x in encoded_prompts]
        min_prompt_len = min(prompt_lens)
        max_prompt_len = max(prompt_lens)

    assert (
        max_prompt_len <= model_args.max_seq_len
    ), f"Max prompt length {max_prompt_len} exceeds model max seq len {model_args.max_seq_len}"
    assert min_prompt_len > 0, "Minimum prompt length must be greater than 0"
    assert min_prompt_len <= max_prompt_len, f"Minimum prompt length {min_prompt_len} exceeds max len {max_prompt_len}"

    logger.info(f"# of users: {len(encoded_prompts)}")
    input_tokens_prefill = []
    decoding_pos = []
    prefill_lens = []

    # Always prefill the nearest power of 2 for each user. This means that the majority of cases we will prefill more tokens than needed.
    # To avoid issues, we keep track of the decoding position to decode correctly the user's prompt
    for i, encoded in enumerate(encoded_prompts):
        # Prefill size is nearest power of 2
        prefill_seq_len = max(2 ** math.ceil(math.log(len(encoded), 2)), 128)

        # Initial prefill tensors full of pad tokens
        input_tokens_prefill_i = torch.full((1, prefill_seq_len), 0, dtype=torch.int32)
        input_tokens_prefill_i[0, : len(encoded[:])] = torch.tensor(encoded[:]).to(input_tokens_prefill_i)
        input_tokens_prefill.append(input_tokens_prefill_i)

        # Keep the correct decoding position of each user
        decoding_pos.append(len(encoded))
        prefill_lens.append(prefill_seq_len)

    return (
        input_tokens_prefill,
        encoded_prompts,
        decoding_pos,
        prefill_lens,
    )


def run_llama3_demo(
    user_input, batch_size, single_layer, mesh_device, instruct_mode, is_ci_env, num_batches, print_to_file
):
    # Creat batch output file
    timestamp = datetime.now().strftime("%Y-%m-%d_%H-%M-%S")
    output_directory = "models/demos/llama3/demo/output"
    os.makedirs(output_directory, exist_ok=True)
    os.chmod(output_directory, 0o755)
    output_filename = f"{output_directory}/demo_user_output_{timestamp}.txt"

    # This module requires the env paths above for CI runs
    from models.demos.llama3.tt.model_config import TtModelArgs

    dtype = ttnn.bfloat8_b

    # We disregard any warmup iteration for profiling, in favour of just measuring compile time on the first iteration
    N_warmup_iter = {"inference_prefill": 0, "inference_decode": 0}

    # Start profiler
    logger.info(f"Start profiler")
    profiler = BenchmarkProfiler()
    profiler.start("run")

    logger.info(f"Reading inputs...")
    profiler.start("loading_inputs")
    if len(user_input) == 1:
        input_prompts = user_input * batch_size
    else:
        input_prompts = load_inputs(user_input, batch_size)
    profiler.end("loading_inputs")

    # Generate the batched prompts (rotate the inputs between the users, for each batch)
    # If batch_size == 1, the same prompt is repeated for each batch
    batch_prompts = []
    for i in range(num_batches):
        batch_prompts.append([input_prompts[(j + i) % len(input_prompts)] for j in range(len(input_prompts))])

    # Load model args, weights, and tokenizer
    model_args = TtModelArgs(mesh_device, instruct=instruct_mode)
    tokenizer = Tokenizer(model_args.tokenizer_path)

    if single_layer:
        model_args.n_layers = 1

    logger.info("Loading weights...")
    profiler.start("weight_loading")
    state_dict = model_args.load_state_dict()
    profiler.end("weight_loading")

    # Load TTNN Llama3.1 model
    logger.info("Loading weights to device...")
    profiler.start("loading_weights_to_device")
    tt_model = TtTransformer(
        args=model_args,
        mesh_device=mesh_device,
        dtype=dtype,
        state_dict=state_dict,
        weight_cache_path=model_args.weight_cache_path(dtype),
    )
    tt_embd = TtLlamaEmbedding(
        mesh_device=mesh_device,
        args=model_args,
        weight_cache_path=model_args.weight_cache_path(dtype),
        state_dict=state_dict,
        dtype=ttnn.bfloat16,  # Row major layout requires bfloat16
    )
    embd = HostEmbedding(model_args)
    state_dict_prefix = model_args.get_state_dict_prefix("", None)
    embd.load_state_dict({"emb.weight": state_dict[f"{state_dict_prefix}tok_embeddings.weight"]})
    profiler.end("loading_weights_to_device")
    logger.info("Finished loading weights to device.")

    max_generated_tokens = 100  # Maximum number of tokens to generate per user
    num_tokens_generated_decode = []

    logger.info("Starting inference...")
    for batch_idx, input_prompts in enumerate(batch_prompts):
        logger.info(f"Processing batch {batch_idx}")
        profiler.start(f"preprocess_prefill_inputs", iteration=batch_idx)
        # Preprocess initial prompt inputs
        (
            input_tokens_prefill_pt,
            encoded_prompts,
            decoding_pos,
            prefill_lens,
        ) = preprocess_inputs_prefill(
            input_prompts,
            tokenizer,
            model_args,
            instruct_mode,
            max_generated_tokens,
        )
        # Prefill embeddings are on host since we need to mask out the tokens after the prefill length after embeddings are computed
        pt_prefill_input = [embd(input_tokens_prefill_pt[b]).view(1, prefill_lens[b], -1) for b in range(batch_size)]
        profiler.end(f"preprocess_prefill_inputs", iteration=batch_idx)

        # set kv cache to zeros if not first batch, to avoid context leaking when doing multiple batches
        if batch_idx != 0:
            for layer in tt_model.layers:
                k_cache, v_cache = layer.attention.layer_past
                k_cache = ttnn.mul(k_cache, 0, output_tensor=k_cache)
                v_cache = ttnn.mul(v_cache, 0, output_tensor=v_cache)

        logger.info(f"Starting prefill...")

        profiler.start(f"prepare_rot_mat_for_prefill", iteration=batch_idx)
        transformation_mat_torch = get_rot_transformation_mat(model_args.head_dim)
        transformation_mats = ttnn.from_torch(
            transformation_mat_torch,
            dtype=ttnn.bfloat16,
            layout=ttnn.TILE_LAYOUT,
            device=mesh_device,
            mesh_mapper=ttnn.ReplicateTensorToMesh(mesh_device),
            memory_config=ttnn.DRAM_MEMORY_CONFIG,
        )
        profiler.end(f"prepare_rot_mat_for_prefill", iteration=batch_idx)

        # Do not count the first user for prefill time and instead log it as compile time
        num_users_generated_prefill = batch_size - 1 if batch_size > 1 else 1

        pt_out = []

        profiler.start(f"inference_prefill", iteration=batch_idx)
        for batch_id in range(batch_size):
            prefill_seq_len = prefill_lens[batch_id]
            rot_mats_prefill = get_prefill_rot_mat(
                model_args.head_dim, model_args.max_seq_len, mesh_device, seq_len=prefill_seq_len
            )
            if decoding_pos[batch_id] < prefill_seq_len:
                pt_prefill_input[batch_id][
                    :, decoding_pos[batch_id] :, :
                ] = 0  # Zero out the tokens after the prefill length

            prefill_input = model_args.prepare_inputs_ttnn_prefill(
                pt_prefill_input[batch_id],
<<<<<<< HEAD
                force_replicated=False if model_args.is_galaxy else True,
=======
>>>>>>> 8df9a07e
            )

            if batch_id == 0:  # First user prefill accounts for compile time
                profiler.start(f"compile_prefill", iteration=batch_idx)

            tt_out = tt_model(
                prefill_input,
                None,  # Current position
                rot_mats_prefill,
                transformation_mats,
                user_id=batch_id,
                mode="prefill",
                get_last_token=((decoding_pos[batch_id] - 1) // 32) * 32,
            )
<<<<<<< HEAD

            if (
                batch_id == 0
            ):  # First user prefill accounts for compile time (which will be removed from the full prefill inference time)
                profiler.end(f"compile_prefill", iteration=batch_idx)

            # [PROFILER-ONLY] In runs where there is only one user, run the prefill twice to measure compile and inference prefill times
            if batch_size == 1:
                ttnn.deallocate(tt_out)
                tt_out = tt_model(
                    prefill_input,
                    None,  # Current position
                    rot_mats_prefill,
                    transformation_mats,
                    user_id=batch_id,
                    mode="prefill",
                    get_last_token=((decoding_pos[batch_id] - 1) // 32) * 32,
                )
            if model_args.is_galaxy:
                print(tt_out)
                tt_out_torch = ttnn.to_torch(
                    tt_out,
                    mesh_composer=ttnn.ConcatMesh2dToTensor(mesh_device, dims=(3, 1), mesh_shape=mesh_device.shape),
                )

                pt_out.append(tt_out_torch[0, 0, (decoding_pos[batch_id] - 1) % 32, :])
            else:
                pt_out.append(
                    ttnn.to_torch(tt_out, mesh_composer=ttnn.ConcatMeshToTensor(mesh_device, dim=-1))[
                        0, 0, (decoding_pos[batch_id] - 1) % 32, :
                    ]
                )
            ttnn.deallocate(tt_out)
=======

            if (
                batch_id == 0
            ):  # First user prefill accounts for compile time (which will be removed from the full prefill inference time)
                profiler.end(f"compile_prefill", iteration=batch_idx)

            # [PROFILER-ONLY] In runs where there is only one user, run the prefill twice to measure compile and inference prefill times
            if batch_size == 1:
                ttnn.deallocate(tt_out)
                tt_out = tt_model(
                    prefill_input,
                    None,  # Current position
                    rot_mats_prefill,
                    transformation_mats,
                    user_id=batch_id,
                    mode="prefill",
                    get_last_token=((decoding_pos[batch_id] - 1) // 32) * 32,
                )

            pt_out.append(
                ttnn.to_torch(tt_out, mesh_composer=ttnn.ConcatMeshToTensor(mesh_device, dim=-1))[
                    0, 0, (decoding_pos[batch_id] - 1) % 32, :
                ]
            )
            ttnn.deallocate(tt_out)

>>>>>>> 8df9a07e
        # Synchronize devices to ensure the profile captures the correct timing of all devices
        for i in range(model_args.num_devices):
            ttnn.synchronize_device(mesh_device.get_devices()[i])
        profiler.end(f"inference_prefill", iteration=batch_idx)
        logger.info(f"Prefill finished")

        # Preparing first decode token
        profiler.start(f"prepare_first_decode_token_{batch_idx}")
        pt_out_batched = torch.stack(pt_out, dim=-2)
        pt_out_batched = torch.argmax(pt_out_batched, dim=-1)
        tt_out_tok = ttnn.from_torch(
            torch.nn.functional.pad(pt_out_batched.unsqueeze(0).unsqueeze(0).unsqueeze(0), (0, 31), "constant", 0),
            device=mesh_device,
            mesh_mapper=ttnn.ReplicateTensorToMesh(mesh_device),
            dtype=ttnn.uint32,
        )
        profiler.end(f"prepare_first_decode_token_{batch_idx}")

        # Keep track of generated outputs to print out every iteration
        all_outputs = [encoded_prompts[b][:prefill_seq_len] for b in range(batch_size)]
        for user in range(batch_size):
            user_tok = int(pt_out_batched[user].item())
            all_outputs[user].append(user_tok)

        user_done = [False] * batch_size  # Keeps track when a user reaches EoD token
        print(prefill_seq_len)
        logger.info("[User 0] {}".format("".join(tokenizer.decode(all_outputs[0]))))

        logger.info("Starting decode...")

        profiler.start(f"get_single_rot_mat_decode_{batch_idx}")
        current_rot_mat, rot_matrix = get_single_rot_mat(
            model_args.head_dim,
            mesh_device,
            model_args.num_devices,
            start_pos=decoding_pos[0] - 2,
        )
        profiler.end(f"get_single_rot_mat_decode_{batch_idx}")

        # Create events
        profiler.start(f"compile_trace_{batch_idx}")
        op_event = ttnn.create_event(mesh_device)
        write_event = ttnn.create_event(mesh_device)

        current_pos = ttnn.from_torch(
            torch.tensor(decoding_pos, dtype=torch.int32),
            device=mesh_device,
            mesh_mapper=ttnn.ReplicateTensorToMesh(mesh_device),
            dtype=ttnn.int32,
        )

        # Compile
        logger.info(f"Compiling model trace...")
        decode_input = ttnn.unsqueeze_to_4D(tt_embd(tt_out_tok))
        tt_out = tt_model(decode_input, current_pos, rot_mat=current_rot_mat)
        if tt_model.args.num_devices > 1:
            tt_out_gathered = ttnn.all_gather(
                tt_out, dim=3, num_links=2, cluster_axis=0, mesh_device=mesh_device, topology=ttnn.Topology.Linear
            )
            ttnn.deallocate(tt_out)
        else:
            tt_out_gathered = tt_out
        tt_out_rm = ttnn.untilize(tt_out_gathered, use_multicore=True)
        ttnn.deallocate(tt_out_gathered)
        tt_out_tok = ttnn.argmax(tt_out_rm, dim=3, use_multicore=True, output_tensor=tt_out_tok)
        ttnn.deallocate(tt_out_rm)
        new_rot_mat = ttnn.linear(rot_matrix, current_rot_mat)
        current_rot_mat = ttnn.copy(new_rot_mat, current_rot_mat)
        ttnn.plus_one(current_pos)
        profiler.end(f"compile_trace_{batch_idx}")

        # Capture Trace
        logger.info(f"Capturing model trace...")
        profiler.start(f"capture_trace_{batch_idx}")
        trace_id = ttnn.begin_trace_capture(mesh_device, cq_id=0)

        decode_input = ttnn.unsqueeze_to_4D(tt_embd(tt_out_tok))
        tt_out = tt_model(decode_input, current_pos, rot_mat=current_rot_mat)
        if tt_model.args.num_devices > 1:
            tt_out_gathered = ttnn.all_gather(
                tt_out, dim=3, num_links=2, cluster_axis=0, mesh_device=mesh_device, topology=ttnn.Topology.Linear
            )
            ttnn.deallocate(tt_out)
        else:
            tt_out_gathered = tt_out
        tt_out_rm = ttnn.untilize(tt_out_gathered, use_multicore=True)
        ttnn.deallocate(tt_out_gathered)
        tt_out_tok = ttnn.argmax(tt_out_rm, dim=3, use_multicore=True, output_tensor=tt_out_tok)
        ttnn.deallocate(tt_out_rm)
        new_rot_mat = ttnn.linear(rot_matrix, current_rot_mat)
        current_rot_mat = ttnn.copy(new_rot_mat, current_rot_mat)
        ttnn.plus_one(current_pos)

        ttnn.end_trace_capture(mesh_device, trace_id, cq_id=0)

        # Reset the decoding position for the proper run of the model
        current_pos_reset = ttnn.from_torch(
            torch.tensor(decoding_pos, dtype=torch.int32),
            dtype=ttnn.int32,
            mesh_mapper=ttnn.ReplicateTensorToMesh(mesh_device) if tt_model.args.num_devices > 1 else None,
        )
        tt_out_tok_reset = ttnn.from_torch(
            torch.nn.functional.pad(pt_out_batched.unsqueeze(0).unsqueeze(0).unsqueeze(0), (0, 31), "constant", 0),
            dtype=ttnn.uint32,
            mesh_mapper=ttnn.ReplicateTensorToMesh(mesh_device) if tt_model.args.num_devices > 1 else None,
        )

        ttnn.copy_host_to_device_tensor(current_pos_reset, current_pos)
        ttnn.copy_host_to_device_tensor(tt_out_tok_reset, tt_out_tok)

        profiler.end(f"capture_trace_{batch_idx}")

        # Start decoding
        iteration = 0
        users_decoding = True  # reset to handle next batch
        total_decoding_time = 0  # Track total decoding time
        total_tokens_generated = 0  # Track total tokens generated

        logger.info(f"Starting decode loop...")
        profiler.start(f"inference_decode", iteration=batch_idx)

        ttnn.record_event(1, write_event)
        while users_decoding:
            if iteration == 0:  # First iteration also accounts for compile time
                profiler.start(f"compile_decode", iteration=batch_idx)
            iteration_time_start = time()

            # Execute trace
            ttnn.wait_for_event(0, write_event)
            ttnn.execute_trace(mesh_device, trace_id, cq_id=0, blocking=True)
            ttnn.record_event(0, op_event)

            # Write to host
            ttnn.wait_for_event(1, op_event)
<<<<<<< HEAD
            if tt_model.args.is_galaxy:
                tt_output_torch = ttnn.to_torch(
                    tt_out_tok.cpu(blocking=False, cq_id=1),
                    mesh_composer=ttnn.ConcatMesh2dToTensor(mesh_device, dims=(3, 1), mesh_shape=mesh_device.shape),
                )[0, 0, 0, :batch_size]
            else:
                tt_output_torch = ttnn.to_torch(  # TODO: Apply changes to support TG
                    tt_out_tok.cpu(blocking=False, cq_id=1), mesh_composer=ttnn.ConcatMeshToTensor(mesh_device, dim=1)
                )[0, 0, 0, :batch_size]
=======
            tt_output_torch = ttnn.to_torch(
                tt_out_tok.cpu(blocking=True, cq_id=1), mesh_composer=ttnn.ConcatMeshToTensor(mesh_device, dim=1)
            )[0, 0, 0, :batch_size]
>>>>>>> 8df9a07e
            ttnn.record_event(1, write_event)

            # Save output token to print out later
            for user in range(batch_size):
                user_tok = tt_output_torch[user].tolist()
                if user_tok != 28803 and user_done[user] == False:  # Stop saving the ouput after hitting the EOS token
                    all_outputs[user].append(user_tok)
                else:
                    user_done[user] = True
                    logger.trace(f"[User {user}] Finished decoding at iteration {iteration}")
                    if all(user_done):
                        users_decoding = False

            # Print out generated outputs for each user at the end of every iteration
            iteration_time = time() - iteration_time_start

            # Ignore the first iteration for average speed calculation
            if iteration > 0:
                total_decoding_time += iteration_time
                total_tokens_generated += 1

            tokens_per_second_per_user = 1 / iteration_time

            profiler.start(f"log_printing_iter_{iteration}", iteration=batch_idx)
            # Print out generated outputs for each user at the end of every iteration
            if not is_ci_env:
                if len(user_input) == 1:
                    logger.info("[User 0] {}".format("".join(tokenizer.decode(all_outputs[0]))))
                else:
                    for user in range(batch_size):
                        text = "".join(tokenizer.decode(all_outputs[user]))
                        if len(text) > 100:
                            text = "..." + text[-97:]
                        text = text.replace("\n", " ")
                        logger.info("[User {}] {}".format(user, text))

            # Always print perf at every iteration
            logger.info(
                f"Iteration {iteration}: {1000*iteration_time:.0f}ms @ {tokens_per_second_per_user:.1f} tok/s/user ({batch_size*tokens_per_second_per_user:.1f} tok/s throughput)"
            )
            profiler.end(f"log_printing_iter_{iteration}", iteration=batch_idx)

            if iteration == 0:  # First iteration also accounts for compile time
                profiler.end(f"compile_decode", iteration=batch_idx)

            iteration += 1

            # Reset rotation matrix every 100 iterations
            profiler.start(f"reset_rot_mat_{iteration-1}", iteration=batch_idx)
            if iteration % 100 == 0:
                current_rot_mat_reset, rot_matrix_reset = get_single_rot_mat(
                    model_args.head_dim,
                    mesh_device,
                    model_args.num_devices,
                    start_pos=decoding_pos[0] + iteration,
                    on_host=True,
                )
                ttnn.copy_host_to_device_tensor(current_rot_mat_reset, current_rot_mat)
            profiler.end(f"reset_rot_mat_{iteration-1}", iteration=batch_idx)

            # Upper limit of generated tokens for each user (to avoid infinite generation in case eos is not seen)
            if iteration >= max_generated_tokens:
                users_decoding = False

            if not users_decoding:
                profiler.start(f"log_saving_file", iteration=batch_idx)
                for i, (output, prompt) in enumerate(zip(all_outputs, input_prompts)):
                    text = tokenizer.decode(output)
                    if instruct_mode:
                        split_text = text.split("<|start_header_id|>assistant<|end_header_id|>", 1)
                    else:
                        split_text = text.split(prompt, 1)
                    if len(split_text) > 1:
                        text_after_prompt = split_text[1]
                    else:
                        text_after_prompt = text  # If prompt is not found, use the whole text
                    if print_to_file:
                        with open(output_filename, "a") as f:
                            f.write(
                                f"\nbatch: {batch_idx} user: {i}\nprompt: {prompt} \noutput:\n{text_after_prompt}\n"
                            )
                    else:
                        # Strip leading newlines from output when sent to terminal
                        short_prompt = (
                            (prompt[:100] + "\n<long prompt not printed in full>\n" + prompt[-100:])
                            if len(prompt) > 200
                            else prompt
                        )
                        logger.info(
                            f"\nbatch: {batch_idx} user: {i}\nprompt: {short_prompt} \noutput:\n{text_after_prompt.strip()}\n"
                        )
                profiler.end(f"log_saving_file", iteration=batch_idx)

        num_tokens_generated_decode.append(
            total_tokens_generated
        )  # Save the number of tokens generated for each batch (excluding the first token)

        # Release trace
        ttnn.release_trace(mesh_device, trace_id)

        profiler.end(f"inference_decode", iteration=batch_idx)

    # Finish profiling at the end of all batches inference
    profiler.end("run")

    # Prepare profile benchmark metrics for batch 0
    compile_prefill_time = profiler.get_duration("compile_prefill")
    compile_decode_time = profiler.get_duration("compile_decode")
    inference_prefill_time = profiler.get_duration("inference_prefill")
    inference_decode_time = profiler.get_duration("inference_decode")
    log_printing_time = sum(profiler.get_duration(f"log_printing_iter_{i}") for i in range(max_generated_tokens))
    log_saving_file_time = profiler.get_duration(f"log_saving_file")

    # Correct the inference decode time to remove the time spent on compile (1st iteration) and log_printing (at the end of every iteration)
    inference_decode_time = inference_decode_time - compile_decode_time - log_printing_time - log_saving_file_time
    # Correct the inference prefill time to remove the time spent on compile (1st iteration)
    inference_prefill_time = inference_prefill_time - compile_prefill_time
    # Average prefill time for each user
    prefill_time_to_first = inference_prefill_time / num_users_generated_prefill

    measurements = {
        # Required measurements
        "compile_prefill": compile_prefill_time,
        "compile_decode": compile_decode_time,
        "inference_prefill": inference_prefill_time,
        "inference_decode": inference_decode_time,
        "prefill_time_to_token": prefill_time_to_first,
        "prefill_t/s": num_users_generated_prefill / inference_prefill_time * prefill_seq_len,  # tokens/s
        "decode_t/s/u": num_tokens_generated_decode[0] / inference_decode_time,  # tokens/s/u
        "decode_t/s": num_tokens_generated_decode[0] / inference_decode_time * batch_size,  # tokens/s
        # Optional measurements
        "loading_inputs": profiler.get_duration("loading_inputs"),
        "weight_loading": profiler.get_duration("weight_loading"),
        "prepare_first_decode_token": profiler.get_duration("prepare_first_decode_token_0"),
        "get_single_rot_mat_decode": profiler.get_duration("get_single_rot_mat_decode_0"),  # Only for batch 0
        "preprocess_prefill_inputs": profiler.get_duration("preprocess_prefill_inputs"),
        "loading_weights_to_device": profiler.get_duration("loading_weights_to_device"),
        "prepare_rot_mat_for_prefill": profiler.get_duration("prepare_rot_mat_for_prefill"),
        "compile_trace": profiler.get_duration("compile_trace_0"),  # Only for batch 0
        "capture_trace": profiler.get_duration("capture_trace_0"),  # Only for batch 0
        "reset_rot_mat": sum(profiler.get_duration(f"reset_rot_mat_{i}") for i in range(max_generated_tokens)),
        "Total compile time": compile_prefill_time + compile_decode_time,
        "Full demo runtime": profiler.get_duration("run"),
    }

    # Print some of the perf metrics
    logger.info("")
    logger.info(f"Performance metrics for batch 0")
    logger.info(f"Prefill compile time: {round(measurements['compile_prefill'], 4)}s")
    logger.info(f"Decode compile time: {round(measurements['compile_decode'], 4)}s")
    logger.info(f"Prefill inference time per user: {round(inference_prefill_time/num_users_generated_prefill, 4)}s")
    logger.info(
        f"Total Decode inference time ({max_generated_tokens-1} iterations): {round(measurements['inference_decode'], 4)}s"
    )
    logger.info("")
    logger.info(f"Time to first token: {round(measurements['prefill_time_to_token']* 1000, 2)}ms")
    logger.info(
        f"Average speed: {round(inference_decode_time / num_tokens_generated_decode[0] * 1000, 2)}ms @ {round(measurements['decode_t/s/u'], 2)} tok/s/user ({round(measurements['decode_t/s'], 2)} tok/s throughput)"
    )
    logger.info("")

    supported_models = ["3.2-1B", "3.2-3B", "3.1-8B", "3.2-11B", "3.1-70B"]
<<<<<<< HEAD
    supported_devices = ["N150", "N300", "T3K", "TG"]
=======
    supported_devices = ["N150", "N300", "T3K"]
>>>>>>> 8df9a07e

    # TODO update targets based on the llama3 model and the target device
    llama_model_name = model_args.model_name
    tt_device_name = model_args.device_name

    assert llama_model_name in supported_models, f"Model {llama_model_name} not supported"
    assert tt_device_name in supported_devices, f"Device {tt_device_name} not supported"

    # Set the target times to first token for every combination of device and model
    target_prefill_tok_s = {
        "N150_3.2-1B": 1050,  # TODO Update target
        "N300_3.2-1B": 1050,  # TODO Update target
        "T3K_3.2-1B": 1050,  # TODO Update target
        #
        "N150_3.2-3B": 1050,  # TODO Update target
        "N300_3.2-3B": 1050,  # TODO Update target
        "T3K_3.2-3B": 1050,  # TODO Update target
        #
        "N150_3.1-8B": 1050,
        "N300_3.1-8B": 1050,
        "T3K_3.1-8B": 1050,
        #
        "N150_3.2-11B": 1050,  # TODO Update target
        "N300_3.2-11B": 1050,  # TODO Update target
        "T3K_3.2-11B": 1050,  # TODO Update target
        #
        "N150_3.1-70B": 1050,  # TODO Update target
        "N300_3.1-70B": 1050,  # TODO Update target
        "T3K_3.1-70B": 1050,  # TODO Update target
    }[f"{tt_device_name}_{llama_model_name}"]

    # Set the target decode timesfor every combination of device and model
    target_decode_tok_s_u = {
        "N150_3.2-1B": 160,  # TODO Update target
        "N300_3.2-1B": 250,  # TODO Update target
        "T3K_3.2-1B": 300,  # TODO Update target
        #
        "N150_3.2-3B": 60,  # TODO Update target
        "N300_3.2-3B": 100,  # TODO Update target
        "T3K_3.2-3B": 150,  # TODO Update target
        #
        "N150_3.1-8B": 23,  # TODO Update target
        "N300_3.1-8B": 38,
        "T3K_3.1-8B": 45,
        #
        "N150_3.2-11B": 23,
        "N300_3.2-11B": 38,  # TODO Update target
        "T3K_3.2-11B": 45,  # TODO Update target
        #
        "T3K_3.1-70B": 20,  # TODO Update target
    }[f"{tt_device_name}_{llama_model_name}"]

    target_decode_tok_s = target_decode_tok_s_u * batch_size
    targets = {
        "prefill_t/s": target_prefill_tok_s,
        "decode_t/s": target_decode_tok_s,
        "decode_t/s/u": target_decode_tok_s_u,
    }

    # Save benchmark data for CI dashboard
    # if is_ci_env:
<<<<<<< HEAD
    if False:
=======
    if True:
>>>>>>> 8df9a07e
        benchmark_data = create_benchmark_data(profiler, measurements, N_warmup_iter, targets)
        benchmark_data.prep_csvs(
            profiler,
            run_type=f"{tt_device_name}-demo",
            ml_model_name=llama_model_name,
            ml_model_type="llm",
            num_layers=model_args.n_layers,
            batch_size=batch_size,
            input_sequence_length=prefill_seq_len,
            output_sequence_length=1,
            # config_params=,
            # precision=,
        )


@pytest.mark.parametrize(
    "input_prompts, instruct_weights, num_batches, single_layer",
    [
        ("models/demos/llama3/demo/input_data_prefill_128.json", False, 1, False),
<<<<<<< HEAD
        # ("models/demos/llama3/demo/input_data_prefill_128.json", False, 3, False),
        # ("models/demos/llama3/demo/input_data_questions_prefill_128.json", True, 1, False),
        # ("models/demos/llama3/demo/input_data_questions_prefill_128.json", True, 3, False),
        # ("models/demos/llama3/demo/input_data_long.json", True, 1, False),
        # ("models/demos/llama3/demo/input_data_questions_prefill_128.json", True, 1, True),
    ],
    ids=[
        "general_weights-1_batch",
        # "general_weights-3_batch",
        # "instruct_weights-1_batch",
        # "instruct_weights-3_batch",
        # "instruct_weights-long",
        # "single_layer",
    ],
)
@pytest.mark.parametrize("device_params", [{"trace_region_size": 90000000, "num_command_queues": 2}], indirect=True)
=======
        ("models/demos/llama3/demo/input_data_prefill_128.json", False, 2, False),
        ("models/demos/llama3/demo/input_data_questions_prefill_128.json", True, 1, False),
        ("models/demos/llama3/demo/input_data_questions_prefill_128.json", True, 2, False),
        ("models/demos/llama3/demo/input_data_long.json", True, 1, False),
        ("models/demos/llama3/demo/input_data_questions_prefill_128.json", True, 1, True),
    ],
    ids=[
        "general_weights-1_batch",
        "general_weights-2_batch",
        "instruct_weights-1_batch",
        "instruct_weights-2_batch",
        "instruct_weights-long",
        "single_layer",
    ],
)
@pytest.mark.parametrize("device_params", [{"trace_region_size": 14951424, "num_command_queues": 2}], indirect=True)
>>>>>>> 8df9a07e
@pytest.mark.parametrize(
    "mesh_device",
    [
        {"N150": (1, 1), "N300": (1, 2), "T3K": (1, 8), "TG": (8, 4)}.get(
            os.environ.get("FAKE_DEVICE"), len(ttnn.get_device_ids())
        )
    ],
    indirect=True,
)
def test_llama_demo(
<<<<<<< HEAD
    mesh_device, use_program_cache, input_prompts, instruct_weights, is_ci_env, num_batches, single_layer
):
    if is_ci_env and instruct_weights == False:
        pytest.skip("CI demo test only runs instruct weights to reduce CI pipeline load (both are supported)")
    if is_ci_env and "long" in input_prompts:
        pytest.skip("CI demo test does not run the long prompt to reduce CI pipeline load")
    if is_ci_env and single_layer:
        pytest.skip("CI demo test does not run the single layer to reduce CI pipeline load")
=======
    mesh_device, use_program_cache, input_prompts, instruct_weights, is_ci_env, num_batches, single_layer, reset_seeds
):
    if is_ci_env and (instruct_weights == False or "long" in input_prompts or single_layer == True):
        pytest.skip("CI demo test only runs instruct weights to reduce CI pipeline load (both are supported)")
>>>>>>> 8df9a07e

    mesh_device.enable_async(True)

    return run_llama3_demo(
        user_input=input_prompts,
        batch_size=1,
        single_layer=single_layer,
        mesh_device=mesh_device,
        instruct_mode=instruct_weights,
        is_ci_env=is_ci_env,
        num_batches=num_batches,
        print_to_file=False,
    )<|MERGE_RESOLUTION|>--- conflicted
+++ resolved
@@ -286,10 +286,7 @@
 
             prefill_input = model_args.prepare_inputs_ttnn_prefill(
                 pt_prefill_input[batch_id],
-<<<<<<< HEAD
                 force_replicated=False if model_args.is_galaxy else True,
-=======
->>>>>>> 8df9a07e
             )
 
             if batch_id == 0:  # First user prefill accounts for compile time
@@ -304,7 +301,6 @@
                 mode="prefill",
                 get_last_token=((decoding_pos[batch_id] - 1) // 32) * 32,
             )
-<<<<<<< HEAD
 
             if (
                 batch_id == 0
@@ -338,34 +334,6 @@
                     ]
                 )
             ttnn.deallocate(tt_out)
-=======
-
-            if (
-                batch_id == 0
-            ):  # First user prefill accounts for compile time (which will be removed from the full prefill inference time)
-                profiler.end(f"compile_prefill", iteration=batch_idx)
-
-            # [PROFILER-ONLY] In runs where there is only one user, run the prefill twice to measure compile and inference prefill times
-            if batch_size == 1:
-                ttnn.deallocate(tt_out)
-                tt_out = tt_model(
-                    prefill_input,
-                    None,  # Current position
-                    rot_mats_prefill,
-                    transformation_mats,
-                    user_id=batch_id,
-                    mode="prefill",
-                    get_last_token=((decoding_pos[batch_id] - 1) // 32) * 32,
-                )
-
-            pt_out.append(
-                ttnn.to_torch(tt_out, mesh_composer=ttnn.ConcatMeshToTensor(mesh_device, dim=-1))[
-                    0, 0, (decoding_pos[batch_id] - 1) % 32, :
-                ]
-            )
-            ttnn.deallocate(tt_out)
-
->>>>>>> 8df9a07e
         # Synchronize devices to ensure the profile captures the correct timing of all devices
         for i in range(model_args.num_devices):
             ttnn.synchronize_device(mesh_device.get_devices()[i])
@@ -500,7 +468,6 @@
 
             # Write to host
             ttnn.wait_for_event(1, op_event)
-<<<<<<< HEAD
             if tt_model.args.is_galaxy:
                 tt_output_torch = ttnn.to_torch(
                     tt_out_tok.cpu(blocking=False, cq_id=1),
@@ -510,11 +477,6 @@
                 tt_output_torch = ttnn.to_torch(  # TODO: Apply changes to support TG
                     tt_out_tok.cpu(blocking=False, cq_id=1), mesh_composer=ttnn.ConcatMeshToTensor(mesh_device, dim=1)
                 )[0, 0, 0, :batch_size]
-=======
-            tt_output_torch = ttnn.to_torch(
-                tt_out_tok.cpu(blocking=True, cq_id=1), mesh_composer=ttnn.ConcatMeshToTensor(mesh_device, dim=1)
-            )[0, 0, 0, :batch_size]
->>>>>>> 8df9a07e
             ttnn.record_event(1, write_event)
 
             # Save output token to print out later
@@ -677,11 +639,7 @@
     logger.info("")
 
     supported_models = ["3.2-1B", "3.2-3B", "3.1-8B", "3.2-11B", "3.1-70B"]
-<<<<<<< HEAD
-    supported_devices = ["N150", "N300", "T3K", "TG"]
-=======
     supported_devices = ["N150", "N300", "T3K"]
->>>>>>> 8df9a07e
 
     # TODO update targets based on the llama3 model and the target device
     llama_model_name = model_args.model_name
@@ -743,11 +701,7 @@
 
     # Save benchmark data for CI dashboard
     # if is_ci_env:
-<<<<<<< HEAD
-    if False:
-=======
     if True:
->>>>>>> 8df9a07e
         benchmark_data = create_benchmark_data(profiler, measurements, N_warmup_iter, targets)
         benchmark_data.prep_csvs(
             profiler,
@@ -767,24 +721,6 @@
     "input_prompts, instruct_weights, num_batches, single_layer",
     [
         ("models/demos/llama3/demo/input_data_prefill_128.json", False, 1, False),
-<<<<<<< HEAD
-        # ("models/demos/llama3/demo/input_data_prefill_128.json", False, 3, False),
-        # ("models/demos/llama3/demo/input_data_questions_prefill_128.json", True, 1, False),
-        # ("models/demos/llama3/demo/input_data_questions_prefill_128.json", True, 3, False),
-        # ("models/demos/llama3/demo/input_data_long.json", True, 1, False),
-        # ("models/demos/llama3/demo/input_data_questions_prefill_128.json", True, 1, True),
-    ],
-    ids=[
-        "general_weights-1_batch",
-        # "general_weights-3_batch",
-        # "instruct_weights-1_batch",
-        # "instruct_weights-3_batch",
-        # "instruct_weights-long",
-        # "single_layer",
-    ],
-)
-@pytest.mark.parametrize("device_params", [{"trace_region_size": 90000000, "num_command_queues": 2}], indirect=True)
-=======
         ("models/demos/llama3/demo/input_data_prefill_128.json", False, 2, False),
         ("models/demos/llama3/demo/input_data_questions_prefill_128.json", True, 1, False),
         ("models/demos/llama3/demo/input_data_questions_prefill_128.json", True, 2, False),
@@ -801,7 +737,6 @@
     ],
 )
 @pytest.mark.parametrize("device_params", [{"trace_region_size": 14951424, "num_command_queues": 2}], indirect=True)
->>>>>>> 8df9a07e
 @pytest.mark.parametrize(
     "mesh_device",
     [
@@ -812,21 +747,10 @@
     indirect=True,
 )
 def test_llama_demo(
-<<<<<<< HEAD
-    mesh_device, use_program_cache, input_prompts, instruct_weights, is_ci_env, num_batches, single_layer
-):
-    if is_ci_env and instruct_weights == False:
-        pytest.skip("CI demo test only runs instruct weights to reduce CI pipeline load (both are supported)")
-    if is_ci_env and "long" in input_prompts:
-        pytest.skip("CI demo test does not run the long prompt to reduce CI pipeline load")
-    if is_ci_env and single_layer:
-        pytest.skip("CI demo test does not run the single layer to reduce CI pipeline load")
-=======
     mesh_device, use_program_cache, input_prompts, instruct_weights, is_ci_env, num_batches, single_layer, reset_seeds
 ):
     if is_ci_env and (instruct_weights == False or "long" in input_prompts or single_layer == True):
         pytest.skip("CI demo test only runs instruct weights to reduce CI pipeline load (both are supported)")
->>>>>>> 8df9a07e
 
     mesh_device.enable_async(True)
 
