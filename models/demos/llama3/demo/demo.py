# SPDX-FileCopyrightText: © 2023 Tenstorrent Inc.

# SPDX-License-Identifier: Apache-2.0

import torch
import json
from time import time
from datetime import datetime
from loguru import logger
import os
import ttnn
import math
import pytest
import requests
from pathlib import Path
import hashlib

from models.demos.llama3.tt.llama_common import (
    get_single_rot_mat,
    get_prefill_rot_mat,
    get_rot_transformation_mat,
    HostEmbedding,
    encode_prompt_llama_instruct,
)
from models.demos.llama3.tt.llama_model import TtTransformer
from models.demos.llama3.tt.llama_embedding import TtLlamaEmbedding
from models.demos.t3000.llama2_70b.reference.llama.llama31_8b.tokenizer import Tokenizer

from models.perf.benchmarking_utils import BenchmarkProfiler
from models.demos.utils.llm_demo_utils import create_benchmark_data, verify_perf


def load_and_cache_context(context_url, cache_dir):
    cache_file = cache_dir / hashlib.md5(context_url.encode()).hexdigest()

    if cache_file.exists():
        with open(cache_file, "r") as f:
            context_text = f.read()
        logger.info(f"Loaded context from cache: {context_url}")
    else:
        try:
            response = requests.get(context_url)
            if response.status_code == 200:
                context_text = response.text
                with open(cache_file, "w") as f:
                    f.write(context_text)
                logger.info(f"Downloaded and cached context: {context_url}")
            else:
                logger.warning(f"Failed to fetch context from URL: {context_url}. Status code: {response.status_code}")
                context_text = ""
        except Exception as e:
            logger.error(f"Error fetching context from URL: {context_url}. Error: {str(e)}")
            context_text = ""

    return context_text


# load from json, return as a list
def load_inputs(user_input, batch):
    if isinstance(user_input, str):
        with open(user_input, "r") as f:
            user_input = json.load(f)
    assert len(user_input) >= batch, f"Number of users (batch) must be {batch}!"
    in_prompt = []
    cache_dir = Path("models/demos/llama3/demo/context_cache")
    cache_dir.mkdir(parents=True, exist_ok=True)

    for i in range(batch):
        prompt = user_input[i]["prompt"]
        if "context" in user_input[i]:
            context_text = load_and_cache_context(user_input[i]["context"], cache_dir)
            prompt = context_text.replace("\n", " ")  # + "\n\n" + prompt
        in_prompt.append(prompt)
    return in_prompt


def preprocess_inputs_prefill(
    input_prompts,
    tokenizer,
    model_args,
    instruct,
    max_generated_tokens,
    max_prefill_len=128 * 1024,
):
    """
    Run tokenizer on inputs, and create embeddings for the first token of each input
    """
    # The maximum KV-cache len supported is 32k. To avoid going out of memory, clip the max prefill length by the maximum number of tokens that will be generated
    if max_prefill_len == 128 * 1024:
        max_prefill_len = 128 * 1024 - max_generated_tokens

    if instruct:
        encoded_prompts = [encode_prompt_llama_instruct(tokenizer, prompt) for prompt in input_prompts]
    else:
        encoded_prompts = [tokenizer.encode(prompt, bos=True, eos=False) for prompt in input_prompts]

    # Print the length of encoded prompts
    logger.info("Encoded prompt lengths:" + ", ".join(str(len(prompt)) for prompt in encoded_prompts))

    prompt_lens = [len(x) for x in encoded_prompts]
    min_prompt_len = min(prompt_lens)
    max_prompt_len = max(prompt_lens)

    # The large input demo we provide contains more tokens than the maximum (32k tokens)
    # To avoid running out of memory, clip to max_prefill_len
    if min_prompt_len > max_prefill_len:
        logger.info(f"Clipping prompts to {max_prefill_len}")
        if instruct:  # When clipping, make sure to add the ` 】 token at the end (4 tokens)
            encoded_prompts = [encod[: max_prefill_len - 4] for encod in encoded_prompts]
            dec_prompts = [tokenizer.decode(encod) + " 】" for encod in encoded_prompts]
            encoded_prompts = [tokenizer.encode(prompt, bos=True, eos=False) for prompt in dec_prompts]
        else:
            encoded_prompts = [encod[:max_prefill_len] for encod in encoded_prompts]

        # encoded_prompts = [encod[:64*1024] for encod in encoded_prompts]

        # Update prompt lengths
        prompt_lens = [len(x) for x in encoded_prompts]
        min_prompt_len = min(prompt_lens)
        max_prompt_len = max(prompt_lens)

    assert (
        max_prompt_len <= model_args.max_seq_len
    ), f"Max prompt length {max_prompt_len} exceeds model max seq len {model_args.max_seq_len}"
    assert min_prompt_len > 0, "Minimum prompt length must be greater than 0"
    assert min_prompt_len <= max_prompt_len, f"Minimum prompt length {min_prompt_len} exceeds max len {max_prompt_len}"

    logger.info(f"# of users: {len(encoded_prompts)}")
    input_tokens_prefill = []
    decoding_pos = []
    prefill_lens = []

    # Always prefill the nearest power of 2 for each user. This means that the majority of cases we will prefill more tokens than needed.
    # To avoid issues, we keep track of the decoding position to decode correctly the user's prompt
    for i, encoded in enumerate(encoded_prompts):
        # Prefill size is nearest power of 2
        prefill_seq_len = max(2 ** math.ceil(math.log(len(encoded), 2)), 128)

        # Initial prefill tensors full of pad tokens
        input_tokens_prefill_i = torch.full((1, prefill_seq_len), 0, dtype=torch.int32)
        input_tokens_prefill_i[0, : len(encoded[:])] = torch.tensor(encoded[:]).to(input_tokens_prefill_i)
        input_tokens_prefill.append(input_tokens_prefill_i)

        # Keep the correct decoding position of each user
        decoding_pos.append(len(encoded))
        prefill_lens.append(prefill_seq_len)

    return (
        input_tokens_prefill,
        encoded_prompts,
        decoding_pos,
        prefill_lens,
    )


def run_llama3_demo(
    user_input, batch_size, single_layer, mesh_device, instruct_mode, is_ci_env, num_batches, print_to_file
):
    # Creat batch output file
    timestamp = datetime.now().strftime("%Y-%m-%d_%H-%M-%S")
    output_directory = "models/demos/llama3/demo/output"
    os.makedirs(output_directory, exist_ok=True)
    os.chmod(output_directory, 0o755)
    output_filename = f"{output_directory}/demo_user_output_{timestamp}.txt"

    # This module requires the env paths above for CI runs
    from models.demos.llama3.tt.model_config import TtModelArgs

    dtype = ttnn.bfloat8_b

    # We disregard any warmup iteration for profiling, in favour of just measuring compile time on the first iteration
    N_warmup_iter = {"inference_prefill": 0, "inference_decode": 0}

    # Start profiler
    logger.info(f"Start profiler")
    profiler = BenchmarkProfiler()
    profiler.start("run")

    logger.info(f"Reading inputs...")
    profiler.start("loading_inputs")
    if len(user_input) == 1:
        input_prompts = user_input * batch_size
    else:
        input_prompts = load_inputs(user_input, batch_size)
    profiler.end("loading_inputs")

    # Generate the batched prompts (rotate the inputs between the users, for each batch)
    # If batch_size == 1, the same prompt is repeated for each batch
    batch_prompts = []
    for i in range(num_batches):
        batch_prompts.append([input_prompts[(j + i) % len(input_prompts)] for j in range(len(input_prompts))])

    # Load model args, weights, and tokenizer
    model_args = TtModelArgs(mesh_device, instruct=instruct_mode)
    tokenizer = Tokenizer(model_args.tokenizer_path)

    if single_layer:
        model_args.n_layers = 1

    logger.info("Loading weights...")
    profiler.start("weight_loading")
    state_dict = model_args.load_state_dict()
    profiler.end("weight_loading")

    # Load TTNN Llama3.1 model
    logger.info("Loading weights to device...")
    profiler.start("loading_weights_to_device")
    tt_model = TtTransformer(
        args=model_args,
        mesh_device=mesh_device,
        dtype=dtype,
        state_dict=state_dict,
        weight_cache_path=model_args.weight_cache_path(dtype),
    )
    tt_embd = TtLlamaEmbedding(
        mesh_device=mesh_device,
        args=model_args,
        weight_cache_path=model_args.weight_cache_path(dtype),
        state_dict=state_dict,
        dtype=ttnn.bfloat16,  # Row major layout requires bfloat16
    )
    embd = HostEmbedding(model_args)
    state_dict_prefix = model_args.get_state_dict_prefix("", None)
    embd.load_state_dict({"emb.weight": state_dict[f"{state_dict_prefix}tok_embeddings.weight"]})
    profiler.end("loading_weights_to_device")
    logger.info("Finished loading weights to device.")

    max_generated_tokens = 200  # Maximum number of tokens to generate per user
    num_tokens_generated_decode = []

    logger.info("Starting inference...")
    for batch_idx, input_prompts in enumerate(batch_prompts):
        logger.info(f"Processing batch {batch_idx}")
        profiler.start(f"preprocess_prefill_inputs", iteration=batch_idx)
        # Preprocess initial prompt inputs
        (
            input_tokens_prefill_pt,
            encoded_prompts,
            decoding_pos,
            prefill_lens,
        ) = preprocess_inputs_prefill(
            input_prompts,
            tokenizer,
            model_args,
            instruct_mode,
            max_generated_tokens,
            max_prefill_len=128 * 1024,
        )
        # Prefill embeddings are on host since we need to mask out the tokens after the prefill length after embeddings are computed
        pt_prefill_input = [embd(input_tokens_prefill_pt[b]).view(1, prefill_lens[b], -1) for b in range(batch_size)]
        profiler.end(f"preprocess_prefill_inputs", iteration=batch_idx)

        # set kv cache to zeros if not first batch, to avoid context leaking when doing multiple batches
        if batch_idx != 0:
            for layer in tt_model.layers:
                k_cache, v_cache = layer.attention.layer_past
                k_cache = ttnn.mul(k_cache, 0, output_tensor=k_cache)
                v_cache = ttnn.mul(v_cache, 0, output_tensor=v_cache)

        logger.info(f"Starting prefill...")

        profiler.start(f"prepare_rot_mat_for_prefill", iteration=batch_idx)
        transformation_mat_torch = get_rot_transformation_mat(model_args.head_dim)
        transformation_mats = ttnn.from_torch(
            transformation_mat_torch,
            dtype=ttnn.bfloat16,
            layout=ttnn.TILE_LAYOUT,
            device=mesh_device,
            mesh_mapper=ttnn.ReplicateTensorToMesh(mesh_device),
            memory_config=ttnn.DRAM_MEMORY_CONFIG,
        )
        profiler.end(f"prepare_rot_mat_for_prefill", iteration=batch_idx)

        # Do not count the first user for prefill time and instead log it as compile time
        num_users_generated_prefill = batch_size - 1 if batch_size > 1 else 1

        pt_out = []

        profiler.start(f"inference_prefill", iteration=batch_idx)
        for batch_id in range(batch_size):
            prefill_seq_len = prefill_lens[batch_id]
            rot_mats_prefill = get_prefill_rot_mat(
                model_args.head_dim, model_args.max_seq_len, mesh_device, seq_len=prefill_seq_len
            )
            if decoding_pos[batch_id] < prefill_seq_len:
                pt_prefill_input[batch_id][
                    :, decoding_pos[batch_id] :, :
                ] = 0  # Zero out the tokens after the prefill length

            prefill_input = model_args.prepare_inputs_ttnn_prefill(
                pt_prefill_input[batch_id],
                # force_replicated=False if model_args.is_galaxy else True,
            )

            if batch_id == 0:  # First user prefill accounts for compile time
                profiler.start(f"compile_prefill", iteration=batch_idx)

            tt_out = tt_model(
                prefill_input,
                None,  # Current position
                rot_mats_prefill,
                transformation_mats,
                user_id=batch_id,
                mode="prefill",
                get_last_token=((decoding_pos[batch_id] - 1) // 32) * 32,
            )

            if (
                batch_id == 0
            ):  # First user prefill accounts for compile time (which will be removed from the full prefill inference time)
                profiler.end(f"compile_prefill", iteration=batch_idx)

            # [PROFILER-ONLY] In runs where there is only one user, run the prefill twice to measure compile and inference prefill times
            if batch_size == 1:
                ttnn.deallocate(tt_out)
                prefill_input = model_args.prepare_inputs_ttnn_prefill(
                    pt_prefill_input[batch_id],
                )
                tt_out = tt_model(
                    prefill_input,
                    None,  # Current position
                    rot_mats_prefill,
                    transformation_mats,
                    user_id=batch_id,
                    mode="prefill",
                    get_last_token=((decoding_pos[batch_id] - 1) // 32) * 32,
                )
            if model_args.is_galaxy:
                tt_out_torch = ttnn.to_torch(
                    tt_out,
                    mesh_composer=ttnn.ConcatMesh2dToTensor(mesh_device, dims=(3, 1), mesh_shape=mesh_device.shape),
                )

                pt_out.append(tt_out_torch[0, 0, (decoding_pos[batch_id] - 1) % 32, :])
            else:
                pt_out.append(
                    ttnn.to_torch(tt_out, mesh_composer=ttnn.ConcatMeshToTensor(mesh_device, dim=-1))[
                        0, 0, (decoding_pos[batch_id] - 1) % 32, :
                    ]
                )
            ttnn.deallocate(tt_out)
        # Synchronize devices to ensure the profile captures the correct timing of all devices
        for i in range(model_args.num_devices):
            ttnn.synchronize_device(mesh_device.get_devices()[i])
        profiler.end(f"inference_prefill", iteration=batch_idx)
        logger.info(f"Prefill finished")

        # Preparing first decode token
        profiler.start(f"prepare_first_decode_token_{batch_idx}")
        pt_out_batched = torch.stack(pt_out, dim=-2)
        pt_out_batched = torch.argmax(pt_out_batched, dim=-1)
        tt_out_tok = ttnn.from_torch(
            torch.nn.functional.pad(pt_out_batched.unsqueeze(0).unsqueeze(0).unsqueeze(0), (0, 31), "constant", 0),
            device=mesh_device,
            mesh_mapper=ttnn.ReplicateTensorToMesh(mesh_device),
            dtype=ttnn.uint32,
        )
        profiler.end(f"prepare_first_decode_token_{batch_idx}")

        # Keep track of generated outputs to print out every iteration
        all_outputs = [encoded_prompts[b][:prefill_seq_len] for b in range(batch_size)]
        for user in range(batch_size):
            user_tok = int(pt_out_batched[user].item())
            all_outputs[user].append(user_tok)

        user_done = [False] * batch_size  # Keeps track when a user reaches EoD token
        print(prefill_seq_len)
        logger.info("[User 0] {}".format("".join(tokenizer.decode(all_outputs[0]))))

        logger.info("Starting decode...")

        profiler.start(f"get_single_rot_mat_decode_{batch_idx}")
        # current_rot_mat, rot_matrix = get_single_rot_mat(
        #     model_args.head_dim,
        #     mesh_device,
        #     model_args.num_devices,
        #     start_pos=decoding_pos[0] - 2,
        # )
        profiler.end(f"get_single_rot_mat_decode_{batch_idx}")

        # Create events
        profiler.start(f"compile_trace_{batch_idx}")
        op_event = ttnn.create_event(mesh_device)
        write_event = ttnn.create_event(mesh_device)

        current_pos = ttnn.from_torch(
            torch.tensor(decoding_pos, dtype=torch.int32),
            device=mesh_device,
            mesh_mapper=ttnn.ReplicateTensorToMesh(mesh_device),
            dtype=ttnn.int32,
        )

        current_pos_torch = torch.tensor([decoding_pos[b] for b in range(batch_size)])
        current_rot_mat = tt_model.rope_setup.get_rot_mats(current_pos_torch)
        # Compile
        logger.info(f"Compiling model trace...")
        decode_input = ttnn.unsqueeze_to_4D(tt_embd(tt_out_tok))
        tt_out = tt_model(decode_input, current_pos, rot_mat=current_rot_mat)
        if tt_model.args.num_devices > 1:
            if tt_model.args.is_galaxy:
                tt_out_gathered = ttnn.all_gather(
                    tt_out, dim=3, num_links=2, cluster_axis=0, mesh_device=mesh_device, topology=ttnn.Topology.Linear
                )
            else:
                tt_out_gathered = ttnn.all_gather(tt_out, dim=3, num_links=1, topology=ttnn.Topology.Linear)
            ttnn.deallocate(tt_out)
        else:
            tt_out_gathered = tt_out
        tt_out_rm = ttnn.untilize(tt_out_gathered, use_multicore=True)
        ttnn.deallocate(tt_out_gathered)
        tt_out_tok = ttnn.argmax(tt_out_rm, dim=3, use_multicore=True, output_tensor=tt_out_tok)
        ttnn.deallocate(tt_out_rm)
        ttnn.plus_one(current_pos)
        profiler.end(f"compile_trace_{batch_idx}")
        # Capture Trace
        # logger.info(f"Capturing model trace...")
        profiler.start(f"capture_trace_{batch_idx}")
        # trace_id = ttnn.begin_trace_capture(mesh_device, cq_id=0)

        # decode_input = ttnn.unsqueeze_to_4D(tt_embd(tt_out_tok))
        # current_rot_mat = tt_model.rope_setup.get_rot_mats(rot_mat_idxs)
        # tt_out = tt_model(decode_input, current_pos, rot_mat=current_rot_mat)
        # if tt_model.args.num_devices > 1:
        #     if tt_model.args.is_galaxy:
        #         tt_out_gathered = ttnn.all_gather(
        #             tt_out, dim=3, num_links=2, cluster_axis=0, mesh_device=mesh_device, topology=ttnn.Topology.Linear
        #         )
        #     else:
        #         tt_out_gathered = ttnn.all_gather(tt_out, dim=3, num_links=1, topology=ttnn.Topology.Linear)
        #     ttnn.deallocate(tt_out)
        # else:
        #     tt_out_gathered = tt_out
        # tt_out_rm = ttnn.untilize(tt_out_gathered, use_multicore=True)
        # ttnn.deallocate(tt_out_gathered)
        # tt_out_tok = ttnn.argmax(tt_out_rm, dim=3, use_multicore=True, output_tensor=tt_out_tok)
        # ttnn.deallocate(tt_out_rm)
        # # new_rot_mat = ttnn.linear(rot_matrix, current_rot_mat)
        # # current_rot_mat = ttnn.copy(new_rot_mat, current_rot_mat)
        # ttnn.plus_one(current_pos)

        # ttnn.end_trace_capture(mesh_device, trace_id, cq_id=0)

        # Reset the decoding position for the proper run of the model
        current_pos_reset = ttnn.from_torch(
            torch.tensor(decoding_pos, dtype=torch.int32),
            dtype=ttnn.int32,
            mesh_mapper=ttnn.ReplicateTensorToMesh(mesh_device) if tt_model.args.num_devices > 1 else None,
        )
        tt_out_tok_reset = ttnn.from_torch(
            torch.nn.functional.pad(pt_out_batched.unsqueeze(0).unsqueeze(0).unsqueeze(0), (0, 31), "constant", 0),
            dtype=ttnn.uint32,
            mesh_mapper=ttnn.ReplicateTensorToMesh(mesh_device) if tt_model.args.num_devices > 1 else None,
        )

        ttnn.copy_host_to_device_tensor(current_pos_reset, current_pos)
        ttnn.copy_host_to_device_tensor(tt_out_tok_reset, tt_out_tok)

        profiler.end(f"capture_trace_{batch_idx}")

        # Start decoding
        iteration = 0
        users_decoding = True  # reset to handle next batch
        total_decoding_time = 0  # Track total decoding time
        total_tokens_generated = 0  # Track total tokens generated

        logger.info(f"Starting decode loop...")
        profiler.start(f"inference_decode", iteration=batch_idx)

        ttnn.record_event(1, write_event)
        while users_decoding:
            if iteration == 0:  # First iteration also accounts for compile time
                profiler.start(f"compile_decode", iteration=batch_idx)
            iteration_time_start = time()

            # Execute trace
            ttnn.wait_for_event(0, write_event)
            # ttnn.execute_trace(mesh_device, trace_id, cq_id=0, blocking=True)

            current_rot_mat = tt_model.rope_setup.get_rot_mats(current_pos_torch)
            decode_input = ttnn.unsqueeze_to_4D(tt_embd(tt_out_tok))
            tt_out = tt_model(decode_input, current_pos, rot_mat=current_rot_mat)
            if tt_model.args.num_devices > 1:
                if tt_model.args.is_galaxy:
                    tt_out_gathered = ttnn.all_gather(
                        tt_out,
                        dim=3,
                        num_links=2,
                        cluster_axis=0,
                        mesh_device=mesh_device,
                        topology=ttnn.Topology.Linear,
                    )
                else:
                    tt_out_gathered = ttnn.all_gather(tt_out, dim=3, num_links=1, topology=ttnn.Topology.Linear)
                ttnn.deallocate(tt_out)
            else:
                tt_out_gathered = tt_out
            tt_out_rm = ttnn.untilize(tt_out_gathered, use_multicore=True)
            ttnn.deallocate(tt_out_gathered)
            tt_out_tok = ttnn.argmax(tt_out_rm, dim=3, use_multicore=True, output_tensor=tt_out_tok)
            ttnn.deallocate(tt_out_rm)
            ttnn.plus_one(current_pos)
            ttnn.record_event(0, op_event)

            current_pos_torch += 1

            # Write to host
            ttnn.wait_for_event(1, op_event)
            if tt_model.args.is_galaxy:
                tt_output_torch = ttnn.to_torch(
                    tt_out_tok.cpu(blocking=True, cq_id=1),
                    mesh_composer=ttnn.ConcatMesh2dToTensor(mesh_device, dims=(3, 1), mesh_shape=mesh_device.shape),
                )[0, 0, 0, :batch_size]
            else:
                tt_output_torch = ttnn.to_torch(  # TODO: Apply changes to support TG
                    tt_out_tok.cpu(blocking=True, cq_id=1), mesh_composer=ttnn.ConcatMeshToTensor(mesh_device, dim=1)
                )[0, 0, 0, :batch_size]
            ttnn.record_event(1, write_event)

            # Save output token to print out later
            for user in range(batch_size):
                user_tok = tt_output_torch[user].tolist()
                if user_tok != 28803 and user_done[user] == False:  # Stop saving the ouput after hitting the EOS token
                    all_outputs[user].append(user_tok)
                else:
                    user_done[user] = True
                    logger.trace(f"[User {user}] Finished decoding at iteration {iteration}")
                    if all(user_done):
                        users_decoding = False

            # Print out generated outputs for each user at the end of every iteration
            iteration_time = time() - iteration_time_start

            # Ignore the first iteration for average speed calculation
            if iteration > 0:
                total_decoding_time += iteration_time
                total_tokens_generated += 1

            tokens_per_second_per_user = 1 / iteration_time

            profiler.start(f"log_printing_iter_{iteration}", iteration=batch_idx)
            # Print out generated outputs for each user at the end of every iteration
            if not is_ci_env:
                if len(user_input) == 1:
                    logger.info("[User 0] {}".format("".join(tokenizer.decode(all_outputs[0]))))
                else:
                    for user in range(batch_size):
                        text = "".join(tokenizer.decode(all_outputs[user]))
                        if len(text) > 100:
                            text = "..." + text[-97:]
                        text = text.replace("\n", " ")
                        logger.info("[User {}] {}".format(user, text))

            # Always print perf at every iteration
            logger.info(
                f"Iteration {iteration}: {1000*iteration_time:.0f}ms @ {tokens_per_second_per_user:.1f} tok/s/user ({batch_size*tokens_per_second_per_user:.1f} tok/s throughput)"
            )
            profiler.end(f"log_printing_iter_{iteration}", iteration=batch_idx)

            if iteration == 0:  # First iteration also accounts for compile time
                profiler.end(f"compile_decode", iteration=batch_idx)

            iteration += 1

            # Reset rotation matrix every 100 iterations
            profiler.start(f"reset_rot_mat_{iteration-1}", iteration=batch_idx)
            # if iteration % 100 == 0:
            #     current_rot_mat_reset, rot_matrix_reset = get_single_rot_mat(
            #         model_args.head_dim,
            #         mesh_device,
            #         model_args.num_devices,
            #         start_pos=decoding_pos[0] + iteration,
            #         on_host=True,
            #     )
            #     ttnn.copy_host_to_device_tensor(current_rot_mat_reset, current_rot_mat)
            profiler.end(f"reset_rot_mat_{iteration-1}", iteration=batch_idx)

            # Upper limit of generated tokens for each user (to avoid infinite generation in case eos is not seen)
            if iteration >= max_generated_tokens:
                users_decoding = False

            if not users_decoding:
                profiler.start(f"log_saving_file", iteration=batch_idx)
                for i, (output, prompt) in enumerate(zip(all_outputs, input_prompts)):
                    text = tokenizer.decode(output)
                    if instruct_mode:
                        split_text = text.split("<|start_header_id|>assistant<|end_header_id|>", 1)
                    else:
                        split_text = text.split(prompt, 1)
                    if len(split_text) > 1:
                        text_after_prompt = split_text[1]
                    else:
                        text_after_prompt = text  # If prompt is not found, use the whole text
                    if print_to_file:
                        with open(output_filename, "a") as f:
                            f.write(
                                f"\nbatch: {batch_idx} user: {i}\nprompt: {prompt} \noutput:\n{text_after_prompt}\n"
                            )
                    else:
                        # Strip leading newlines from output when sent to terminal
                        short_prompt = (
                            (prompt[:100] + "\n<long prompt not printed in full>\n" + prompt[-100:])
                            if len(prompt) > 200
                            else prompt
                        )
                        logger.info(
                            f"\nbatch: {batch_idx} user: {i}\nprompt: {short_prompt} \noutput:\n{text_after_prompt.strip()}\n"
                        )
                profiler.end(f"log_saving_file", iteration=batch_idx)

        num_tokens_generated_decode.append(
            total_tokens_generated
        )  # Save the number of tokens generated for each batch (excluding the first token)

        # Release trace
        # ttnn.release_trace(mesh_device, trace_id)

        profiler.end(f"inference_decode", iteration=batch_idx)

    # Finish profiling at the end of all batches inference
    profiler.end("run")

    # Prepare profile benchmark metrics for batch 0
    compile_prefill_time = profiler.get_duration("compile_prefill")
    compile_decode_time = profiler.get_duration("compile_decode")
    inference_prefill_time = profiler.get_duration("inference_prefill")
    inference_decode_time = profiler.get_duration("inference_decode")
    log_printing_time = sum(profiler.get_duration(f"log_printing_iter_{i}") for i in range(max_generated_tokens))
    log_saving_file_time = profiler.get_duration(f"log_saving_file")

    # Correct the inference decode time to remove the time spent on compile (1st iteration) and log_printing (at the end of every iteration)
    inference_decode_time = inference_decode_time - compile_decode_time - log_printing_time - log_saving_file_time
    # Correct the inference prefill time to remove the time spent on compile (1st iteration)
    inference_prefill_time = inference_prefill_time - compile_prefill_time
    # Average prefill time for each user
    prefill_time_to_first = inference_prefill_time / num_users_generated_prefill

    measurements = {
        # Required measurements
        "compile_prefill": compile_prefill_time,
        "compile_decode": compile_decode_time,
        "inference_prefill": inference_prefill_time,
        "inference_decode": inference_decode_time,
        "prefill_time_to_token": prefill_time_to_first,
        "prefill_t/s": num_users_generated_prefill / inference_prefill_time * prefill_seq_len,  # tokens/s
        "decode_t/s/u": num_tokens_generated_decode[0] / inference_decode_time,  # tokens/s/u
        "decode_t/s": num_tokens_generated_decode[0] / inference_decode_time * batch_size,  # tokens/s
        # Optional measurements
        "loading_inputs": profiler.get_duration("loading_inputs"),
        "weight_loading": profiler.get_duration("weight_loading"),
        "prepare_first_decode_token": profiler.get_duration("prepare_first_decode_token_0"),
        "get_single_rot_mat_decode": profiler.get_duration("get_single_rot_mat_decode_0"),  # Only for batch 0
        "preprocess_prefill_inputs": profiler.get_duration("preprocess_prefill_inputs"),
        "loading_weights_to_device": profiler.get_duration("loading_weights_to_device"),
        "prepare_rot_mat_for_prefill": profiler.get_duration("prepare_rot_mat_for_prefill"),
        "compile_trace": profiler.get_duration("compile_trace_0"),  # Only for batch 0
        "capture_trace": profiler.get_duration("capture_trace_0"),  # Only for batch 0
        "reset_rot_mat": sum(profiler.get_duration(f"reset_rot_mat_{i}") for i in range(max_generated_tokens)),
        "Total compile time": compile_prefill_time + compile_decode_time,
        "Full demo runtime": profiler.get_duration("run"),
    }

    # Print some of the perf metrics
    logger.info("")
    logger.info(f"Performance metrics for batch 0")
    logger.info(f"Prefill compile time: {round(measurements['compile_prefill'], 4)}s")
    logger.info(f"Decode compile time: {round(measurements['compile_decode'], 4)}s")
    logger.info(f"Prefill inference time per user: {round(inference_prefill_time/num_users_generated_prefill, 4)}s")
    logger.info(
        f"Total Decode inference time ({max_generated_tokens-1} iterations): {round(measurements['inference_decode'], 4)}s"
    )
    logger.info("")
    logger.info(f"Time to first token: {round(measurements['prefill_time_to_token']* 1000, 2)}ms")
    logger.info(
        f"Average speed: {round(inference_decode_time / num_tokens_generated_decode[0] * 1000, 2)}ms @ {round(measurements['decode_t/s/u'], 2)} tok/s/user ({round(measurements['decode_t/s'], 2)} tok/s throughput)"
    )
    logger.info("")

    supported_models = ["3.2-1B", "3.2-3B", "3.1-8B", "3.2-11B", "3.1-70B"]
    supported_devices = ["N150", "N300", "T3K", "TG"]

    # TODO update targets based on the llama3 model and the target device
    llama_model_name = model_args.model_name
    tt_device_name = model_args.device_name

    assert llama_model_name in supported_models, f"Model {llama_model_name} not supported"
    assert tt_device_name in supported_devices, f"Device {tt_device_name} not supported"

    # Set the target times to first token for every combination of device and model
    target_prefill_tok_s = {
        "N150_3.2-1B": 1050,  # TODO Update target
        "N300_3.2-1B": 1050,  # TODO Update target
        "T3K_3.2-1B": 1050,  # TODO Update target
        "TG_3.2-1B": 1050,  # TODO Update target
        #
        "N150_3.2-3B": 1050,  # TODO Update target
        "N300_3.2-3B": 1050,  # TODO Update target
        "T3K_3.2-3B": 1050,  # TODO Update target
        "TG_3.2-3B": 1050,  # TODO Update target
        #
        "N150_3.1-8B": 1050,
        "N300_3.1-8B": 1050,
        "T3K_3.1-8B": 1050,
        "TG_3.1-8B": 1050,
        #
        "N150_3.2-11B": 1050,  # TODO Update target
        "N300_3.2-11B": 1050,  # TODO Update target
        "T3K_3.2-11B": 1050,  # TODO Update target
        "TG_3.2-11B": 1050,  # TODO Update target
        #
        "N150_3.1-70B": 1050,  # TODO Update target
        "N300_3.1-70B": 1050,  # TODO Update target
        "T3K_3.1-70B": 1050,  # TODO Update target
        "TG_3.1-70B": 1050,  # TODO Update target
    }[f"{tt_device_name}_{llama_model_name}"]

    # Set the target decode timesfor every combination of device and model
    target_decode_tok_s_u = {
        "N150_3.2-1B": 160,  # TODO Update target
        "N300_3.2-1B": 250,  # TODO Update target
        "T3K_3.2-1B": 300,  # TODO Update target
        "TG_3.2-1B": 300,  # TODO Update target
        #
        "N150_3.2-3B": 60,  # TODO Update target
        "N300_3.2-3B": 100,  # TODO Update target
        "T3K_3.2-3B": 150,  # TODO Update target
        "TG_3.2-3B": 150,  # TODO Update target
        #
        "N150_3.1-8B": 23,  # TODO Update target
        "N300_3.1-8B": 38,
        "T3K_3.1-8B": 45,
        "TG_3.1-8B": 45,  # TODO Update target
        #
        "N150_3.2-11B": 23,
        "N300_3.2-11B": 38,  # TODO Update target
        "T3K_3.2-11B": 45,  # TODO Update target
        "TG_3.2-11B": 45,  # TODO Update target
        #
        "T3K_3.1-70B": 20,  # TODO Update target
        "TG_3.1-70B": 20,  # TODO Update target
    }[f"{tt_device_name}_{llama_model_name}"]

    target_decode_tok_s = target_decode_tok_s_u * batch_size
    targets = {
        "prefill_t/s": target_prefill_tok_s,
        "decode_t/s": target_decode_tok_s,
        "decode_t/s/u": target_decode_tok_s_u,
    }

    # Save benchmark data for CI dashboard
    # if is_ci_env:
    if True:
        benchmark_data = create_benchmark_data(profiler, measurements, N_warmup_iter, targets)
        benchmark_data.prep_csvs(
            profiler,
            run_type=f"{tt_device_name}-demo",
            ml_model_name=llama_model_name,
            ml_model_type="llm",
            num_layers=model_args.n_layers,
            batch_size=batch_size,
            input_sequence_length=prefill_seq_len,
            output_sequence_length=1,
            # config_params=,
            # precision=,
        )


@pytest.mark.parametrize(
    "input_prompts, instruct_weights, num_batches, single_layer",
    [
<<<<<<< HEAD
        # ("models/demos/llama3/demo/input_data_prefill_128.json", False, 1, False),
        # ("models/demos/llama3/demo/input_data_prefill_128.json", False, 2, False),
        ("models/demos/llama3/demo/input_data_questions_prefill_128.json", True, 1, False),
        # ("models/demos/llama3/demo/input_data_questions_prefill_128.json", True, 2, False),
        # ("models/demos/llama3/demo/input_data_long.json", False, 1, False),
        # ("models/demos/llama3/demo/input_data_questions_prefill_128.json", True, 1, True),
    ],
    ids=[
        # "general_weights-1_batch",
        # "general_weights-2_batch",
        "instruct_weights-1_batch",
        # "instruct_weights-2_batch",
        # "instruct_weights-long",
        # "single_layer",
=======
        ("models/demos/llama3/demo/input_data_prefill_128.json", False, 1, False),
        ("models/demos/llama3/demo/input_data_prefill_128.json", False, 2, False),
        ("models/demos/llama3/demo/input_data_questions_prefill_128.json", True, 1, False),
        ("models/demos/llama3/demo/input_data_questions_prefill_128.json", True, 2, False),
        ("models/demos/llama3/demo/input_data_long.json", True, 1, False),
        ("models/demos/llama3/demo/input_data_questions_prefill_128.json", True, 1, True),
    ],
    ids=[
        "general_weights-1_batch",
        "general_weights-2_batch",
        "instruct_weights-1_batch",
        "instruct_weights-2_batch",
        "instruct_weights-long",
        "single_layer",
>>>>>>> 4c72aafa
    ],
)
@pytest.mark.parametrize("device_params", [{"trace_region_size": 20177472, "num_command_queues": 2}], indirect=True)
@pytest.mark.parametrize(
    "mesh_device",
    [
        {"N150": (1, 1), "N300": (1, 2), "T3K": (1, 8), "TG": (8, 4)}.get(
            os.environ.get("FAKE_DEVICE"), len(ttnn.get_device_ids())
        )
    ],
    indirect=True,
)
def test_llama_demo(
    mesh_device, use_program_cache, input_prompts, instruct_weights, is_ci_env, num_batches, single_layer, reset_seeds
):
    if is_ci_env and (instruct_weights == False or "long" in input_prompts or single_layer == True):
        pytest.skip("CI demo test only runs instruct weights to reduce CI pipeline load (both are supported)")

    mesh_device.enable_async(True)

    return run_llama3_demo(
        user_input=input_prompts,
        batch_size=1,
        single_layer=single_layer,
        mesh_device=mesh_device,
        instruct_mode=instruct_weights,
        is_ci_env=is_ci_env,
        num_batches=num_batches,
        print_to_file=False,
    )<|MERGE_RESOLUTION|>--- conflicted
+++ resolved
@@ -767,7 +767,6 @@
 @pytest.mark.parametrize(
     "input_prompts, instruct_weights, num_batches, single_layer",
     [
-<<<<<<< HEAD
         # ("models/demos/llama3/demo/input_data_prefill_128.json", False, 1, False),
         # ("models/demos/llama3/demo/input_data_prefill_128.json", False, 2, False),
         ("models/demos/llama3/demo/input_data_questions_prefill_128.json", True, 1, False),
@@ -782,22 +781,6 @@
         # "instruct_weights-2_batch",
         # "instruct_weights-long",
         # "single_layer",
-=======
-        ("models/demos/llama3/demo/input_data_prefill_128.json", False, 1, False),
-        ("models/demos/llama3/demo/input_data_prefill_128.json", False, 2, False),
-        ("models/demos/llama3/demo/input_data_questions_prefill_128.json", True, 1, False),
-        ("models/demos/llama3/demo/input_data_questions_prefill_128.json", True, 2, False),
-        ("models/demos/llama3/demo/input_data_long.json", True, 1, False),
-        ("models/demos/llama3/demo/input_data_questions_prefill_128.json", True, 1, True),
-    ],
-    ids=[
-        "general_weights-1_batch",
-        "general_weights-2_batch",
-        "instruct_weights-1_batch",
-        "instruct_weights-2_batch",
-        "instruct_weights-long",
-        "single_layer",
->>>>>>> 4c72aafa
     ],
 )
 @pytest.mark.parametrize("device_params", [{"trace_region_size": 20177472, "num_command_queues": 2}], indirect=True)
