# SPDX-FileCopyrightText: © 2023 Tenstorrent Inc.

# SPDX-License-Identifier: Apache-2.0

import time
import textwrap
from typing import List, Optional, Callable
from loguru import logger
import ttnn
import pytest
import torch
from tqdm import tqdm
from transformers import AutoTokenizer
from dataclasses import dataclass

from models.demos.wormhole.mamba.reference.decode_model import MambaPretrainedModelName
from models.demos.wormhole.mamba.reference.args import ModelMode
from models.demos.wormhole.mamba.tt import model_config
from models.demos.wormhole.mamba.tt.preprocessing import (
    split_sequence_length,
    select_chunk_size,
    split_input_into_prefill_and_decode_segments,
)

from models.perf.benchmarking_utils import BenchmarkProfiler
from models.demos.utils.llm_demo_utils import create_benchmark_data, verify_perf


class TokenDisplay:
    def __init__(self):
        self.sequences: List[str] = []

    def add_token(self, tokens: List[str]):
        for i, token in enumerate(tokens):
            if i >= len(self.sequences):
                self.sequences.append(token)
            else:
                self.sequences[i] += token
                text = self.sequences[i]
                eos = text.find("<|endoftext|>")
                if eos != -1:
                    text = text[:eos] + "<|endoftext|>"

    def display_sequences(self):
        print("\033[H\033[J", end="")  # Clear the screen
        for i, sequence in enumerate(self.sequences):
            wrapped_sequence = "\n".join(textwrap.wrap(sequence, width=90))
            print(f"User {i + 1}:\n{wrapped_sequence}\n")


def get_cpu_reference_model(version: MambaPretrainedModelName, batch_size: int):
    from models.demos.wormhole.mamba.reference.decode_model import MambaDecode

    return MambaDecode.from_pretrained(version, batch_size=batch_size)


def get_tt_metal_model(
    version: MambaPretrainedModelName,
    device: ttnn.Device,
    cache_dir: Optional[str] = None,
    batch_size: int = 32,
    mode: ModelMode = ModelMode.DECODE,
    seq_len: int = 1,
    num_layers: int = 64,
):
    from models.demos.wormhole.mamba.tt.mamba_model import MambaTT
    from models.demos.wormhole.mamba.tt import model_config

    reference_model = get_cpu_reference_model(version, batch_size=batch_size)
    config = model_config.create_model_config(batch_size, reference_model.args.d_model, mode=mode, seq_len=seq_len)
    model = MambaTT(reference_model, device, config, tt_cache_path=cache_dir, num_layers=num_layers)

    return model


def get_tokenizer():
    tokenizer = AutoTokenizer.from_pretrained("EleutherAI/gpt-neox-20b", padding=True)
    tokenizer.pad_token_id = tokenizer.eos_token_id
    return tokenizer


def apply_repetition_penalty_(logits, sequences, penalty=1.2):
    """
    Applies a repetition penalty to the logits.

    Args:
        logits (torch.Tensor): The logits from the model, shape [batch_size, vocab_size].
        sequences (torch.Tensor): The generated sequences so far, shape [batch_size, sequence_length].
        penalty (float): The penalty factor for repeated tokens (values > 1 discourage repetition).
    """
    batch_size, vocab_size = logits.shape
    for i in range(batch_size):
        for j in range(sequences.shape[1]):
            token_id = sequences[i, j]
            if token_id < vocab_size:  # Protect against potential out-of-bounds errors
                logits[i, token_id] /= penalty  # Decrease the probability of already generated tokens
    return logits


@dataclass
class PrefillRunStatisitics:
    total_time: float
    mean_throughput: float
    mean_throughput_per_user: float


def run_mamba_prefill(device, model, sequences, prefill_chunk_size):
    prefill_tokens = sequences
    num_users, prefill_length = prefill_tokens.shape

    prefill_tokens = ttnn.from_torch(
        prefill_tokens.view(1, 1, prefill_tokens.shape[0], prefill_tokens.shape[1]),
        device=device,
        layout=ttnn.ROW_MAJOR_LAYOUT,
        memory_config=ttnn.DRAM_MEMORY_CONFIG,
        dtype=ttnn.uint32,
    )
    total_prefill_time = 0
    for user_idx in tqdm(range(num_users), desc="Prefilling the prompt(s)..."):
        prefill_start = time.time()
        with torch.no_grad():
            for chunk in split_sequence_length(prefill_tokens, batch=user_idx, chunk_size=prefill_chunk_size):
                chunk = ttnn.reshape(chunk, [1, chunk.shape[3]])  # Mamba expects (1, L) in prefill mode
                model._forward(chunk)
        model.configs["current_user"] += 1
        prefill_end = time.time()
        prefill_time_per_user = prefill_end - prefill_start
        total_prefill_time += prefill_time_per_user

    total_prefill_tokens = prefill_length * num_users
    mean_throughput = total_prefill_tokens / total_prefill_time
    mean_throughput_per_user = mean_throughput / num_users

    return PrefillRunStatisitics(
        total_time=total_prefill_time,
        mean_throughput=mean_throughput,
        mean_throughput_per_user=mean_throughput_per_user,
    )


@dataclass
class DecodeRunStatisitics:
    total_time: float
    mean_throughput: float
    mean_throughput_per_user: float


def run_mamba_decode(
    model, input_tokens, batch_size, generated_sequence_length, callback: Callable[[torch.Tensor, float], None]
):
    num_input_tokens = input_tokens.shape[1]
    assert num_input_tokens >= 1, "Expected at least one input token to run Mamba decode"

    num_prefill_by_decode_tokens = num_input_tokens - 1
    total_length = num_input_tokens + generated_sequence_length - 1

    with torch.no_grad():
        for token_idx in range(0, num_prefill_by_decode_tokens):
<<<<<<< HEAD
            start = time.time()
            model(input_tokens[:, token_idx].unsqueeze(1))
            end = time.time()

            next_token = input_tokens[:, token_idx + 1]  # Force next token instead of using predicted one
            callback(next_token, end - start)

        total_decode_time = 0
        total_decode_tokens = 0
        next_token = input_tokens[:, -1]
        for token_idx in range(num_prefill_by_decode_tokens, total_length):
            start = time.time()
            logits = model(next_token.unsqueeze(1))
            end = time.time()

            logits = apply_repetition_penalty_(logits.squeeze(1), input_tokens, penalty=1.4)  # Adjust penalty as needed
            probs = torch.nn.functional.softmax(logits, dim=-1)
            next_token = torch.argmax(probs, dim=-1)
            callback(next_token, end - start)

            total_decode_time += end - start
            total_decode_tokens += 1

    assert (
        generated_sequence_length == total_decode_tokens
    ), f"Expected to generate {generated_sequence_length} tokens (generated {total_decode_tokens} tokens)"

    mean_decode_time = total_decode_time / total_decode_tokens
    return DecodeRunStatisitics(
        total_time=total_decode_time,
        mean_throughput=(batch_size / mean_decode_time),
        mean_throughput_per_user=(1 / mean_decode_time),
    )


def split_into_tokens_into_prefill_and_decode_slices(tokenized_prompts):
    prefill_chunk_size = select_chunk_size(tokenized_prompts.shape[1], model_config.MAMBA_MAX_SEQUENCE_LEN)
    if prefill_chunk_size == 0:
        prefill_chunk_size = 32  # If there is no valid chunk size use the smalles possible value
    prefill_tokens, decode_tokens = split_input_into_prefill_and_decode_segments(tokenized_prompts, prefill_chunk_size)

    if prefill_tokens is None:
        num_prefill_tokens = 0
    else:
        num_prefill_tokens = prefill_tokens.shape[1]
    num_decode_tokens = decode_tokens.shape[1]
    return prefill_chunk_size, num_prefill_tokens, num_decode_tokens, prefill_tokens, decode_tokens

=======
            start = time.time()
            model(input_tokens[:, token_idx].unsqueeze(1))
            end = time.time()

            next_token = input_tokens[:, token_idx + 1]  # Force next token instead of using predicted one
            callback(next_token, end - start)

        total_decode_time = 0
        total_decode_tokens = 0
        next_token = input_tokens[:, -1]
        for token_idx in range(num_prefill_by_decode_tokens, total_length):
            start = time.time()
            logits = model(next_token.unsqueeze(1))
            end = time.time()

            logits = apply_repetition_penalty_(logits.squeeze(1), input_tokens, penalty=1.4)  # Adjust penalty as needed
            probs = torch.nn.functional.softmax(logits, dim=-1)
            next_token = torch.argmax(probs, dim=-1)
            callback(next_token, end - start)

            total_decode_time += end - start
            total_decode_tokens += 1

    assert (
        generated_sequence_length == total_decode_tokens
    ), f"Expected to generate {generated_sequence_length} tokens (generated {total_decode_tokens} tokens)"

    mean_decode_time = total_decode_time / total_decode_tokens
    return DecodeRunStatisitics(
        total_time=total_decode_time,
        mean_throughput=(batch_size / mean_decode_time),
        mean_throughput_per_user=(1 / mean_decode_time),
    )
>>>>>>> cb5d74d6

@dataclass
class DemoResult:
    generated_text: List[str]

<<<<<<< HEAD
=======
def split_into_tokens_into_prefill_and_decode_slices(tokenized_prompts):
    prefill_chunk_size = select_chunk_size(tokenized_prompts.shape[1], model_config.MAMBA_MAX_SEQUENCE_LEN)
    if prefill_chunk_size == 0:
        prefill_chunk_size = 32  # If there is no valid chunk size use the smalles possible value
    prefill_tokens, decode_tokens = split_input_into_prefill_and_decode_segments(tokenized_prompts, prefill_chunk_size)

    if prefill_tokens is None:
        num_prefill_tokens = 0
    else:
        num_prefill_tokens = prefill_tokens.shape[1]
    num_decode_tokens = decode_tokens.shape[1]
    return prefill_chunk_size, num_prefill_tokens, num_decode_tokens, prefill_tokens, decode_tokens


@dataclass
class DemoResult:
    generated_text: List[str]

>>>>>>> cb5d74d6

def run_mamba_demo(
    prompts: List[str],
    device: ttnn.Device,
    model_version: MambaPretrainedModelName = "state-spaces/mamba-2.8b-slimpj",
    batch_size: int = 32,
    generated_sequence_length: int = 50,
    cache_dir: Optional[str] = None,
    display: bool = True,
    prefill_chunk_size: int = 32,
):
    profiler = BenchmarkProfiler()
    profiler.start("run")

    logger.info(f"Running Mamba demo (weights='{model_version}') with batch={batch_size}")
    logger.info(f"Using tensor cache at '{cache_dir}'")
<<<<<<< HEAD

    profiler.start("tokenizing_inputs")

=======

    profiler.start("tokenizing_inputs")

>>>>>>> cb5d74d6
    assert (
        len(prompts) == 1 or len(prompts) == batch_size
    ), f"Expected number of prompts equal to batch (was {batch_size}) or 1"
    prompts = prompts * batch_size if len(prompts) == 1 else prompts

    tokenizer = get_tokenizer()
    tokenized_prompts: torch.Tensor = tokenizer(prompts, return_tensors="pt", padding=True).input_ids
    logger.info(f"Input prompts tokenized (shape={list(tokenized_prompts.shape)})")

    (
        prefill_chunk_size,
        num_prefill_tokens,
        num_decode_tokens,
        prefill_tokens,
        decode_tokens,
    ) = split_into_tokens_into_prefill_and_decode_slices(tokenized_prompts)
    logger.info(f"Selected prefill chunk size of {prefill_chunk_size} tokens")
    logger.info(f"Will use prefill mode for {num_prefill_tokens} tokens and decode mode for {num_decode_tokens} tokens")

    profiler.end("tokenizing_inputs")

<<<<<<< HEAD
=======
    logger.info(f"Initalizing Mamba model in prefill mode")
>>>>>>> cb5d74d6
    profiler.start("loading_model")
    model = get_tt_metal_model(
        model_version,
        device,
        cache_dir,
        batch_size=1,
        mode=ModelMode.PREFILL,
        seq_len=prefill_chunk_size,
        num_layers=64,
    )
    profiler.end("loading_model")
<<<<<<< HEAD
    model.eval()

=======
    logger.info(f"Done initializing model in {profiler.get_duration('loading_model'):.2f} s")

    model.eval()

>>>>>>> cb5d74d6
    profiler.start("compile_prefill")
    if num_prefill_tokens > 0:
        logger.info("Compiling prefill graph")
        prefill_model_config = model_config.create_model_config(
            1, model.args.d_model, mode=ModelMode.PREFILL, seq_len=prefill_chunk_size
        )
        model.to_prefill(prefill_model_config)

        prefill_tokens = tokenized_prompts[:, :-1]  # Omit the last token in the sequence (B, L - 1)
        run_mamba_prefill(device, model, prefill_tokens[:1, :], prefill_chunk_size)
    profiler.end("compile_prefill")

    logger.info("Compiling decode graph")
    decode_model_config = model_config.create_model_config(
        batch_size, model.args.d_model, mode=ModelMode.DECODE, seq_len=1
    )
    model.to_decode(decode_model_config)

    profiler.start("compile_decode")
    run_mamba_decode(
        model,
        tokenized_prompts[:, :1],
        batch_size,
        1,
        callback=lambda _, t: logger.info(f"Decode compilation took {t:.2f} seconds"),
    )
    profiler.end("compile_decode")

    model.reset()

    token_display = TokenDisplay()
    token_display.add_token(prompts)

    profiler.start("inference_prefill_decode")
    profiler.start("inference_prefill")
    if num_prefill_tokens > 0:
        assert prefill_tokens is not None, "Expected prefill tokens"
        prefill_model_config = model_config.create_model_config(
            1, model.args.d_model, mode=ModelMode.PREFILL, seq_len=prefill_chunk_size
        )
        model.to_prefill(prefill_model_config)
        logger.info(f"Running prefill with {prefill_tokens.shape[-1]} tokens")
        prefill_stats = run_mamba_prefill(device, model, prefill_tokens, prefill_chunk_size)
    else:
        prefill_stats = PrefillRunStatisitics(float("inf"), float("inf"), float("inf"))
    profiler.end("inference_prefill")

    # Decode
    decode_model_config = model_config.create_model_config(
        batch_size, model.args.d_model, mode=ModelMode.DECODE, seq_len=1
    )
    model.to_decode(decode_model_config)
    profiler.start("inference_decode")
    logger.info(f"Running decode with {decode_tokens.shape[-1]} tokens")

    def callback(token: torch.Tensor, inference_time: float) -> None:
        decoded_token: list[str] = tokenizer.batch_decode(token, skip_special_tokens=False)
        token_display.add_token(decoded_token)
        if display:
            token_display.display_sequences()
        throughput = batch_size / inference_time
        print(f"Current total decode throughput: {throughput:.2f} tok/s")
        print(f"Current decode throughput per user: {(throughput/batch_size):.2f} tok/s/u")

    decode_stats = run_mamba_decode(
        model,
        decode_tokens,
        batch_size,
        generated_sequence_length,
        callback=callback,
    )
    profiler.end("inference_decode")
    profiler.end("inference_prefill_decode")
    profiler.end("run")

    logger.info(f"Total demo duration: {(profiler.get_duration('run')):.2f} s")

    prefill_time_to_token_per_user = prefill_stats.mean_throughput_per_user
    decode_time_to_token_per_user = decode_stats.mean_throughput_per_user

    measurements = {
        "total_demo_time": profiler.get_duration("run"),
        "compile_prefill": profiler.get_duration("compile_prefill"),
        "compile_decode": profiler.get_duration("compile_decode"),
        "inference_prefill": prefill_stats.total_time,
        "inference_decode": decode_stats.total_time,
        "prefill_t/s": prefill_stats.mean_throughput,
        "prefill_time_to_token": prefill_stats.total_time,
        "decode_t/s": decode_stats.mean_throughput,
        "decode_t/s/u": decode_stats.mean_throughput_per_user,
        "prefill_decode_t/s/u": 1 / (prefill_time_to_token_per_user + decode_time_to_token_per_user),  # t/s/u
        "token_verification": 1,  # This is checked by the caller - but we could also do a match here
    }

    logger.info(f"Prefill total time: {prefill_stats.total_time:.1f} s")
    logger.info(
        f"Prefill throughput: {prefill_stats.mean_throughput:.1f} t/s, {prefill_stats.mean_throughput_per_user:.2f} t/s/u"
    )
    logger.info(f"Decode total time: {decode_stats.total_time:.1f} s")
    logger.info(
        f"Decode throughput: {decode_stats.mean_throughput:.1f} t/s, {decode_stats.mean_throughput_per_user:.2f} t/s/u"
    )
    logger.info(f"Time to first token: {(1e3 * measurements['prefill_decode_t/s/u']):.2f} ms")

    chunk_size_to_prefill_targets_tok_per_s = {32: 135.0, 128: 270.0}  # perf is different for different chunk sizes
    targets = {
        "prefill_t/s": chunk_size_to_prefill_targets_tok_per_s[prefill_chunk_size],
        "decode_t/s": 244.0,
        "decode_t/s/u": 7.6,
    }
    warmup_iterations = {"inference_prefill": 0, "inference_decode": 0}
    benchmark_data = create_benchmark_data(profiler, measurements, warmup_iterations, targets)
    benchmark_data.prep_csvs(
        profiler,
        run_type=f"demo_perf",
        ml_model_name=model_version,
        ml_model_type="llm",
        num_layers=64,
        batch_size=batch_size,
        config_params={"prefill_chunk_size": prefill_chunk_size},
        precision=f"decode[{decode_model_config['dtype']}]",
        input_sequence_length=tokenized_prompts.shape[1],
        output_sequence_length=tokenized_prompts.shape[1] + generated_sequence_length,
    )

    verify_perf(measurements, targets)

    return DemoResult(generated_text=token_display.sequences)


@pytest.mark.timeout(1500)
@pytest.mark.parametrize("device_params", [{"l1_small_size": 16384}], indirect=True)
@pytest.mark.parametrize(
    "model_version, max_gen_len",
    (
        (
            "state-spaces/mamba-2.8b-slimpj",
            50,
        ),
    ),
)
def test_demo(user_input, device, use_program_cache, get_tt_cache_path, model_version, max_gen_len):
    return run_mamba_demo(
        prompts=user_input,
        device=device,
        cache_dir=get_tt_cache_path(model_version),
        generated_sequence_length=max_gen_len,
    )<|MERGE_RESOLUTION|>--- conflicted
+++ resolved
@@ -156,7 +156,6 @@
 
     with torch.no_grad():
         for token_idx in range(0, num_prefill_by_decode_tokens):
-<<<<<<< HEAD
             start = time.time()
             model(input_tokens[:, token_idx].unsqueeze(1))
             end = time.time()
@@ -205,67 +204,11 @@
     num_decode_tokens = decode_tokens.shape[1]
     return prefill_chunk_size, num_prefill_tokens, num_decode_tokens, prefill_tokens, decode_tokens
 
-=======
-            start = time.time()
-            model(input_tokens[:, token_idx].unsqueeze(1))
-            end = time.time()
-
-            next_token = input_tokens[:, token_idx + 1]  # Force next token instead of using predicted one
-            callback(next_token, end - start)
-
-        total_decode_time = 0
-        total_decode_tokens = 0
-        next_token = input_tokens[:, -1]
-        for token_idx in range(num_prefill_by_decode_tokens, total_length):
-            start = time.time()
-            logits = model(next_token.unsqueeze(1))
-            end = time.time()
-
-            logits = apply_repetition_penalty_(logits.squeeze(1), input_tokens, penalty=1.4)  # Adjust penalty as needed
-            probs = torch.nn.functional.softmax(logits, dim=-1)
-            next_token = torch.argmax(probs, dim=-1)
-            callback(next_token, end - start)
-
-            total_decode_time += end - start
-            total_decode_tokens += 1
-
-    assert (
-        generated_sequence_length == total_decode_tokens
-    ), f"Expected to generate {generated_sequence_length} tokens (generated {total_decode_tokens} tokens)"
-
-    mean_decode_time = total_decode_time / total_decode_tokens
-    return DecodeRunStatisitics(
-        total_time=total_decode_time,
-        mean_throughput=(batch_size / mean_decode_time),
-        mean_throughput_per_user=(1 / mean_decode_time),
-    )
->>>>>>> cb5d74d6
 
 @dataclass
 class DemoResult:
     generated_text: List[str]
 
-<<<<<<< HEAD
-=======
-def split_into_tokens_into_prefill_and_decode_slices(tokenized_prompts):
-    prefill_chunk_size = select_chunk_size(tokenized_prompts.shape[1], model_config.MAMBA_MAX_SEQUENCE_LEN)
-    if prefill_chunk_size == 0:
-        prefill_chunk_size = 32  # If there is no valid chunk size use the smalles possible value
-    prefill_tokens, decode_tokens = split_input_into_prefill_and_decode_segments(tokenized_prompts, prefill_chunk_size)
-
-    if prefill_tokens is None:
-        num_prefill_tokens = 0
-    else:
-        num_prefill_tokens = prefill_tokens.shape[1]
-    num_decode_tokens = decode_tokens.shape[1]
-    return prefill_chunk_size, num_prefill_tokens, num_decode_tokens, prefill_tokens, decode_tokens
-
-
-@dataclass
-class DemoResult:
-    generated_text: List[str]
-
->>>>>>> cb5d74d6
 
 def run_mamba_demo(
     prompts: List[str],
@@ -282,15 +225,9 @@
 
     logger.info(f"Running Mamba demo (weights='{model_version}') with batch={batch_size}")
     logger.info(f"Using tensor cache at '{cache_dir}'")
-<<<<<<< HEAD
 
     profiler.start("tokenizing_inputs")
 
-=======
-
-    profiler.start("tokenizing_inputs")
-
->>>>>>> cb5d74d6
     assert (
         len(prompts) == 1 or len(prompts) == batch_size
     ), f"Expected number of prompts equal to batch (was {batch_size}) or 1"
@@ -312,10 +249,7 @@
 
     profiler.end("tokenizing_inputs")
 
-<<<<<<< HEAD
-=======
     logger.info(f"Initalizing Mamba model in prefill mode")
->>>>>>> cb5d74d6
     profiler.start("loading_model")
     model = get_tt_metal_model(
         model_version,
@@ -327,15 +261,10 @@
         num_layers=64,
     )
     profiler.end("loading_model")
-<<<<<<< HEAD
+    logger.info(f"Done initializing model in {profiler.get_duration('loading_model'):.2f} s")
+
     model.eval()
 
-=======
-    logger.info(f"Done initializing model in {profiler.get_duration('loading_model'):.2f} s")
-
-    model.eval()
-
->>>>>>> cb5d74d6
     profiler.start("compile_prefill")
     if num_prefill_tokens > 0:
         logger.info("Compiling prefill graph")
