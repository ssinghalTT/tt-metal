--- conflicted
+++ resolved
@@ -44,22 +44,16 @@
         state_dict_prefix=None,
         weight_cache_path=None,
         weight_memory_config=ttnn.DRAM_MEMORY_CONFIG,
-<<<<<<< HEAD
-        weight_dtype=ttnn.bfloat8_b,
-=======
         weight_dtype=ttnn.bfloat16,
->>>>>>> 8df9a07e
         is_distributed=None,
         eps: float = 1e-05,
         sharded_program_config=None,
         sharded_output_config=None,
-<<<<<<< HEAD
         TG=False,
-=======
->>>>>>> 8df9a07e
     ):
         super().__init__()
         self.eps = eps
+        self.is_distributed = is_distributed
         self.is_distributed = is_distributed
 
         if state_dict_prefix:
@@ -74,18 +68,20 @@
             state_dict[weight_name].unsqueeze(0).view(1, 1, dim).reshape([1, 1, dim // SHARD_HEIGHT, SHARD_HEIGHT])
         )
 
+        torch_weight = (
+            state_dict[weight_name].unsqueeze(0).view(1, 1, dim).reshape([1, 1, dim // SHARD_HEIGHT, SHARD_HEIGHT])
+        )
+
         cache_name = None if weight_cache_path is None else weight_cache_path / weight_name
 
-<<<<<<< HEAD
-=======
         # Compatibility with models that don't use mesh devices (e.g. single-chip Mistral-7b)
         is_mesh_device = device.__class__.__name__ == "MeshDevice"
 
->>>>>>> 8df9a07e
         self.weight = ttnn.as_tensor(
             torch_weight,
             device=device,
             dtype=weight_dtype,
+            layout=ttnn.ROW_MAJOR_LAYOUT,
             layout=ttnn.ROW_MAJOR_LAYOUT,
             memory_config=weight_memory_config,
             cache_file_name=cache_name,
@@ -99,11 +95,7 @@
             layout=ttnn.ROW_MAJOR_LAYOUT,
             memory_config=weight_memory_config,
             cache_file_name=cache_name,
-<<<<<<< HEAD
             mesh_mapper=ShardTensor2dMesh(device, (2, None), (4, 8)) if TG else ttnn.ShardTensorToMesh(device, dim=2),
-=======
-            mesh_mapper=ttnn.ShardTensorToMesh(device, dim=2) if is_mesh_device else None,
->>>>>>> 8df9a07e
         )
 
         self.sharded_output_config = sharded_output_config
