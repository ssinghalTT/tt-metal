// SPDX-FileCopyrightText: © 2023 Tenstorrent Inc.
//
// SPDX-License-Identifier: Apache-2.0

#include <pybind11/pybind11.h>
#include <pybind11/stl.h>
#include <pybind11/operators.h>

#include <utility>

#include "tensor.hpp"
#include "ttnn/cpp/pybind11/json_class.hpp"
#include "export_enum.hpp"

#include "ttnn/tensor/host_buffer/types.hpp"
#include "ttnn/tensor/serialization.hpp"
#include "ttnn/tensor/tensor_impl.hpp"
#include "ttnn/tensor/tensor_utils.hpp"
#include "ttnn/tensor/tensor.hpp"
#include "ttnn/distributed/types.hpp"
#include "tt_metal/host_api.hpp"

using namespace tt::tt_metal;

namespace py = pybind11;

namespace ttnn::tensor {

using tt::tt_metal::CoreCoord;
using tt::tt_metal::CoreRange;
using tt::tt_metal::CoreRangeSet;

namespace detail {

template <class T>
struct DataTypeToFormatType {
    using type = T;
};

template <>
struct DataTypeToFormatType<::bfloat16> {
    using type = uint16_t;
};

template <class CppType>
void implement_buffer_protocol(py::module& m_tensor, std::string_view name) {
    auto py_buffer_t = static_cast<py::class_<CppType>>(m_tensor.attr(name.data()));
    using DataType = typename CppType::value_type;

    py_buffer_t.def("__getitem__", [](const CppType& self, std::size_t index) { return self[index]; })
        .def("__len__", [](const CppType& self) { return self.size(); })
        .def(
            "__iter__",
            [](const CppType& self) { return py::make_iterator(self.begin(), self.end()); },
            py::keep_alive<0, 1>())
        .def_buffer([](CppType& self) -> py::buffer_info {
            using FormatType = typename DataTypeToFormatType<DataType>::type;
            return py::buffer_info(
                self.begin(),                                /* Pointer to buffer */
                sizeof(DataType),                            /* Size of one scalar */
                py::format_descriptor<FormatType>::format(), /* Python struct-style format descriptor */
                1,                                           /* Number of dimensions */
                {self.size()},                               /* Buffer dimensions */
                {sizeof(DataType)}                           /* Strides (in bytes) for each index */
            );
        });
};

}  // namespace detail

void tensor_mem_config_module_types(py::module& m_tensor) {
    export_enum<Layout>(m_tensor);
    export_enum<DataType>(m_tensor);
    export_enum<StorageType>(m_tensor);
    export_enum<MathFidelity>(m_tensor);
    export_enum<TensorMemoryLayout>(m_tensor);
    export_enum<ShardOrientation>(m_tensor);
    export_enum<ShardMode>(m_tensor);

    py::enum_<tt::tt_metal::BufferType>(m_tensor, "BufferType")
        .value("DRAM", BufferType::DRAM)
        .value("L1", BufferType::L1)
        .value("L1_SMALL", BufferType::L1_SMALL);

    tt_serializable_class<tt::tt_metal::CoreCoord>(m_tensor, "CoreCoord", R"doc(
        Class defining core coordinate
    )doc");

    py::class_<Tile>(m_tensor, "Tile", R"doc(
        Class defining tile dims
    )doc");

    py::class_<tt::tt_metal::LegacyShape>(m_tensor, "Shape", R"doc(
        Class defining tensor shape
    )doc");

    tt_serializable_class<MemoryConfig>(m_tensor, "MemoryConfig", R"doc(
        Class defining memory configuration for storing tensor data on TT Accelerator device.
        There are eight DRAM memory banks on TT Accelerator device, indexed as 0, 1, 2, ..., 7.
    )doc");

    tt_serializable_class<tt::tt_metal::ShardSpec>(m_tensor, "ShardSpec", R"doc(
        Class defining the specs required for sharding.
    )doc");

    tt_serializable_class<tt::tt_metal::CoreRange>(m_tensor, "CoreRange", R"doc(
        Class defining a range of cores)doc");

    tt_serializable_class<tt::tt_metal::CoreRangeSet>(m_tensor, "CoreRangeSet", R"doc(
        Class defining a set of CoreRanges required for sharding)doc");

    py::class_<tt::tt_metal::owned_buffer::Buffer<uint8_t>>(m_tensor, "owned_buffer_for_uint8_t", py::buffer_protocol());
    py::class_<tt::tt_metal::owned_buffer::Buffer<uint16_t>>(m_tensor, "owned_buffer_for_uint16_t", py::buffer_protocol());
    py::class_<tt::tt_metal::owned_buffer::Buffer<int32_t>>(m_tensor, "owned_buffer_for_int32_t", py::buffer_protocol());
    py::class_<tt::tt_metal::owned_buffer::Buffer<uint32_t>>(m_tensor, "owned_buffer_for_uint32_t", py::buffer_protocol());
    py::class_<tt::tt_metal::owned_buffer::Buffer<float>>(m_tensor, "owned_buffer_for_float32_t", py::buffer_protocol());
    py::class_<tt::tt_metal::owned_buffer::Buffer<::bfloat16>>(m_tensor, "owned_buffer_for_bfloat16_t", py::buffer_protocol());
    py::class_<tt::tt_metal::borrowed_buffer::Buffer<std::uint8_t>>(m_tensor, "borrowed_buffer_for_uint8_t", py::buffer_protocol());
    py::class_<tt::tt_metal::borrowed_buffer::Buffer<std::uint16_t>>(m_tensor, "borrowed_buffer_for_uint16_t", py::buffer_protocol());
    py::class_<tt::tt_metal::borrowed_buffer::Buffer<std::int32_t>>(m_tensor, "borrowed_buffer_for_int32_t", py::buffer_protocol());
    py::class_<tt::tt_metal::borrowed_buffer::Buffer<std::uint32_t>>(m_tensor, "borrowed_buffer_for_uint32_t", py::buffer_protocol());
    py::class_<tt::tt_metal::borrowed_buffer::Buffer<float>>(m_tensor, "borrowed_buffer_for_float32_t", py::buffer_protocol());
    py::class_<tt::tt_metal::borrowed_buffer::Buffer<::bfloat16>>(m_tensor, "borrowed_buffer_for_bfloat16_t", py::buffer_protocol());

}

void tensor_mem_config_module(py::module& m_tensor) {
    using tt::tt_metal::LegacyShape;

    auto py_core_coord = static_cast<py::class_<CoreCoord>>(m_tensor.attr("CoreCoord"));
    py_core_coord.def(py::init<std::size_t, std::size_t>())
        .def(py::init<>([](std::tuple<std::size_t, std::size_t> core_coord) {
            return CoreCoord(std::get<0>(core_coord), std::get<1>(core_coord));
        }))
        .def("__repr__", [](const CoreCoord& self) -> std::string { return self.str(); })
        .def_readonly("x", &CoreCoord::x)
        .def_readonly("y", &CoreCoord::y);
    py::implicitly_convertible<std::tuple<std::size_t, std::size_t>, CoreCoord>();

    auto py_tile = static_cast<py::class_<Tile>>(m_tensor.attr("Tile"));
    py_tile
        .def(py::init<const std::array<uint32_t, 2>&, bool>(),
            py::arg("tile_shape"), py::arg("transpose_tile") = false)
        .def(py::init<>([](const std::array<uint32_t, 2>& tile_shape, bool transpose_tile = false) {
            return Tile{tile_shape, transpose_tile};
        }))
        .def("__repr__", [](const Tile& self) {
            return fmt::format("Tile with shape: [{}, {}]", self.get_tile_shape()[0], self.get_tile_shape()[1]);
        })
        .def_readonly("tile_shape", &Tile::tile_shape)
        .def_readonly("face_shape", &Tile::face_shape)
        .def_readonly("num_faces", &Tile::num_faces)
        .def_readonly("partial_face", &Tile::partial_face)
        .def_readonly("narrow_tile", &Tile::narrow_tile)
        .def_readonly("transpose_within_face", &Tile::transpose_within_face)
        .def_readonly("transpose_of_faces", &Tile::transpose_of_faces);

    auto py_shape = static_cast<py::class_<tt::tt_metal::LegacyShape>>(m_tensor.attr("Shape"));
    py_shape.def(py::init<std::array<uint32_t, 4>>())
        .def(
            py::init(
                [](const std::vector<uint32_t>& shape,
                   const std::optional<std::vector<uint32_t>>& padded_shape) -> tt::tt_metal::LegacyShape {
                    if (padded_shape.has_value()) {
                        return tt::tt_metal::LegacyShape{shape, padded_shape.value()};
                    } else {
                        return tt::tt_metal::LegacyShape{shape};
                    }
                }),
            py::arg("shape"),
            py::arg("padded_shape") = std::nullopt)
        .def("__len__", [](const LegacyShape& self) { return self.rank(); })
        .def("__eq__", [](const LegacyShape& self, const LegacyShape& other) { return self == other; })
        .def("__eq__", [](const LegacyShape& self, const std::vector<uint32_t>& other) { return self == LegacyShape{other}; })
        .def("__eq__", [](const LegacyShape& self, const std::array<uint32_t, 4>& other) { return self == LegacyShape{other}; })
        .def("__eq__", [](const LegacyShape& self, const py::none&) { return false; })
        .def("__getitem__", [](const LegacyShape& self, const std::int64_t index) { return self[index]; })
        .def(
            "__getitem__",
            [](const LegacyShape& self, const py::slice& slice) {
                size_t start = 0, stop = 0, step = 0, slicelength = 0;
                if (!slice.compute(self.rank(), &start, &stop, &step, &slicelength)) {
                    throw std::runtime_error("Invalid slice");
                }

                std::vector<uint32_t> output;
                for (auto index = start; index < stop; index += step) {
                    output.push_back(self[index]);
                }
                return LegacyShape{output};
            })
        .def(
            "__iter__",
            [](const tt::tt_metal::LegacyShape& self) { return py::make_iterator(self.begin(), self.end()); },
            py::keep_alive<0, 1>())
        .def("__repr__", [](const tt::tt_metal::LegacyShape& self) { return fmt::format("{}", self); })
        .def("without_padding", [](const tt::tt_metal::LegacyShape& self) -> tt::tt_metal::LegacyShape { return self.without_padding(); });

    py::implicitly_convertible<std::vector<uint32_t>, LegacyShape>();

    auto pyMemoryConfig = static_cast<py::class_<MemoryConfig>>(m_tensor.attr("MemoryConfig"));
    pyMemoryConfig
        .def(
            py::init<>(
                [](TensorMemoryLayout memory_layout, BufferType buffer_type, std::optional<ShardSpec> shard_spec, bool keep_l1_aligned) {
                    return MemoryConfig{
<<<<<<< HEAD
                        .memory_layout = memory_layout, .buffer_type = buffer_type, .shard_spec = shard_spec, .keep_l1_aligned = keep_l1_aligned};
=======
                        .memory_layout = memory_layout, .buffer_type = buffer_type, .shard_spec = std::move(shard_spec)};
>>>>>>> 407418db
                }),
            py::arg("memory_layout") = TensorMemoryLayout::INTERLEAVED,
            py::arg("buffer_type") = BufferType::DRAM,
            py::arg("shard_spec") = std::nullopt,
            py::arg("keep_l1_aligned") = false,
            R"doc(
                Create MemoryConfig class.
                If interleaved is set to True, tensor data will be interleaved across multiple DRAM banks on TT Accelerator device.
                Otherwise, tensor data will be stored in a DRAM bank selected by dram_channel (valid values are 0, 1, ..., 7).

                Example of creating MemoryConfig specifying that tensor data should be stored in DRAM bank 3.

                .. code-block:: python

                    mem_config = ttnn.MemoryConfig(ttnn.TensorMemoryLayout.SINGLE_BANK)
            )doc")
        .def(
            "__hash__",
            [](const MemoryConfig& memory_config) -> tt::stl::hash::hash_t {
                return tt::stl::hash::detail::hash_object(memory_config);
            })
        .def("is_sharded", &MemoryConfig::is_sharded, "Whether tensor data is sharded across multiple cores in L1")
        .def_property_readonly(
            "interleaved",
            [](const MemoryConfig& memory_config) {
                return memory_config.memory_layout == TensorMemoryLayout::INTERLEAVED;
            },
            "Whether tensor data is interleaved across multiple DRAM channels")
        .def_readonly("buffer_type", &MemoryConfig::buffer_type, "Buffer type to store tensor data. Can be DRAM or L1")
        .def_readonly("memory_layout", &MemoryConfig::memory_layout, "Memory layout of tensor data.")
        .def_readwrite("shard_spec", &MemoryConfig::shard_spec, "Memory layout of tensor data.")
        .def_readwrite("keep_l1_aligned", &MemoryConfig::keep_l1_aligned, "Alignment of L1 memory")
        .def(py::self == py::self)
        .def(py::self != py::self);

    m_tensor.def(
        "dump_memory_config",
        py::overload_cast<const std::string&, const MemoryConfig&>(&dump_memory_config),
        R"doc(
            Dump memory config to file
        )doc");
    m_tensor.def(
        "load_memory_config",
        py::overload_cast<const std::string&>(&load_memory_config),
        R"doc(
            Load memory config to file
        )doc");

    auto pyCoreRange = static_cast<py::class_<CoreRange>>(m_tensor.attr("CoreRange"));
    pyCoreRange.def(py::init<>([](const CoreCoord& start, const CoreCoord& end) { return CoreRange{start, end}; }))
        .def_readonly("start", &CoreRange::start_coord)
        .def_readonly("end", &CoreRange::end_coord)
        .def("grid_size", &CoreRange::grid_size);

    auto pyCoreRangeSet = static_cast<py::class_<CoreRangeSet>>(m_tensor.attr("CoreRangeSet"));
    pyCoreRangeSet.def(py::init<>([](const std::set<CoreRange>& core_ranges) { return CoreRangeSet(core_ranges); }))
        .def(py::init<>([](const std::vector<CoreRange>& core_ranges) { return CoreRangeSet(tt::stl::Span<const CoreRange>(core_ranges)); }))
        .def(
            "bounding_box",
            &CoreRangeSet::bounding_box,
            "Returns a CoreRange i.e. bounding box covering all the core ranges in the CoreRangeSet")
        .def("num_cores", &CoreRangeSet::num_cores, "Returns total number of cores in the CoreRangeSet");

    auto pyShardSpec = static_cast<py::class_<ShardSpec>>(m_tensor.attr("ShardSpec"));
    pyShardSpec
        .def(py::init<>([](const CoreRangeSet& core_sets,
                           const std::array<uint32_t, 2>& shard_shape,
                           const ShardOrientation& shard_orientation,
                           const bool& halo,
                           const ShardMode& shard_mode) { return ShardSpec(core_sets, shard_shape, shard_orientation, halo, shard_mode); }),
            py::arg("grid"), py::arg("shard_shape"), py::arg("shard_orientation"), py::arg("halo"), py::arg("shard_mode") = ShardMode::PHYSICAL)
        .def_readwrite("shape", &ShardSpec::shape, "Shape of shard.")
        .def_readwrite("grid", &ShardSpec::grid, "Grid to layout shards.")
        .def_readwrite("orientation", &ShardSpec::orientation, "Orientation of cores to read shards")
        .def_readwrite("mode", &ShardSpec::mode, "Treat shard shape as physical (default) or logical")
        .def("num_cores", &ShardSpec::num_cores, "Number of cores")
        .def(py::self == py::self)
        .def(py::self != py::self);

    detail::implement_buffer_protocol<tt::tt_metal::owned_buffer::Buffer<uint8_t>>(m_tensor, "owned_buffer_for_uint8_t");
    detail::implement_buffer_protocol<tt::tt_metal::owned_buffer::Buffer<uint16_t>>(m_tensor, "owned_buffer_for_uint16_t");
    detail::implement_buffer_protocol<tt::tt_metal::owned_buffer::Buffer<int32_t>>(m_tensor, "owned_buffer_for_int32_t");
    detail::implement_buffer_protocol<tt::tt_metal::owned_buffer::Buffer<uint32_t>>(m_tensor, "owned_buffer_for_uint32_t");
    detail::implement_buffer_protocol<tt::tt_metal::owned_buffer::Buffer<float>>(m_tensor, "owned_buffer_for_float32_t");
    detail::implement_buffer_protocol<tt::tt_metal::owned_buffer::Buffer<::bfloat16>>(m_tensor, "owned_buffer_for_bfloat16_t");
    detail::implement_buffer_protocol<tt::tt_metal::borrowed_buffer::Buffer<std::uint8_t>>(m_tensor, "borrowed_buffer_for_uint8_t");
    detail::implement_buffer_protocol<tt::tt_metal::borrowed_buffer::Buffer<std::uint16_t>>(m_tensor, "borrowed_buffer_for_uint16_t");
    detail::implement_buffer_protocol<tt::tt_metal::borrowed_buffer::Buffer<std::int32_t>>(m_tensor, "borrowed_buffer_for_int32_t");
    detail::implement_buffer_protocol<tt::tt_metal::borrowed_buffer::Buffer<std::uint32_t>>(m_tensor, "borrowed_buffer_for_uint32_t");
    detail::implement_buffer_protocol<tt::tt_metal::borrowed_buffer::Buffer<float>>(m_tensor, "borrowed_buffer_for_float32_t");
    detail::implement_buffer_protocol<tt::tt_metal::borrowed_buffer::Buffer<::bfloat16>>(m_tensor, "borrowed_buffer_for_bfloat16_t");


    m_tensor.def(
        "dump_tensor",
        &dump_tensor,
        py::arg("filename"),
        py::arg("tensor"),
        py::arg("strategy") = std::unordered_map<std::string, std::string>{},
        R"doc(
            Dump tensor to file
        )doc");

    m_tensor.def(
        "load_tensor",
        py::overload_cast<const std::string&, Device*>(&load_tensor),
        py::arg("file_name"),
        py::arg("device") = nullptr,
        R"doc(Load tensor to file)doc");
    m_tensor.def(
        "load_tensor",
        py::overload_cast<const std::string&, MeshDevice*>(&load_tensor),
        py::arg("file_name"),
        py::arg("device") = nullptr,
        R"doc(Load tensor to file)doc");

}


}  // namespace ttnn::tensor<|MERGE_RESOLUTION|>--- conflicted
+++ resolved
@@ -204,11 +204,8 @@
             py::init<>(
                 [](TensorMemoryLayout memory_layout, BufferType buffer_type, std::optional<ShardSpec> shard_spec, bool keep_l1_aligned) {
                     return MemoryConfig{
-<<<<<<< HEAD
-                        .memory_layout = memory_layout, .buffer_type = buffer_type, .shard_spec = shard_spec, .keep_l1_aligned = keep_l1_aligned};
-=======
-                        .memory_layout = memory_layout, .buffer_type = buffer_type, .shard_spec = std::move(shard_spec)};
->>>>>>> 407418db
+                        .memory_layout = memory_layout, .buffer_type = buffer_type, .shard_spec = std::move(shard_spec), .keep_l1_aligned = keep_l1_aligned};
+
                 }),
             py::arg("memory_layout") = TensorMemoryLayout::INTERLEAVED,
             py::arg("buffer_type") = BufferType::DRAM,
