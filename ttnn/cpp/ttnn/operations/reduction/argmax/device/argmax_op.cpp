--- conflicted
+++ resolved
@@ -36,12 +36,6 @@
     if (this->dim.has_value()) {
         const uint32_t input_rank = input_tensor_a.get_legacy_shape().rank();
         const uint32_t normalized_dim = dim.value() < 0 ? dim.value() + input_rank : dim.value();
-<<<<<<< HEAD
-=======
-        TT_FATAL(normalized_dim >= 0, "Invalid dim for argmax: {}!", dim.value());
-        TT_FATAL(normalized_dim < input_rank, "Invalid dim for argmax: {}!", dim.value());
-
->>>>>>> 88b8decf
         // TODO: Add support for normalized_dim = 0, 1, 2
         TT_FATAL(normalized_dim == (input_rank - 1), "Only argmax on last dim is supported!");
     }
@@ -55,27 +49,11 @@
 std::vector<tt::tt_metal::LegacyShape> ArgMax::compute_output_shapes(const std::vector<Tensor> &input_tensors) const {
     auto input_shape = input_tensors[0].get_legacy_shape();
     if (this->dim.has_value()) {
-<<<<<<< HEAD
         tt::tt_metal::Shape output_shape({input_shape[0], input_shape[1], 1, input_shape[2]});
         return {output_shape};
     }
     else {
         tt::tt_metal::Shape output_shape({1, 1, 1, 1});
-=======
-        // TODO: There seems to be an underflow issue with directly modifying last two dims
-        if (this->dim.value() == -1 or this->dim.value() == 3) {
-            tt::tt_metal::LegacyShape output_shape({input_shape[0], input_shape[1], input_shape[2], 1});
-            return {output_shape};
-        } else if (this->dim.value() == -2 or this->dim.value() == 2) {
-            tt::tt_metal::LegacyShape output_shape({input_shape[0], input_shape[1], 1, input_shape[3]});
-            return {output_shape};
-        } else {
-            input_shape[this->dim.value()] = 1;
-            return {input_shape};
-        }
-    } else {
-        tt::tt_metal::LegacyShape output_shape({1, 1, 1, 1});
->>>>>>> 88b8decf
         return {output_shape};
     }
 }
