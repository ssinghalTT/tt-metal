--- conflicted
+++ resolved
@@ -4,10 +4,6 @@
 
 #include "dataflow_api.h"
 
-<<<<<<< HEAD
-
-=======
->>>>>>> cea3448e
 #define ENABLE_DEBUG 1
 
 #if ENABLE_DEBUG
@@ -66,20 +62,12 @@
 
     constexpr uint32_t out_addr = get_compile_time_arg_val(29);
 
-<<<<<<< HEAD
-    #ifdef UNPAD_UNTILIZE_OUT
-=======
 #ifdef UNPAD_UNTILIZE_OUT
->>>>>>> cea3448e
     constexpr uint32_t out_block_width_ntiles = get_compile_time_arg_val(33);
     constexpr uint32_t out_block_width_padded_bytes = get_compile_time_arg_val(34);
     constexpr uint32_t out_block_width_bytes = get_compile_time_arg_val(35);
     constexpr uint32_t untilized_padded_out_cb = get_compile_time_arg_val(36);
-<<<<<<< HEAD
-    #endif
-=======
-#endif
->>>>>>> cea3448e
+#endif
     uint32_t i = 0;
     i += 1;
     const uint32_t weight_addr_dram_base = get_arg_val<uint32_t>(i);
@@ -104,34 +92,6 @@
         return;
     }
     // mcast args
-<<<<<<< HEAD
-    uint32_t weights_mcast_dest_noc_start_x         = get_arg_val<uint32_t>(i); i+=1;
-    uint32_t weights_mcast_dest_noc_start_y         = get_arg_val<uint32_t>(i); i+=1;
-    uint32_t weights_mcast_dest_noc_end_x           = get_arg_val<uint32_t>(i); i+=1;
-    uint32_t weights_mcast_dest_noc_end_y           = get_arg_val<uint32_t>(i); i+=1;
-    uint32_t weights_mcast_num_dests                = get_arg_val<uint32_t>(i); i+=1;
-    uint32_t weights_mcast_num_cores                = get_arg_val<uint32_t>(i); i+=1;
-    uint32_t weights_mcast_sender_semaphore_addr    = get_semaphore(get_arg_val<uint32_t>(i)); i+=1;
-    uint32_t weights_mcast_receiver_semaphore_addr  = get_semaphore(get_arg_val<uint32_t>(i)); i+=1;
-    uint32_t out_aligned_page_size                  = get_arg_val<uint32_t>(i); i+=1;
-    dump(out_aligned_page_size);
-
-    #ifndef SKIP_MCAST
-        // Set ur local VALID value, to be mcasted to destinations flag address after the data has been mcasted
-        volatile tt_l1_ptr uint32_t* weights_mcast_receiver_semaphore_addr_ptr = reinterpret_cast<volatile tt_l1_ptr uint32_t*>(weights_mcast_receiver_semaphore_addr);
-        *(weights_mcast_receiver_semaphore_addr_ptr) = VALID;
-        // local address that will be atomically incremented by mcast receivers, to know when all receivers are ready
-        // to receive the mcast
-        volatile tt_l1_ptr uint32_t* weights_mcast_sender_semaphore_addr_ptr = reinterpret_cast<volatile tt_l1_ptr uint32_t*>(weights_mcast_sender_semaphore_addr);
-
-        uint64_t weights_mcast_receiver_semaphore_noc_addr = get_noc_multicast_addr(
-            weights_mcast_dest_noc_start_x,
-            weights_mcast_dest_noc_start_y,
-            weights_mcast_dest_noc_end_x,
-            weights_mcast_dest_noc_end_y,
-            weights_mcast_receiver_semaphore_addr);
-    #endif
-=======
     uint32_t weights_mcast_dest_noc_start_x = get_arg_val<uint32_t>(i);
     i += 1;
     uint32_t weights_mcast_dest_noc_start_y = get_arg_val<uint32_t>(i);
@@ -168,7 +128,6 @@
         weights_mcast_dest_noc_end_y,
         weights_mcast_receiver_semaphore_addr);
 #endif
->>>>>>> cea3448e
 
     const uint32_t tile_nbytes = get_tile_size(cb_id_out0);
     const DataFormat out_df = get_dataformat(cb_id_out0);
@@ -210,12 +169,8 @@
             // read weight slice - 1 block of weights in width dim and full weight matrix height
             // read slice only once for all activation blocks
             uint32_t weight_current_block_start_tile_id = weight_start_tile_id;
-<<<<<<< HEAD
-            for(uint32_t weight_tile_h_outer_i = 0; weight_tile_h_outer_i < weight_block_height_num_outer; weight_tile_h_outer_i++) {
-=======
             for (uint32_t weight_tile_h_outer_i = 0; weight_tile_h_outer_i < weight_block_height_num_outer;
                  weight_tile_h_outer_i++) {
->>>>>>> cea3448e
                 cb_reserve_back(cb_id_weight, weight_block_num_tiles);
                 uint32_t weight_write_l1_addr = get_write_ptr(cb_id_weight);
 
@@ -223,19 +178,6 @@
                 uint32_t weights_start_address = weight_write_l1_addr;
                 uint32_t weights_block_size_bytes = 0;
                 // loop over weight block tiles along h
-<<<<<<< HEAD
-                // num_blocks_weight_h * weight_block_height_ntiles = 14, 5
-                // weight_stride_h = 16, 8
-                for(uint32_t block_weight_h = 0; block_weight_h < num_blocks_weight_h * weight_block_height_ntiles; block_weight_h++) { // TODO: 9
-
-                    // mcast args
-                    //uint32_t weights_start_address = weight_write_l1_addr;
-                    //uint32_t weights_block_size_bytes = 0;
-
-                    uint32_t weight_tile_id = weight_current_block_start_tile_id;
-                    // loop over weight block tiles along w
-                    for(uint32_t weight_tile_w_i = 0; weight_tile_w_i < weight_block_width_ntiles; ++weight_tile_w_i) {
-=======
                 // num_blocks_weight_h * weight_block_height_ntiles
                 // weight_stride_h
                 for (uint32_t block_weight_h = 0; block_weight_h < num_blocks_weight_h * weight_block_height_ntiles;
@@ -247,16 +189,11 @@
                     uint32_t weight_tile_id = weight_current_block_start_tile_id;
                     // loop over weight block tiles along w
                     for (uint32_t weight_tile_w_i = 0; weight_tile_w_i < weight_block_width_ntiles; ++weight_tile_w_i) {
->>>>>>> cea3448e
                         s_weight.noc_async_read_tile(weight_tile_id, weight_write_l1_addr);
                         weight_write_l1_addr += weight_tile_nbytes;
                         weights_block_size_bytes += weight_tile_nbytes;
                         weight_tile_id += 1;
-<<<<<<< HEAD
-                    } // for weight_block_w
-=======
                     }  // for weight_block_w
->>>>>>> cea3448e
                     weight_current_block_start_tile_id += weight_stride_h;
                 }
 
@@ -302,21 +239,8 @@
                     weights_mcast_receiver_semaphore_noc_addr,
                     weights_mcast_num_cores);
 #endif
-<<<<<<< HEAD
-
-                    // We should also multicast the flag to destinations
-                    // num_dests must not include source, since we are NOT really doing a local copy!
-                    noc_semaphore_set_multicast(weights_mcast_receiver_semaphore_addr, weights_mcast_receiver_semaphore_noc_addr, weights_mcast_num_cores);
-                #endif
-                /*DPRINT << "Going to push back weight block = " << weight_block_num_tiles << ENDL();*/
-                cb_push_back(cb_id_weight, weight_block_num_tiles);
-                /*DPRINT << "Pushed back weight block = " << weight_block_num_tiles << ENDL();*/
-            } // for weight_block_height_num_outer
-
-=======
                 cb_push_back(cb_id_weight, weight_block_num_tiles);
             }  // for weight_block_height_num_outer
->>>>>>> cea3448e
 
 #ifdef FUSE_BIAS
             if (load_bias) {
@@ -425,38 +349,6 @@
 
         // Increment weight start tile id for next block in width dim
         weight_start_tile_id += weight_next_block_stride_w;
-<<<<<<< HEAD
-    } // out_num_blocks_w
-    #ifdef SHARDED_OUT
-    #ifdef UNPAD_UNTILIZE_OUT
-    uint32_t dst_cb_addr = get_write_ptr(cb_id_out0);
-    /*DPRINT << " ####################################################" << ENDL();*/
-    /*DPRINT << "dst_cb_addr: " << dst_cb_addr << ENDL();*/
-    /*DPRINT << "out_num_blocks_w: " << out_num_blocks_w << ENDL();*/
-    /*DPRINT << "out_num_blocks_h: " << out_num_blocks_h << ENDL();*/
-    /*DPRINT << "out_block_width_ntiles: " << out_block_width_ntiles << ENDL();*/
-    /*DPRINT << "out_block_height_ntiles: " << out_block_height_num_tiles << ENDL();*/
-    /*DPRINT << "out_block_width_padded_bytes: " << out_block_width_padded_bytes << ENDL();*/
-    /*DPRINT << "out_block_width_bytes: " << out_block_width_bytes << ENDL();*/
-    /*DPRINT << "out_block_height_num_tiles = " << out_block_height_num_tiles << ENDL();*/
-    /*print_pages(get_read_ptr(untilized_padded_out_cb), out_block_width_padded_bytes/2, 32*4);*/
-
-    uint32_t src_cb_addr = get_read_ptr(untilized_padded_out_cb);
-    for (uint32_t nbw = 0; nbw < out_num_blocks_w; nbw++) {
-        for(uint32_t nbh = 0; nbh < out_num_blocks_h; nbh++) {
-            for (uint32_t bh = 0; bh < out_block_height_num_tiles; bh++) {
-                /*DPRINT << "Waiting for out_block_width_ntiles: " << out_block_width_ntiles << ENDL();*/
-                cb_wait_front(untilized_padded_out_cb, out_block_width_ntiles);
-                uint32_t src_cb_addr = get_read_ptr(untilized_padded_out_cb);
-                /*DPRINT << "src_cb_addr: " << src_cb_addr << ENDL();*/
-                /*DPRINT << "Done waiting for out_block_width_ntiles: " << out_block_width_ntiles << ENDL();*/
-                for (uint32_t r = 0; r < 32; r++) {
-                    noc_async_read(get_noc_addr(src_cb_addr), dst_cb_addr, out_block_width_bytes);
-                    noc_async_read_barrier();
-                    /*print_pages(get_noc_addr(src_cb_addr), out_block_width_bytes / 2, 1);*/
-                    src_cb_addr += out_block_width_padded_bytes;
-                    /*dst_cb_addr += out_block_width_bytes;*/
-=======
     }  // out_num_blocks_w
 #ifdef SHARDED_OUT
 #ifdef UNPAD_UNTILIZE_OUT
@@ -473,7 +365,6 @@
                     noc_async_read(get_noc_addr(src_cb_addr), dst_cb_addr, out_block_width_bytes);
                     noc_async_read_barrier();
                     src_cb_addr += out_block_width_padded_bytes;
->>>>>>> cea3448e
 
                     dst_cb_addr += out_aligned_page_size;
                 }
@@ -481,16 +372,10 @@
             }
         }
     }
-<<<<<<< HEAD
-    #else
-    cb_wait_front(cb_id_out0, out_subblock_tile_count * out_num_subblocks_h * out_num_subblocks_w * out_num_blocks_w * out_num_blocks_h);
-    #endif
-=======
 #else
     cb_wait_front(
         cb_id_out0,
         out_subblock_tile_count * out_num_subblocks_h * out_num_subblocks_w * out_num_blocks_w * out_num_blocks_h);
 #endif
->>>>>>> cea3448e
 #endif
 }