--- conflicted
+++ resolved
@@ -4,12 +4,7 @@
 
 #include "dataflow_api.h"
 
-<<<<<<< HEAD
-
-#define ENABLE_DEBUG 1
-=======
 #define ENABLE_DEBUG 0
->>>>>>> cea3448e
 
 #if ENABLE_DEBUG
 #include "debug/dprint.h"
@@ -63,20 +58,12 @@
 
     constexpr uint32_t out_addr = get_compile_time_arg_val(29);
 
-<<<<<<< HEAD
-    #ifdef UNPAD_UNTILIZE_OUT
-=======
 #ifdef UNPAD_UNTILIZE_OUT
->>>>>>> cea3448e
     constexpr uint32_t out_block_width_ntiles = get_compile_time_arg_val(33);
     constexpr uint32_t out_block_width_padded_bytes = get_compile_time_arg_val(34);
     constexpr uint32_t out_block_width_bytes = get_compile_time_arg_val(35);
     constexpr uint32_t untilized_padded_out_cb = get_compile_time_arg_val(36);
-<<<<<<< HEAD
-    #endif
-=======
-#endif
->>>>>>> cea3448e
+#endif
     uint32_t i = 0;
     i += 19;
     uint32_t out_start_tile_id = get_arg_val<uint32_t>(i);
@@ -93,16 +80,6 @@
     }
 
     // mcast args
-<<<<<<< HEAD
-    uint32_t weights_mcast_sender_noc_x           = get_arg_val<uint32_t>(i); i+=1;
-    uint32_t weights_mcast_sender_noc_y           = get_arg_val<uint32_t>(i); i+=1;
-    uint32_t weights_mcast_sender_semaphore_addr    = get_semaphore(get_arg_val<uint32_t>(i)); i+=1;
-    uint32_t weights_mcast_receiver_semaphore_addr  = get_semaphore(get_arg_val<uint32_t>(i)); i+=1;
-    uint32_t out_aligned_page_size                  = get_arg_val<uint32_t>(i); i+=1;
-
-    volatile tt_l1_ptr uint32_t* weights_mcast_receiver_semaphore_addr_ptr = reinterpret_cast<volatile tt_l1_ptr uint32_t*>(weights_mcast_receiver_semaphore_addr);
-    uint64_t weights_mcast_sender_semaphore_noc_addr = get_noc_addr(weights_mcast_sender_noc_x, weights_mcast_sender_noc_y, weights_mcast_sender_semaphore_addr);
-=======
     uint32_t weights_mcast_sender_noc_x = get_arg_val<uint32_t>(i);
     i += 1;
     uint32_t weights_mcast_sender_noc_y = get_arg_val<uint32_t>(i);
@@ -118,7 +95,6 @@
         reinterpret_cast<volatile tt_l1_ptr uint32_t*>(weights_mcast_receiver_semaphore_addr);
     uint64_t weights_mcast_sender_semaphore_noc_addr =
         get_noc_addr(weights_mcast_sender_noc_x, weights_mcast_sender_noc_y, weights_mcast_sender_semaphore_addr);
->>>>>>> cea3448e
 
     const uint32_t tile_nbytes = get_tile_size(cb_id_out0);
 
@@ -225,39 +201,6 @@
 
         // Increment weight start tile id for next block in width dim
         weight_start_tile_id += weight_next_block_stride_w;
-<<<<<<< HEAD
-    } // out_num_blocks_w
-
-    #ifdef SHARDED_OUT
-    #ifdef UNPAD_UNTILIZE_OUT
-    uint32_t dst_cb_addr = get_write_ptr(cb_id_out0);
-    /*DPRINT << "dst_cb_addr: " << dst_cb_addr << ENDL();*/
-    /*DPRINT << "out_num_blocks_w: " << out_num_blocks_w << ENDL();*/
-    /*DPRINT << "out_num_blocks_h: " << out_num_blocks_h << ENDL();*/
-    /*DPRINT << "out_block_width_ntiles: " << out_block_width_ntiles << ENDL();*/
-    /*DPRINT << "out_block_height_ntiles: " << out_block_height_num_tiles << ENDL();*/
-    /*DPRINT << "out_block_width_padded_bytes: " << out_block_width_padded_bytes << ENDL();*/
-    /*DPRINT << "out_block_width_bytes: " << out_block_width_bytes << ENDL();*/
-    /*DPRINT << "out_block_height_num_tiles = " << out_block_height_num_tiles << ENDL();*/
-    /*print_pages(get_read_ptr(untilized_padded_out_cb), out_block_width_padded_bytes/2, 32*4);*/
-
-    uint32_t src_cb_addr = get_read_ptr(untilized_padded_out_cb);
-    for (uint32_t nbw = 0; nbw < out_num_blocks_w; nbw++) {
-        for(uint32_t nbh = 0; nbh < out_num_blocks_h; nbh++) {
-            for (uint32_t bh = 0; bh < out_block_height_num_tiles; bh++) {
-                /*DPRINT << "Waiting for out_block_width_ntiles: " << out_block_width_ntiles << ENDL();*/
-                cb_wait_front(untilized_padded_out_cb, out_block_width_ntiles);
-                /*print_pages(get_read_ptr(untilized_padded_out_cb), 32, 32);*/
-                uint32_t src_cb_addr = get_read_ptr(untilized_padded_out_cb);
-                /*DPRINT << "src_cb_addr: " << src_cb_addr << ENDL();*/
-                /*DPRINT << "Done waiting for out_block_width_ntiles: " << out_block_width_ntiles << ENDL();*/
-                for (uint32_t r = 0; r < 32; r++) {
-                    noc_async_read(get_noc_addr(src_cb_addr), dst_cb_addr, out_block_width_bytes);
-                    noc_async_read_barrier();
-                    /*print_pages(get_noc_addr(src_cb_addr), out_block_width_bytes, 1);*/
-                    src_cb_addr += out_block_width_padded_bytes;
-                    /*dst_cb_addr += out_block_width_bytes;*/
-=======
     }  // out_num_blocks_w
 
 #ifdef SHARDED_OUT
@@ -274,7 +217,6 @@
                     noc_async_read(get_noc_addr(src_cb_addr), dst_cb_addr, out_block_width_bytes);
                     noc_async_read_barrier();
                     src_cb_addr += out_block_width_padded_bytes;
->>>>>>> cea3448e
 
                     dst_cb_addr += out_aligned_page_size;
                 }
@@ -282,17 +224,10 @@
             }
         }
     }
-<<<<<<< HEAD
-    #else
-    cb_wait_front(cb_id_out0, out_subblock_tile_count * out_num_subblocks_h * out_num_subblocks_w * out_num_blocks_w * out_num_blocks_h);
-    #endif
-    #endif
-=======
 #else
     cb_wait_front(
         cb_id_out0,
         out_subblock_tile_count * out_num_subblocks_h * out_num_subblocks_w * out_num_blocks_w * out_num_blocks_h);
 #endif
 #endif
->>>>>>> cea3448e
 }