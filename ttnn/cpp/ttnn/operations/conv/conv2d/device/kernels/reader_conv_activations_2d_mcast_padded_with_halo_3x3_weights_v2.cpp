--- conflicted
+++ resolved
@@ -74,29 +74,6 @@
 
 #define DILATION_W get_compile_time_arg_val(4)
 void kernel_main() {
-<<<<<<< HEAD
-
-    constexpr bool act_in_dram                          = get_compile_time_arg_val(0) == 1;
-    constexpr uint32_t stride_h                         = get_compile_time_arg_val(1);
-    constexpr uint32_t stride_w                         = get_compile_time_arg_val(2);
-    constexpr uint32_t dilation_h                       = get_compile_time_arg_val(3);
-    constexpr uint32_t dilation_w                       = get_compile_time_arg_val(4);
-    constexpr uint32_t conv_act_size_w                  = get_compile_time_arg_val(5);
-    constexpr uint32_t conv_act_c_read_bytes            = get_compile_time_arg_val(7);
-    constexpr uint32_t window_inner                     = get_compile_time_arg_val(9);
-    constexpr uint32_t act_block_h_datums               = get_compile_time_arg_val(10);
-    constexpr uint32_t padded_conv_act_size_w           = get_compile_time_arg_val(13);
-    constexpr uint32_t act_block_w_extra_align_bytes    = get_compile_time_arg_val(14);
-    constexpr uint32_t act_num_blocks_h                 = get_compile_time_arg_val(16);
-    constexpr uint32_t act_block_num_tiles              = get_compile_time_arg_val(17);
-    constexpr uint32_t act_w_num_outer                  = get_compile_time_arg_val(18);
-    constexpr uint32_t act_mcast_num_dests              = get_compile_time_arg_val(19);
-    constexpr uint32_t act_mcast_num_cores              = get_compile_time_arg_val(20);
-    const uint32_t act_mcast_sender_semaphore_addr      = get_semaphore(get_compile_time_arg_val(21));
-    const uint32_t act_mcast_receiver_semaphore_addr    = get_semaphore(get_compile_time_arg_val(22));
-    constexpr uint32_t act_mcast_sender_size_bytes      = get_compile_time_arg_val(23);
-    constexpr bool transpose_mcast                      = get_compile_time_arg_val(24) == 1;
-=======
     constexpr bool act_in_dram = get_compile_time_arg_val(0) == 1;
     constexpr uint32_t stride_h = get_compile_time_arg_val(1);
     constexpr uint32_t stride_w = get_compile_time_arg_val(2);
@@ -117,7 +94,6 @@
     const uint32_t act_mcast_receiver_semaphore_addr = get_semaphore(get_compile_time_arg_val(22));
     constexpr uint32_t act_mcast_sender_size_bytes = get_compile_time_arg_val(23);
     constexpr bool transpose_mcast = get_compile_time_arg_val(24) == 1;
->>>>>>> cea3448e
 
     uint32_t i = 0;
     uint32_t noop = get_arg_val<uint32_t>(i);
@@ -197,17 +173,6 @@
 
         for (uint32_t bh = 0; bh < act_block_h_datums / 2; bh++) {
             uint32_t two_reader_indices = packed_reader_indices_ptr[reader_idx];
-<<<<<<< HEAD
-            #if DILATION_W == 1
-            read_channels(l1_write_addr_act, act_l1_read_addr, two_reader_indices & 0xffff, conv_act_c_read_bytes, coalesced_read_bytes, stride_h_bytes);
-            if constexpr (act_block_w_extra_align_bytes) l1_write_addr_act += act_block_w_extra_align_bytes;
-            read_channels(l1_write_addr_act, act_l1_read_addr, two_reader_indices >> 16   , conv_act_c_read_bytes, coalesced_read_bytes, stride_h_bytes);
-            if constexpr (act_block_w_extra_align_bytes) l1_write_addr_act += act_block_w_extra_align_bytes;
-            #else
-            read_dilated_channels<weight_size_h, weight_size_w>(l1_write_addr_act, act_l1_read_addr, two_reader_indices & 0xffff, conv_act_c_read_bytes, stride_h_bytes, stride_w_bytes);
-            read_dilated_channels<weight_size_h, weight_size_w>(l1_write_addr_act, act_l1_read_addr, two_reader_indices >> 16   , conv_act_c_read_bytes, stride_h_bytes, stride_w_bytes);
-            #endif
-=======
 #if DILATION_W == 1
             read_channels(
                 l1_write_addr_act,
@@ -245,7 +210,6 @@
                 stride_h_bytes,
                 stride_w_bytes);
 #endif
->>>>>>> cea3448e
             reader_idx++;
         }
         // incrementing num issued in one shot is actually slower
@@ -322,12 +286,7 @@
                 noc_semaphore_wait(act_mcast_receiver_semaphore_addr_ptr, VALID);
             }
             cb_push_back(cb_id_act, act_block_num_tiles);
-<<<<<<< HEAD
-            /*print_pages(get_read_ptr(cb_id_act), 40, 9*3);*/
-        } // act_w_num_outer
-=======
         }  // act_w_num_outer
->>>>>>> cea3448e
         cb_pop_front(tilized_in0_cb_id, act_block_num_tiles);
     }
 }