--- conflicted
+++ resolved
@@ -62,12 +62,8 @@
     TT_FATAL(output_channels <= b.get_legacy_shape()[3], "Invalid weight shape. Incorrect weight tensor.");
     uint32_t act_block_h_ntiles = block_config.act_block_h_ntiles;
     uint32_t act_block_w_ntiles = block_config.act_block_w_ntiles;
-<<<<<<< HEAD
-    uint32_t weight_block_w_ntiles = div_up(parallelization_config.per_core_out_matrix_width, tt::constants::TILE_WIDTH);
-=======
     uint32_t weight_block_w_ntiles =
         div_up(parallelization_config.per_core_out_matrix_width, tt::constants::TILE_WIDTH);
->>>>>>> cea3448e
     uint32_t out_block_h_ntiles = div_up(parallelization_config.per_core_out_matrix_height, tt::constants::TILE_HEIGHT);
     uint32_t out_subblock_h_ntiles = block_config.out_subblock_h_ntiles;
     uint32_t out_subblock_w_ntiles = block_config.out_subblock_w_ntiles;
@@ -173,12 +169,8 @@
     uint32_t num_cores_y = p_config.grid_size.y;
     TT_FATAL(num_cores_x < 13, "Error");
     TT_FATAL(num_cores_y < 10, "Error");
-<<<<<<< HEAD
-    uint32_t per_core_out_matrix_height_ntiles = div_up(p_config.per_core_out_matrix_height, tt::constants::TILE_HEIGHT);
-=======
     uint32_t per_core_out_matrix_height_ntiles =
         div_up(p_config.per_core_out_matrix_height, tt::constants::TILE_HEIGHT);
->>>>>>> cea3448e
     uint32_t per_core_out_matrix_width_ntiles = div_up(p_config.per_core_out_matrix_width, tt::constants::TILE_WIDTH);
     // weight_width_sliced determines is 1d-sysarr-conv or 2d-sysarr-conv
     bool weight_width_sliced = per_core_out_matrix_width_ntiles < weight_matrix_width_ntiles;
