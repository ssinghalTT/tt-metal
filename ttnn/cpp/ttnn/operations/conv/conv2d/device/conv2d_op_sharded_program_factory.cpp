--- conflicted
+++ resolved
@@ -34,14 +34,8 @@
 const uint32_t out0_cb = CBIndex::c_16;
 const uint32_t temp_sum_cb = CBIndex::c_27;
 const uint32_t untilized_padded_out_cb = CBIndex::c_28;
-<<<<<<< HEAD
-}
-}
-
-=======
 }  // namespace CMAKE_UNIQUE_NAMESPACE
 }  // namespace
->>>>>>> cea3448e
 
 operation::ProgramWithCallbacks multi_core_optimized_conv_width_sharded_v2_impl(
     tt_metal::Program& program,
@@ -196,11 +190,6 @@
             CircularBufferConfig(num_output_tiles * interm0_single_tile_size, {{matmul_partials_cb, interm0_df}})
                 .set_page_size(matmul_partials_cb, interm0_single_tile_size);
         auto cb_matmul_partials = tt_metal::CreateCircularBuffer(program, core, cb_matmul_partials_config);
-<<<<<<< HEAD
-        log_debug(LogOp, "Matmul Partials CB: {}, npages: {}, pagesize: {}", matmul_partials_cb, num_output_tiles, interm0_single_tile_size);
-
-        bool need_unpad_after_untilize = output_shard_shape[1] * output_shard_shape[0] < num_writer_output_tiles * TILE_HW;
-=======
         log_debug(
             LogOp,
             "Matmul Partials CB: {}, npages: {}, pagesize: {}",
@@ -210,32 +199,10 @@
 
         bool need_unpad_after_untilize =
             output_shard_shape[1] * output_shard_shape[0] < num_writer_output_tiles * TILE_HW;
->>>>>>> cea3448e
         // If only width is non-tile multiple
         if (need_unpad_after_untilize && !use_non_tile_height && weight_width_sliced) {
             uint32_t num_bytes_for_df = datum_size(out_df);
             CircularBufferConfig compute_cb_output_config =
-<<<<<<< HEAD
-            CircularBufferConfig(num_writer_output_tiles * out_tile_size, {{untilized_padded_out_cb, out_df}})
-                .set_page_size(untilized_padded_out_cb, out_tile_size);
-            auto compute_cb_output = tt_metal::CreateCircularBuffer(program, core, compute_cb_output_config);
-            log_debug(LogOp, "untilized padded out CB(shard widht non-tile multiple): {}, npages: {}, pagesize: {}", untilized_padded_out_cb, num_writer_output_tiles, out_tile_size * num_bytes_for_df);
-            CircularBufferConfig cb_output_config =
-            CircularBufferConfig(num_bytes_for_df * output_shard_shape[0] * output_shard_shape[1], {{out0_cb, out_df}})
-                .set_page_size(out0_cb, output_shard_shape[1] * num_bytes_for_df);
-            cb_output_config = cb_output_config.set_globally_allocated_address(*output.buffer());
-            cb_output = tt_metal::CreateCircularBuffer(program, core, cb_output_config);
-            log_debug(LogOp, "output CB(shard widht non-tile multiple): {}, npages: {}, pagesize: {}", out0_cb, output_shard_shape[0], output_shard_shape[1] * num_bytes_for_df);
-        } else {
-            auto shard_shape = output.shard_spec().value().shape;
-            uint32_t aligned_output_stick_nbytes = use_non_tile_height ? shard_shape[1] * output.element_size() : out_tile_size;
-            uint32_t aligned_output_num_pages = use_non_tile_height ? shard_shape[0] : num_writer_output_tiles;
-            CircularBufferConfig cb_output_config = CircularBufferConfig(aligned_output_num_pages * aligned_output_stick_nbytes, {{out0_cb, out_df}})
-                .set_page_size(out0_cb, aligned_output_stick_nbytes);
-            cb_output_config = cb_output_config.set_globally_allocated_address(*output.buffer());
-            cb_output = tt_metal::CreateCircularBuffer(program, core, cb_output_config);
-            log_debug(LogOp, "output CB: {}, npages: {}, pagesize: {}", out0_cb, aligned_output_num_pages, aligned_output_stick_nbytes);
-=======
                 CircularBufferConfig(num_writer_output_tiles * out_tile_size, {{untilized_padded_out_cb, out_df}})
                     .set_page_size(untilized_padded_out_cb, out_tile_size);
             auto compute_cb_output = tt_metal::CreateCircularBuffer(program, core, compute_cb_output_config);
@@ -273,7 +240,6 @@
                 out0_cb,
                 aligned_output_num_pages,
                 aligned_output_stick_nbytes);
->>>>>>> cea3448e
         }
     } else {
         // Share buffer if same data format
@@ -632,15 +598,10 @@
     assert(act_matrix_shape[0] == 1);
     uint32_t act_matrix_height = (uint32_t)act_matrix_shape[1];
     uint32_t act_matrix_width = (uint32_t)act_matrix_shape[2];
-<<<<<<< HEAD
-    if(block_sharded)
-        act_matrix_width = round_up((input_channels_padded / conv_act_c_blocks) * filter_w * filter_h, TILE_WIDTH) * conv_act_c_blocks;
-=======
     if (block_sharded) {
         act_matrix_width =
             round_up((input_channels_padded / conv_act_c_blocks) * filter_w * filter_h, TILE_WIDTH) * conv_act_c_blocks;
     }
->>>>>>> cea3448e
     uint32_t act_matrix_height_unpadded = (uint32_t)act_matrix_shape_unpadded[1];
     uint32_t act_matrix_width_unpadded = (uint32_t)act_matrix_shape_unpadded[2];
 
@@ -724,10 +685,6 @@
     log_debug(LogOp, "act_block_num_tiles_split: {}", act_block_num_tiles_split);
     log_debug(LogOp, "act_block_num_tiles_split_last: {}", act_block_num_tiles_split_last);
 
-<<<<<<< HEAD
-
-=======
->>>>>>> cea3448e
     // weight block info
     uint32_t weight_block_w_datums = weight_matrix_width / num_blocks_weight_w;
     assert(weight_block_w_ntiles % out_subblock_w_ntiles == 0);
@@ -1061,11 +1018,7 @@
     bool fully_buffer_weights = false;
     uint32_t num_act_cb_tiles = act_block_h_ntiles * act_block_w_ntiles / conv_act_c_blocks;
 
-<<<<<<< HEAD
-    if(block_sharded) {
-=======
     if (block_sharded) {
->>>>>>> cea3448e
         num_act_cb_tiles = act_block_h_ntiles * act_block_w_ntiles;
         num_weight_cb_tiles = weight_block_h_ntiles * weight_block_w_ntiles;
     }
@@ -1076,11 +1029,7 @@
         // window before pushing in reader/writer
         // TODO: Generalize this to not make this assumption
         read_window_in_inner_loop = true;
-<<<<<<< HEAD
-        if(!block_sharded) {
-=======
         if (!block_sharded) {
->>>>>>> cea3448e
             num_weight_cb_tiles *= filter_h * filter_w;
             num_act_cb_tiles *= filter_h * filter_w;
         }
@@ -1124,17 +1073,12 @@
     std::vector<uint32_t> writer_compile_time_args;
 
     uint32_t conv_act_c_read_bytes = conv_act_size_c * a.element_size() / conv_act_c_blocks;
-<<<<<<< HEAD
-    uint32_t act_block_w_extra_align_bytes = block_sharded ? (round_up(a_shard_spec.shape[1] * filter_h *filter_w, TILE_WIDTH) - (a_shard_spec.shape[1] * filter_h*filter_w)) * a.element_size() :
-         (round_up(a_shard_spec.shape[1] *filter_w, TILE_WIDTH) - (a_shard_spec.shape[1] * filter_w)) * a.element_size();
-=======
     uint32_t act_block_w_extra_align_bytes =
         block_sharded ? (round_up(a_shard_spec.shape[1] * filter_h * filter_w, TILE_WIDTH) -
                          (a_shard_spec.shape[1] * filter_h * filter_w)) *
                             a.element_size()
                       : (round_up(a_shard_spec.shape[1] * filter_w, TILE_WIDTH) - (a_shard_spec.shape[1] * filter_w)) *
                             a.element_size();
->>>>>>> cea3448e
 
     uint32_t in0_block_w = act_block_w_ntiles / conv_act_c_blocks;
     uint32_t in0_block_num_tiles = act_block_num_tiles / conv_act_c_blocks;
@@ -1312,11 +1256,7 @@
     }
     uint32_t reader_arg_act_block_h_datums = (split_reader ? act_block_h_datums_split : act_block_h_datums);
     TT_FATAL(reader_arg_act_block_h_datums % 2 == 0, "2 Indices are packed in one uint32_t word.");
-<<<<<<< HEAD
-    if(block_sharded) {
-=======
     if (block_sharded) {
->>>>>>> cea3448e
         in0_block_num_tiles = act_block_num_tiles;
         in1_block_num_tiles = weight_block_num_tiles;
         in0_block_w = act_block_w_ntiles;
@@ -1440,12 +1380,8 @@
         writer_compile_time_args.insert(
             writer_compile_time_args.end(), split_reader_args.begin(), split_reader_args.end());
     }
-<<<<<<< HEAD
-    bool need_unpad_after_untilize = parallelization_config.per_core_out_matrix_width < per_core_out_matrix_width_ntiles * TILE_WIDTH;
-=======
     bool need_unpad_after_untilize =
         parallelization_config.per_core_out_matrix_width < per_core_out_matrix_width_ntiles * TILE_WIDTH;
->>>>>>> cea3448e
     if (need_unpad_after_untilize) {
         TT_FATAL(block_sharded, "Need to handle this case for non-sliced weights");
         TT_FATAL(untilize_out, "Cannot support non-tile multiple shard width with tilized output");
