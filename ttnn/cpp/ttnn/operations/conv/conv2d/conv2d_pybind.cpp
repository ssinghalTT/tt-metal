// SPDX-FileCopyrightText: © 2023 Tenstorrent Inc.
//
// SPDX-License-Identifier: Apache-2.0



#include "common/constants.hpp"
#include "ttnn/cpp/pybind11/decorators.hpp"

#include "conv2d_pybind.hpp"
#include "ttnn/cpp/ttnn/operations/sliding_window/sliding_window_pybind.hpp"
#include "conv2d.hpp"

namespace py = pybind11;

namespace ttnn {
namespace operations::conv {
namespace conv2d {

void py_bind_conv2d(py::module& module) {

    bind_registered_operation(
        module,
        ttnn::conv2d,
        R"doc(
        Conv 2D
        +-------------------+-------------------------------+---------------+-------------+----------+
        | Argument          | Description                   | Data type     | Valid range | Required |
        +===================+===============================+===============+=============+==========+
        | input             | Input activations tensor      | Tensor        |             | Yes      |
        | in_n              | Input nbatch                  | Tensor        |             | Yes      |
        | in_h              | Input height                  | Tensor        |             | Yes      |
        | in_w              | Input width                   | Tensor        |             | Yes      |
        | kernel_h          | kernel window height          | uint32_t      |             | Yes      |
        | kernel_w          | kernel window width           | uint32_t      |             | Yes      |
        | stride_h          | stride in height dim          | uint32_t      |             | No       |
        | stride_w          | stride in width dim           | uint32_t      |             | No       |
        | pad_h             | padding in height dim         | uint32_t      |             | No       |
        | pad_w             | padding in width dim          | uint32_t      |             | No       |
        | dilation_h        | kernel dilation in height dim | uint32_t      |             | No       |
        | dilation_w        | kernel dilation in width dim  | uint32_t      |             | No       |
        | memory_config     | Output memory config          | MemoryConfig  |             | No       |
        +-------------------+-------------------------------+---------------+-------------+----------+
        )doc",
        ttnn::pybind_overload_t{
            [](const decltype(ttnn::conv2d)& self, const ttnn::Tensor& input_tensor,
                const ttnn::Tensor& weight_tensor,
                ttnn::Device* device,
                uint32_t in_channels,
                uint32_t out_channels,
                uint32_t batch_size,
                uint32_t input_height,
                uint32_t input_width,
                std::array<uint32_t, 2> kernel_size,
                std::array<uint32_t, 2> stride,
                std::array<uint32_t, 2> padding,
                std::array<uint32_t, 2> dilation,
                uint32_t groups,
                std::optional<const ttnn::Tensor> bias_tensor,
                std::optional<const Conv2dConfig> conv_config,
                const std::optional<const MemoryConfig>& memory_config,
                const uint8_t& queue_id) -> Result {
                return self(queue_id, input_tensor, weight_tensor, device, in_channels, out_channels, batch_size, input_height, input_width, kernel_size, stride, padding, dilation, groups, bias_tensor, conv_config, memory_config);
            },
            py::kw_only(),
            py::arg("input_tensor"),
            py::arg("weight_tensor"),
            py::arg("device"),
            py::arg("in_channels"),
            py::arg("out_channels"),
            py::arg("batch_size"),
            py::arg("input_height"),
            py::arg("input_width"),
            py::arg("kernel_size"),
            py::arg("stride"),
            py::arg("padding"),
            py::arg("dilation"),
            py::arg("groups"),
            py::arg("bias_tensor") = std::nullopt,
            py::arg("conv_config") = std::nullopt,
            py::arg("memory_config") = std::nullopt,
            py::arg("queue_id") = 0},

        ttnn::pybind_overload_t{
            [](const decltype(ttnn::conv2d)& self, const ttnn::Tensor& input_tensor,
                const ttnn::Tensor& weight_tensor,
                ttnn::MeshDevice* device,
                uint32_t in_channels,
                uint32_t out_channels,
                uint32_t batch_size,
                uint32_t input_height,
                uint32_t input_width,
                std::array<uint32_t, 2> kernel_size,
                std::array<uint32_t, 2> stride,
                std::array<uint32_t, 2> padding,
                std::array<uint32_t, 2> dilation,
                uint32_t groups,
                std::optional<const ttnn::Tensor> bias_tensor,
                std::optional<const Conv2dConfig> conv_config,
                const std::optional<const MemoryConfig>& memory_config,
                const uint8_t& queue_id) -> Result {
                return self(queue_id, input_tensor, weight_tensor, device, in_channels, out_channels, batch_size, input_height, input_width, kernel_size, stride, padding, dilation, groups, bias_tensor, conv_config, memory_config);
            },
            py::kw_only(),
            py::arg("input_tensor"),
            py::arg("weight_tensor"),
            py::arg("device"),
            py::arg("in_channels"),
            py::arg("out_channels"),
            py::arg("batch_size"),
            py::arg("input_height"),
            py::arg("input_width"),
            py::arg("kernel_size"),
            py::arg("stride"),
            py::arg("padding"),
            py::arg("dilation"),
            py::arg("groups"),
            py::arg("bias_tensor") = std::nullopt,
            py::arg("conv_config") = std::nullopt,
            py::arg("memory_config") = std::nullopt,
            py::arg("queue_id") = 0}
    );


    module.def(
        "convert_conv_weight_tensor_to_tiled_layout",
        &ttnn::operations::conv::conv2d::convert_conv_weight_tensor_to_tiled_layout,
        py::arg("conv_weight_tensor").noconvert(),
        py::arg("in1_block_h"),
        py::arg("in1_block_w"),
        py::arg("output_dtype").noconvert() = std::nullopt);

    module.def(
        "convert_conv_weight_tensor_to_special_padding_tiled_layout",
        &ttnn::operations::conv::conv2d::convert_conv_weight_tensor_to_special_padding_tiled_layout,
        py::arg("conv_weight_tensor").noconvert(),
        py::arg("in1_block_h"),
        py::arg("in1_block_w"),
        py::arg("output_dtype").noconvert() = std::nullopt);

    module.def(
        "convert_conv_weight_tensor_to_grouped_layout",
        &ttnn::operations::conv::conv2d::convert_conv_weight_tensor_to_grouped_layout,
        py::arg("conv_weight_tensor").noconvert(),
        py::arg("num_groups"),
        py::arg("output_dtype").noconvert() = std::nullopt);

    module.def(
        "determine_parallel_config",
        [](const ttnn::TensorMemoryLayout& shard_layout,
           uint32_t batch_size,
           uint32_t input_channels,
           uint32_t output_height,
           uint32_t output_width,
           uint32_t output_channels,
           const CoreCoord& compute_grid_size,
           ShardOrientation block_shard_orientation,
<<<<<<< HEAD
=======
           bool enable_channels_padding,
>>>>>>> cea3448e
           bool is_out_tiled,
           bool is_non_tile_mul_width) -> ttnn::operations::sliding_window::ParallelConfig {
            return ttnn::operations::conv::conv2d::determine_parallel_config(
                shard_layout, batch_size, input_channels, output_height, output_width, output_channels, compute_grid_size, block_shard_orientation, is_out_tiled, is_non_tile_mul_width);
        },
        py::arg("shard_layout"),
        py::arg("batch_size"),
        py::arg("input_channels"),
        py::arg("output_height"),
        py::arg("output_width"),
        py::arg("output_channels"),
        py::arg("compute_grid_size"),
        py::arg("block_shard_orientation"),
<<<<<<< HEAD
=======
        py::arg("enable_channels_padding"),
>>>>>>> cea3448e
        py::arg("is_out_tiled") = true,
        py::arg("is_non_tile_mul_width") = false);

    module.def(
        "create_sharded_memory_config_from_parallel_config",
        &ttnn::operations::conv::conv2d::create_sharded_memory_config_from_parallel_config,
        py::arg("tensor_shape"),
        py::arg("parallel_config"),
        py::arg("tile_size"));


    auto py_conv_config = py::class_<Conv2dConfig>(module, "Conv2dConfig");
    py_conv_config.def(
            py::init<MathFidelity, DataType, DataType, bool, bool, bool, string, uint32_t, bool, bool, uint32_t, uint32_t, bool, bool, std::optional<TensorMemoryLayout>, std::optional<CoreRangeSet>, bool, Layout, bool, bool, bool, bool>(),
            py::kw_only(),
            py::arg("math_fidelity") = MathFidelity::HiFi4,
            py::arg("dtype") = DataType::BFLOAT16,
            py::arg("weights_dtype") = DataType::BFLOAT16,
            py::arg("math_approx_mode_enabled") = true,
            py::arg("fp32_dest_acc_enabled") = false,
            py::arg("packer_l1_accum_enabled") = false,
            py::arg("activation") = "",
            py::arg("input_channels_alignment") = 32,
            py::arg("deallocate_activation") = false,
            py::arg("reallocate_halo_output") = false,
            py::arg("act_block_h_override") = 0,
            py::arg("act_block_w_div") = 1,
            py::arg("reshard_if_not_optimal") = false,
            py::arg("override_sharding_config") = false,
            py::arg("shard_layout") = std::nullopt,
            py::arg("core_grid") = std::nullopt,
            py::arg("transpose_shards") = true,
            py::arg("output_layout") = Layout::TILE,
            py::arg("enable_act_double_buffer") = false,
            py::arg("enable_weights_double_buffer") = false,
            py::arg("enable_split_reader") = false,
            py::arg("enable_subblock_padding") = false
        );
        py_conv_config.def_readwrite("math_fidelity", &Conv2dConfig::math_fidelity);
        py_conv_config.def_readwrite("dtype", &Conv2dConfig::dtype);
        py_conv_config.def_readwrite("weights_dtype", &Conv2dConfig::weights_dtype);
        py_conv_config.def_readwrite("math_approx_mode_enabled", &Conv2dConfig::math_approx_mode_enabled);
        py_conv_config.def_readwrite("fp32_dest_acc_enabled", &Conv2dConfig::fp32_dest_acc_enabled);
        py_conv_config.def_readwrite("packer_l1_accum_enabled", &Conv2dConfig::packer_l1_accum_enabled);
        py_conv_config.def_readwrite("activation", &Conv2dConfig::activation);
        py_conv_config.def_readwrite("input_channels_alignment", &Conv2dConfig::input_channels_alignment);
        py_conv_config.def_readwrite("deallocate_activation", &Conv2dConfig::deallocate_activation);
        py_conv_config.def_readwrite("reallocate_halo_output", &Conv2dConfig::reallocate_halo_output);
        py_conv_config.def_readwrite("act_block_h_override", &Conv2dConfig::act_block_h_override);
        py_conv_config.def_readwrite("act_block_w_div", &Conv2dConfig::act_block_w_div);
        py_conv_config.def_readwrite("reshard_if_not_optimal", &Conv2dConfig::reshard_if_not_optimal);
        py_conv_config.def_readwrite("override_sharding_config", &Conv2dConfig::override_sharding_config);
        py_conv_config.def_readwrite("shard_layout", &Conv2dConfig::shard_layout);
        py_conv_config.def_readwrite("core_grid", &Conv2dConfig::core_grid);
        py_conv_config.def_readwrite("transpose_shards", &Conv2dConfig::transpose_shards);
        py_conv_config.def_readwrite("output_layout", &Conv2dConfig::output_layout);
        py_conv_config.def_readwrite("enable_act_double_buffer", &Conv2dConfig::enable_act_double_buffer);
        py_conv_config.def_readwrite("enable_weights_double_buffer", &Conv2dConfig::enable_weights_double_buffer);
        py_conv_config.def_readwrite("enable_split_reader", &Conv2dConfig::enable_split_reader);
        py_conv_config.def_readwrite("enable_subblock_padding", &Conv2dConfig::enable_subblock_padding);

    py::class_<OptimizedConvParallelizationConfig>(module, "OptimizedConvParallelizationConfig")
        .def(
            py::init<CoreCoord, uint32_t, uint32_t, uint32_t, uint32_t>(),
            py::kw_only(),
            py::arg("grid_size"),
            py::arg("num_cores_nhw") = 1,
            py::arg("num_cores_c") = 1,
            py::arg("per_core_out_matrix_height").noconvert(),
            py::arg("per_core_out_matrix_width").noconvert())
        .def_property_readonly("grid_size", [](OptimizedConvParallelizationConfig const& c) { return c.grid_size; })
        .def_property_readonly(
            "num_cores_nhw", [](OptimizedConvParallelizationConfig const& c) { return c.num_cores_nhw; })
        .def_property_readonly(
            "per_core_out_matrix_height",
            [](OptimizedConvParallelizationConfig const& c) { return c.per_core_out_matrix_height; })
        .def_property_readonly("per_core_out_matrix_width", [](OptimizedConvParallelizationConfig const& c) {
            return c.per_core_out_matrix_width;
        });

    py::class_<OptimizedConvBlockConfig>(module, "OptimizedConvBlockConfig")
        .def(
            py::init<uint32_t, uint32_t, uint32_t, uint32_t>(),
            py::kw_only(),
            py::arg("act_block_h_ntiles").noconvert(),
            py::arg("act_block_w_ntiles").noconvert(),
            py::arg("out_subblock_h_ntiles").noconvert(),
            py::arg("out_subblock_w_ntiles").noconvert())
        .def_property_readonly(
            "act_block_h_ntiles", [](OptimizedConvBlockConfig const& c) { return c.act_block_h_ntiles; })
        .def_property_readonly(
            "act_block_w_ntiles", [](OptimizedConvBlockConfig const& c) { return c.act_block_w_ntiles; })
        .def_property_readonly(
            "out_subblock_h_ntiles", [](OptimizedConvBlockConfig const& c) { return c.out_subblock_h_ntiles; })
        .def_property_readonly(
            "out_subblock_w_ntiles", [](OptimizedConvBlockConfig const& c) { return c.out_subblock_w_ntiles; });

}

}  // namespace conv2d
}  // namespace operations
}  // namespace ttnn<|MERGE_RESOLUTION|>--- conflicted
+++ resolved
@@ -155,10 +155,7 @@
            uint32_t output_channels,
            const CoreCoord& compute_grid_size,
            ShardOrientation block_shard_orientation,
-<<<<<<< HEAD
-=======
            bool enable_channels_padding,
->>>>>>> cea3448e
            bool is_out_tiled,
            bool is_non_tile_mul_width) -> ttnn::operations::sliding_window::ParallelConfig {
             return ttnn::operations::conv::conv2d::determine_parallel_config(
@@ -172,10 +169,7 @@
         py::arg("output_channels"),
         py::arg("compute_grid_size"),
         py::arg("block_shard_orientation"),
-<<<<<<< HEAD
-=======
         py::arg("enable_channels_padding"),
->>>>>>> cea3448e
         py::arg("is_out_tiled") = true,
         py::arg("is_non_tile_mul_width") = false);
 
