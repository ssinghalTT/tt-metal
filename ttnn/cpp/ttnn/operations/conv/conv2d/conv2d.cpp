// SPDX-FileCopyrightText: © 2023 Tenstorrent Inc.
//
// SPDX-License-Identifier: Apache-2.0

#include "conv2d.hpp"
#include <sys/types.h>
#include <cstdint>
#include <optional>
#include <utility>

#include "common/constants.hpp"
#include "common/math.hpp"
#include "impl/buffers/buffer_constants.hpp"
#include "ttnn/operations/conv/conv2d/device/conv2d_op.hpp"
#include "ttnn/operations/core/compute_kernel/compute_kernel_config.hpp"
#include "ttnn/operations/core/core.hpp"
#include "ttnn/operations/pool/downsample/device/downsample_op.hpp"
#include "tt_metal/detail/reports/memory_reporter.hpp"
#include "tt_metal/common/work_split.hpp"
#include "ttnn/operations/eltwise/unary/common/unary_op_utils.hpp"
#include "ttnn/cpp/ttnn/operations/data_movement/reshape_view/reshape.hpp"
#include "ttnn/operations/sliding_window/sliding_window.hpp"
#include "ttnn/tensor/tensor.hpp"
#include "ttnn/tensor/types.hpp"

using namespace tt;
namespace ttnn {
namespace operations::conv {
using sliding_window::SlidingWindowConfig;
using sliding_window::ParallelConfig;

namespace conv2d {

static uint32_t find_closest_largest_divisor(uint32_t num, uint32_t start_divisor) {
    uint32_t divisor = start_divisor;
    while (num % divisor != 0) divisor = divisor - 1;
    return divisor;
}

static uint32_t find_closest_largest_divisor(uint32_t num1, uint32_t num2, uint32_t start_divisor) {
    uint32_t divisor = start_divisor;
    while (num1 % divisor != 0 or num2 % divisor != 0) divisor = divisor - 1;
    return divisor;
}

static uint32_t find_closest_largest_divisor_with_num_padding(uint32_t num, uint32_t start_divisor) {
    uint32_t divisor = start_divisor;
    uint32_t padded_num = round_up(num, divisor);
    while ((padded_num - num) >= padded_num / divisor) {
        divisor = divisor - 1;
        padded_num = round_up(num, divisor);
    }
    return divisor;
}

static uint32_t find_closest_largest_divisor_with_num_padding(uint32_t num1, uint32_t num2, uint32_t start_divisor) {
    uint32_t divisor = start_divisor;
    uint32_t padded_num1 = round_up(num1, divisor);
    uint32_t padded_num2 = round_up(num2, divisor);
    while ((padded_num1 - num1) >= (padded_num1 / divisor) || (padded_num2 - num2) >= (padded_num2 / divisor)) {
        divisor = divisor - 1;
        padded_num1 = round_up(num1, divisor);
        padded_num2 = round_up(num2, divisor);
    }
    return divisor;
}

// Converts convolution weights to tilized 2d matrix layout.
// Returns a new tensor with layout=Tile
Tensor convert_conv_weight_tensor_to_tiled_layout(
    const Tensor& conv_weight_tensor,
    uint32_t in1_block_h,
    uint32_t in1_block_w,
    std::optional<DataType> output_dtype){
        return tt::tt_metal::convert_conv_weight_tensor_to_tiled_layout(std::move(conv_weight_tensor), in1_block_h, in1_block_w, output_dtype);
    }

// Converts convolution weights to tilized 2d matrix layout with special block height padding
// Returns a new tensor with layout=Tile
Tensor convert_conv_weight_tensor_to_special_padding_tiled_layout(
    const Tensor& conv_weight_tensor,
    uint32_t in1_block_h,
    uint32_t in1_block_w,
    std::optional<DataType> output_dtype){
        return tt::tt_metal::convert_conv_weight_tensor_to_special_padding_tiled_layout(std::move(conv_weight_tensor), in1_block_h, in1_block_w, output_dtype);
    }

// Converts convolution weights to grouped layout with padded zeros
Tensor convert_conv_weight_tensor_to_grouped_layout(const Tensor& conv_weight_tensor, uint32_t num_groups, DataType output_dtype){
       return tt::tt_metal::convert_conv_weight_tensor_to_grouped_layout(std::move(conv_weight_tensor), num_groups, output_dtype);
}

ParallelConfig determine_parallel_config(
    const TensorMemoryLayout shard_layout,
    uint32_t batch_size,
    uint32_t input_channels,
    uint32_t output_height,
    uint32_t output_width,
    uint32_t output_channels,
    const CoreCoord& compute_grid_size,
    ShardOrientation block_shard_orientation,
<<<<<<< HEAD
=======
    bool enable_channels_padding,
>>>>>>> cea3448e
    bool is_out_tiled,
    bool is_non_tile_mul_width) {

    uint32_t effective_tile_height = is_out_tiled ? tt::constants::TILE_HEIGHT : 1;
    uint32_t effective_tile_width = is_out_tiled ? tt::constants::TILE_WIDTH : 1;
    uint32_t out_nhw_ntiles = tt::round_up(batch_size * output_height * output_width, tt::constants::TILE_HEIGHT) / effective_tile_height;
    uint32_t input_channles_ntiles = tt::div_up(input_channels, effective_tile_width);
    uint32_t out_channels_ntiles = tt::div_up(output_channels, effective_tile_width);

    // calculate num_core_nhw and the grid
    uint32_t max_num_cores = compute_grid_size.x * compute_grid_size.y;
    CoreRangeSet grid;
    if (shard_layout == TensorMemoryLayout::HEIGHT_SHARDED) {
        uint32_t num_cores_nhw = find_closest_largest_divisor_with_num_padding(out_nhw_ntiles, max_num_cores);
        grid = num_cores_to_corerangeset(num_cores_nhw, compute_grid_size, true);
    } else if (shard_layout == TensorMemoryLayout::BLOCK_SHARDED) {
        uint32_t start_divisor =
                block_shard_orientation == ShardOrientation::COL_MAJOR ? compute_grid_size.x : compute_grid_size.y;
<<<<<<< HEAD
        auto channels_per_core = std::ceil((float)input_channels / effective_tile_width);
        if(is_non_tile_mul_width) {
            out_nhw_ntiles = tt::round_up(batch_size * output_height * output_width, tt::constants::TILE_HEIGHT) / tt::constants::TILE_HEIGHT;
            out_c_ntiles = tt::round_up(output_channels, effective_tile_width) / 1;
            channels_per_core = input_channels;
        }
        num_cores_nhw = find_closest_largest_divisor_with_num_padding(out_nhw_ntiles, start_divisor);

        uint32_t num_cores_c = find_closest_common_largest_divisor(out_c_ntiles, channels_per_core, block_shard_orientation == ShardOrientation::COL_MAJOR ? compute_grid_size.y : compute_grid_size.x);
=======
        uint32_t num_cores_nhw = find_closest_largest_divisor_with_num_padding(out_nhw_ntiles, start_divisor);
        auto channels_per_core = std::ceil((float)input_channels / effective_tile_width);
        if(is_non_tile_mul_width) {
            channels_per_core = input_channels;
        }

        uint32_t start_divisor_c =
            block_shard_orientation == ShardOrientation::COL_MAJOR ? compute_grid_size.y : compute_grid_size.x;
        uint32_t num_cores_c =
            enable_channels_padding
                ? find_closest_largest_divisor_with_num_padding(
                      out_channels_ntiles, input_channles_ntiles, start_divisor_c)
                : find_closest_largest_divisor(out_channels_ntiles, channels_per_core, start_divisor_c);
>>>>>>> cea3448e
        uint32_t cores_x = block_shard_orientation == ShardOrientation::COL_MAJOR ? num_cores_nhw : num_cores_c;
        uint32_t cores_y = block_shard_orientation == ShardOrientation::COL_MAJOR ? num_cores_c : num_cores_nhw;
        CoreRange core_range = CoreRange(CoreCoord({0, 0}), CoreCoord({cores_x - 1, cores_y - 1}));
        grid = CoreRangeSet({core_range});
    } else if (shard_layout == TensorMemoryLayout::WIDTH_SHARDED) {
        uint32_t num_cores_c = enable_channels_padding
                                   ? find_closest_largest_divisor_with_num_padding(input_channles_ntiles, max_num_cores)
                                   : find_closest_largest_divisor(input_channles_ntiles, max_num_cores);
        grid = num_cores_to_corerangeset(num_cores_c, compute_grid_size, true);
    } else {
        TT_THROW("Conv2d supports Height, Block or Width Sharded Layouts but got {}", shard_layout);
    }

    auto shard_orientation = shard_layout == TensorMemoryLayout::BLOCK_SHARDED ? block_shard_orientation : ShardOrientation::ROW_MAJOR; // NOTE: taking ROW_MAJOR as default orientation for HEIGHT_SHARDED and WIDTH_SHARDED
    ParallelConfig pconfig = {
        .grid = grid,
        .shard_scheme = shard_layout,
        .shard_orientation = shard_orientation };

    return pconfig;
}

static ParallelConfig determine_output_parallel_config(
    const ParallelConfig& input_parallel_config,
    const CoreCoord& compute_grid_size,
    uint32_t out_channels,
    bool is_mm_conv) {
    ParallelConfig output_parallel_config = input_parallel_config;
    if (input_parallel_config.shard_scheme == ttnn::TensorMemoryLayout::WIDTH_SHARDED && !is_mm_conv) {
        uint32_t max_num_cores = compute_grid_size.x * compute_grid_size.y;
        output_parallel_config = {
            .grid = num_cores_to_corerangeset(
                find_closest_largest_divisor_with_num_padding(
                    tt::div_up(out_channels, tt::constants::TILE_WIDTH), max_num_cores),
                compute_grid_size,
                true),
            .shard_scheme = ttnn::TensorMemoryLayout::WIDTH_SHARDED,
            .shard_orientation = input_parallel_config.shard_orientation};
    }
    return output_parallel_config;
}

uint32_t get_num_cores_nhw_from_parallel_config(const ParallelConfig& pconfig) {
    TT_ASSERT(!pconfig.grid.ranges().empty());
    TT_ASSERT(
        pconfig.shard_scheme == TensorMemoryLayout::HEIGHT_SHARDED ||
        pconfig.shard_scheme == TensorMemoryLayout::BLOCK_SHARDED ||
        pconfig.shard_scheme == TensorMemoryLayout::WIDTH_SHARDED);
    auto grid_size = pconfig.grid.bounding_box().grid_size();
    uint32_t num_cores = pconfig.grid.num_cores();
    uint32_t num_cores_nhw = 0;
    if(pconfig.shard_scheme == TensorMemoryLayout::WIDTH_SHARDED) {
        return 1;
    }

    if (pconfig.shard_scheme == TensorMemoryLayout::HEIGHT_SHARDED) {
        num_cores_nhw = num_cores;
    } else if (pconfig.shard_orientation == ShardOrientation::COL_MAJOR) {
        num_cores_nhw = grid_size.x;
    } else {
        TT_ASSERT(pconfig.shard_orientation == ShardOrientation::ROW_MAJOR);
        num_cores_nhw = grid_size.y;
    }

    TT_ASSERT(num_cores_nhw > 0);
    return num_cores_nhw;
}

uint32_t get_num_cores_channels_from_parallel_config(const ParallelConfig& pconfig) {
    TT_ASSERT(!pconfig.grid.ranges().empty());
    TT_ASSERT(
        pconfig.shard_scheme == TensorMemoryLayout::HEIGHT_SHARDED ||
        pconfig.shard_scheme == TensorMemoryLayout::BLOCK_SHARDED ||
        pconfig.shard_scheme == TensorMemoryLayout::WIDTH_SHARDED);
    auto grid_size = pconfig.grid.bounding_box().grid_size();
    uint32_t num_cores_channels = 0;
    if (pconfig.shard_scheme == TensorMemoryLayout::HEIGHT_SHARDED) {
        num_cores_channels = 1;
    } else if(pconfig.shard_scheme == TensorMemoryLayout::WIDTH_SHARDED) {
        num_cores_channels = pconfig.grid.num_cores();
    } else if (pconfig.shard_orientation == ShardOrientation::COL_MAJOR) {
        num_cores_channels = grid_size.y;
    } else {
        TT_ASSERT(pconfig.shard_orientation == ShardOrientation::ROW_MAJOR);
        num_cores_channels = grid_size.x;
    }
    TT_ASSERT(num_cores_channels > 0);
    return num_cores_channels;
}

MemoryConfig create_sharded_memory_config_from_parallel_config(
    const ttnn::Shape& tensor_shape, ParallelConfig& parallel_config, uint32_t tile_size) {

    log_debug(tt::LogOp, "create_sharded_memory_config_from_parallel_config: tensor_shape: {}, parallel_config: {}, tile_size: {}", tensor_shape, parallel_config, tile_size);
    // tensor_shape is [N, H, W, C]
    TT_ASSERT(tensor_shape[0] == 1 && tensor_shape[1] == 1);  // todo: add support for generic non-2d shapes
    // uint32_t channels = tensor_shape[3];
    uint32_t channels = tensor_shape.with_tile_padding()[3];
    uint32_t num_cores_nhw = get_num_cores_nhw_from_parallel_config(parallel_config);
    uint32_t num_cores_channels = get_num_cores_channels_from_parallel_config(parallel_config);
    auto shard_scheme = parallel_config.shard_scheme;
    auto shard_orientation = parallel_config.shard_orientation;

    uint32_t nhw_shape = tensor_shape[0] * tensor_shape[1] * tensor_shape[2];
    uint32_t nhw_padded = nhw_shape;
    if(shard_scheme != TensorMemoryLayout::WIDTH_SHARDED) {
        nhw_padded = round_up(nhw_shape, num_cores_nhw * tile_size);
    }
    uint32_t nhw_shard = nhw_padded / num_cores_nhw;
    TT_ASSERT(channels % num_cores_channels == 0, "Channels: {}, num core channels: {}", channels, num_cores_channels);
    uint32_t channel_shard = channels / num_cores_channels;
    auto shard_spec = ShardSpec{parallel_config.grid, {nhw_shard, channel_shard}, shard_orientation};
    log_debug("Calculated Shard Spec = {}", shard_spec);
    return MemoryConfig{shard_scheme, BufferType::L1, shard_spec};
}


OptimizedConvParallelizationConfig determine_conv_op_parallel_config_from_conv_output_mem_config(
    const MemoryConfig& conv_output_mem_config, uint32_t num_cores_nhw, uint32_t num_cores_c) {
    TT_ASSERT(conv_output_mem_config.shard_spec.has_value());
    const auto& shard_spec = conv_output_mem_config.shard_spec.value();
    const auto& shard_shape = shard_spec.shape;
    uint32_t per_core_out_matrix_height_ntiles = div_up(shard_shape[0], 32);
    return {
        .grid_size = shard_spec.grid.bounding_box().grid_size(),
        .num_cores_nhw = num_cores_nhw,
        .num_cores_c = num_cores_c,
        .per_core_out_matrix_height = shard_shape[0],
        .per_core_out_matrix_width = shard_shape[1],
    };
}

std::pair<uint32_t, uint32_t> determine_largest_subblock_size(
    uint32_t block_height, uint32_t block_width, bool fp32_accum, bool split_reader_enabled) {
    constexpr std::array<std::pair<uint32_t, uint32_t>, 20> subblocks = {{
        {2, 4}, {4, 2}, {1, 8}, {8, 1}, {1, 7}, {7, 1}, {2, 3}, {3, 2}, {1, 6}, {6, 1},
        {1, 5}, {5, 1}, {2, 2}, {1, 4}, {4, 1}, {1, 3}, {3, 1}, {1, 2}, {2, 1}, {1, 1},
    }};

    uint32_t subblock_h = 0;
    uint32_t subblock_w = 0;
    for (auto [subblock_height, subblock_width] : subblocks) {
        if (fp32_accum && (subblock_height * subblock_width > 4)) {
            continue;
        }

        if (split_reader_enabled && (block_height / subblock_height) < 2) {
            continue;
        }

        if ((block_height % subblock_height == 0) && (block_width % subblock_width == 0)) {
            if (subblock_width != block_width && subblock_height != 1) {
                continue;
            }
            subblock_h = subblock_height;
            subblock_w = subblock_width;
            break;
        }
    }
    TT_ASSERT(subblock_h > 0 && subblock_w > 0);
    return {subblock_h, subblock_w};
}

OptimizedConvBlockConfig determine_per_core_conv_block_config(
    const ParallelConfig& parallel_config,
    const OptimizedConvParallelizationConfig& conv_op_parallel_config,
    uint32_t padded_in_channels,
    uint32_t padded_output_height_ntiles,
    uint32_t act_block_h_override,
    uint32_t act_block_w_div,
    uint32_t window_h,
    uint32_t window_w,
    bool fp32_accum,
    bool split_reader_enabled) {

    uint32_t act_block_h_ntiles = div_up(conv_op_parallel_config.per_core_out_matrix_height, tt::constants::TILE_HEIGHT);
    if (act_block_h_override > 0) {
        if (parallel_config.shard_scheme == TensorMemoryLayout::WIDTH_SHARDED) {
            log_info(LogOp, "act_block_h_override is set, but ignored when Width Sharding is used");
        } else {
<<<<<<< HEAD
            act_block_h_ntiles = act_block_h_override / tt::constants::TILE_HEIGHT;
=======
            uint32_t act_block_h_override_ntiles = act_block_h_override / constants::TILE_HEIGHT;
            if (padded_output_height_ntiles % act_block_h_override_ntiles == 0) {
                act_block_h_ntiles = act_block_h_override_ntiles;
            } else {
                log_info(
                    LogOp,
                    "act_block_h_override {} is not a valid override for padded_output_height_ntiles {}, override will "
                    "be ignored",
                    act_block_h_override_ntiles,
                    padded_output_height_ntiles);
            }
>>>>>>> cea3448e
        }
    }
    auto grid_size = parallel_config.grid.bounding_box().grid_size();
    uint32_t act_c_num_blocks = parallel_config.shard_scheme == TensorMemoryLayout::HEIGHT_SHARDED ? 1
                                : parallel_config.shard_orientation == ShardOrientation::COL_MAJOR ? grid_size.y
                                                                                                   : grid_size.x;
    TT_ASSERT(padded_in_channels % act_c_num_blocks == 0);
    uint32_t act_block_w = parallel_config.shard_scheme == TensorMemoryLayout::HEIGHT_SHARDED
                            ? round_up(padded_in_channels * window_w, 32)
                            : round_up((padded_in_channels / act_c_num_blocks) * window_h * window_w, tt::constants::TILE_WIDTH);
    if(parallel_config.shard_scheme == TensorMemoryLayout::WIDTH_SHARDED) {
        act_block_w = (padded_in_channels * window_h * window_w)/(parallel_config.grid.num_cores() * act_block_w_div);
    }
    TT_ASSERT(act_block_w % 32 == 0);
    uint32_t act_block_w_ntiles = act_block_w / 32;
<<<<<<< HEAD
    //TT_FATAL(conv_op_parallel_config.per_core_out_matrix_width % TILE_WIDTH == 0);
=======
>>>>>>> cea3448e
    uint32_t out_block_h_ntiles = div_up(conv_op_parallel_config.per_core_out_matrix_height, tt::constants::TILE_HEIGHT);
    uint32_t weight_block_w_ntiles = div_up(conv_op_parallel_config.per_core_out_matrix_width, tt::constants::TILE_WIDTH);
    auto [out_subblock_h_ntiles, out_subblock_w_ntiles] =
        determine_largest_subblock_size(act_block_h_ntiles, weight_block_w_ntiles, fp32_accum, split_reader_enabled);
    return {
        .act_block_h_ntiles = act_block_h_ntiles,
        .act_block_w_ntiles = act_block_w_ntiles,
        .out_subblock_h_ntiles = out_subblock_h_ntiles,
        .out_subblock_w_ntiles = out_subblock_w_ntiles};
}

bool use_matmul_for_1x1_conv(
    const std::array<uint32_t, 2>& kernel_size,
    const std::array<uint32_t, 2>& stride,
    const std::array<uint32_t, 2>& padding,
    const std::array<uint32_t, 2>& dilation,
    uint32_t groups) {
    return kernel_size[0] == 1 && kernel_size[1] == 1 && stride[0] == stride[1] && stride[0] == 1 && padding[0] == 0 &&
           padding[1] == 0 && dilation[0] == 1 && dilation[1] == 1 && groups == 1;
}

// Implements a heuristic for selecting shard layout based on how many tenix cores are available
// for each shard.
static TensorMemoryLayout select_shard_spec(
    bool is_mm_conv,
    uint32_t batch_size,
    uint32_t in_channels,
    uint32_t out_channels,
    uint32_t output_height,
    uint32_t output_width,
    uint32_t weights_width,
    uint32_t input_width,
    ShardOrientation shard_orientation,
    const CoreCoord& compute_grid_size) {
    auto get_core_count_for_sharding = [&](TensorMemoryLayout shard_layout) {
        return determine_parallel_config(
            shard_layout,
            batch_size,
            in_channels,
            output_height,
            output_width,
            out_channels,
            compute_grid_size,
            shard_orientation,
            !is_mm_conv).grid.num_cores();
    };

    // 1d convs support only height sharding
    const bool is_conv1d = weights_width == 1 && input_width == 1;

    const uint32_t cc_height = get_core_count_for_sharding(TensorMemoryLayout::HEIGHT_SHARDED);
    // matmul doesn't support width sharding
    const uint32_t cc_width =
        !is_mm_conv && !is_conv1d ? get_core_count_for_sharding(TensorMemoryLayout::WIDTH_SHARDED) : 0;
    const uint32_t cc_block = !is_conv1d ? get_core_count_for_sharding(TensorMemoryLayout::BLOCK_SHARDED) : 0;

    uint32_t max_cc = cc_block;
    TensorMemoryLayout shard_layout = TensorMemoryLayout::BLOCK_SHARDED;

    // Prefer block sharding over height sharding but make sure that we got at least
    // some blocking on width dimension as well.
    // Also for larger number of cores pefer block sharding, as it will divide weights along
    // the cores.
    const uint32_t max_num_cores = compute_grid_size.x * compute_grid_size.y;
    const uint32_t tree_quarter_cores = static_cast<uint32_t>(0.75f * max_num_cores);
    if ((cc_height > max_cc && max_cc < tree_quarter_cores) || (cc_height == max_cc && cc_height <= compute_grid_size.x)) {
        shard_layout = TensorMemoryLayout::HEIGHT_SHARDED;
        max_cc = cc_height;
    }

    if (cc_width >= max_cc) {
        shard_layout = TensorMemoryLayout::WIDTH_SHARDED;
        max_cc = cc_width;
    }

    if (shard_layout == TensorMemoryLayout::BLOCK_SHARDED) {
        // For large number of input channels prefer width sharding
        // even if it has less cores.
        // For BH we probably need to adjust this, or even better we make block sharding
        // more configurable regarding L1 memory usage.
        if (cc_width >= 40 && in_channels > 1280) {
            shard_layout = TensorMemoryLayout::WIDTH_SHARDED;
            log_debug(LogOp, "Switching to WIDTH_SHARDED layout due to large in_channels");
            max_cc = cc_width;
        }
    }
    log_debug(LogOp, "Selected shard layout: {}, num cores: {}", shard_layout, max_cc);

    return shard_layout;
}

template <typename T>
std::tuple<ttnn::Shape, ttnn::MemoryConfig, bool, bool> get_conv_padded_input_shape_and_mem_config(
    T* device,
    const ttnn::Tensor& input_tensor_,
    const Conv2dConfig& conv_config,
    uint32_t batch_size,
    uint32_t height,
    uint32_t width,
    uint32_t in_channels,
    uint32_t out_channels,
    bool is_mm_conv) {
    ttnn::Tensor input_tensor = input_tensor_;  // tensor to return
    bool input_tensor_on_device = ttnn::is_tensor_on_device_or_multidevice(input_tensor_);
    bool needs_shard_or_reshard = false;
    if (conv_config.override_sharding_config && conv_config.reshard_if_not_optimal) {
        TT_ASSERT(
            false,
            "Incorrect config provided: reshard_if_not_optimal and override_sharding_config cannot both be set.");
    }

    TT_FATAL(
        (!input_tensor_on_device || input_tensor_.is_sharded()) || conv_config.shard_layout.has_value(),
        "Tesor must be sharded or shard_layout must be set.");

    TensorMemoryLayout shard_layout;
    if (conv_config.shard_layout.has_value()) {
        shard_layout = conv_config.shard_layout.value();
    }

    ParallelConfig input_tensor_parallel_config;
    if (!input_tensor_on_device) {
        needs_shard_or_reshard = true;
    } else {
        const auto& input_memory_config = input_tensor_.memory_config();
        if (!input_memory_config.is_sharded()) {
            needs_shard_or_reshard = true;
        } else {
            const auto input_shard_scheme = input_memory_config.memory_layout;
            const auto input_shard_orientation = input_memory_config.shard_spec.value().orientation;
            const auto input_shard_grid = input_memory_config.shard_spec.value().grid;
            ParallelConfig pconfig = {
                .grid = input_shard_grid,
                .shard_scheme = input_shard_scheme,
                .shard_orientation = input_shard_orientation};
            input_tensor_parallel_config = pconfig;
            if (input_shard_scheme != TensorMemoryLayout::BLOCK_SHARDED &&
                input_shard_orientation != ShardOrientation::ROW_MAJOR) {
                needs_shard_or_reshard = true;
            }
            if (input_shard_scheme != TensorMemoryLayout::HEIGHT_SHARDED &&
                input_shard_scheme != TensorMemoryLayout::BLOCK_SHARDED &&
                input_shard_scheme != TensorMemoryLayout::WIDTH_SHARDED) {
                needs_shard_or_reshard = true;
            }
            if (conv_config.override_sharding_config) {
                TT_FATAL(conv_config.core_grid.has_value(), "If override_sharding_config is set, core_grid must be set as well.");
                TT_FATAL(conv_config.shard_layout.has_value(), "If override_sharding_config is set, shard_layout must be set as well.");
                if (conv_config.core_grid.value() != input_shard_grid) {
                    needs_shard_or_reshard = true;
                }
                if(shard_layout!=input_shard_scheme) {
                    needs_shard_or_reshard = true;
                }
                bool input_transpose_shards = input_shard_orientation == ShardOrientation::COL_MAJOR;
                if (shard_layout == TensorMemoryLayout::BLOCK_SHARDED && conv_config.transpose_shards != input_transpose_shards) {
                    needs_shard_or_reshard = true;
                }
            }
        }
    }

    // shallow conv variriant not supported
    // out_channels <= 256 incorrect output from pack_untilize_dst if output > 256 Tracking --> #14236
    // bf8 not supported due to limation of sharding dim multipl of 32
    bool use_non_tile_height = (shard_layout == TensorMemoryLayout::HEIGHT_SHARDED) && out_channels <= 256 && conv_config.act_block_h_override == 0 &&
        (conv_config.dtype == DataType::BFLOAT16 || conv_config.dtype == DataType::FLOAT32) && conv_config.output_layout == Layout::ROW_MAJOR && conv_config.input_channels_alignment != 16; //shalow conv varient

    ParallelConfig parallel_config = input_tensor_parallel_config;
    if (conv_config.reshard_if_not_optimal || needs_shard_or_reshard) {
        auto block_shard_orientation =
            conv_config.transpose_shards ? ShardOrientation::COL_MAJOR : ShardOrientation::ROW_MAJOR;
        auto num_cores_c = block_shard_orientation == ShardOrientation::COL_MAJOR ? device->compute_with_storage_grid_size().y : device->compute_with_storage_grid_size().x;
<<<<<<< HEAD
        bool is_non_tile_mul_width = (shard_layout == TensorMemoryLayout::BLOCK_SHARDED) && conv_config.act_block_h_override == 0 &&
        (conv_config.dtype == DataType::BFLOAT16 || conv_config.dtype == DataType::FLOAT32) && conv_config.output_layout == Layout::ROW_MAJOR && ((2*in_channels) % (16 * num_cores_c)) == 0;
        ParallelConfig optimal_parallel_config = determine_parallel_config(
            shard_layout, batch_size, in_channels, height, width, out_channels, device->compute_with_storage_grid_size(), block_shard_orientation, !use_non_tile_height, is_non_tile_mul_width);
=======
        auto elem_size = conv_config.weights_dtype == DataType::BFLOAT8_B ? 1 : 2;
        bool is_non_tile_mul_width = (shard_layout == TensorMemoryLayout::BLOCK_SHARDED) && conv_config.act_block_h_override == 0 &&
        conv_config.output_layout == Layout::ROW_MAJOR && ((elem_size*in_channels) % (16 * num_cores_c)) == 0 && (elem_size*in_channels);
        ParallelConfig optimal_parallel_config = determine_parallel_config(
            shard_layout,
            batch_size,
            in_channels,
            height,
            width,
            out_channels,
            device->compute_with_storage_grid_size(),
            block_shard_orientation,
            !is_mm_conv && !is_non_tile_mul_width,
            !use_non_tile_height,
            is_non_tile_mul_width);
>>>>>>> cea3448e

        if (conv_config.override_sharding_config) {
            TT_FATAL(conv_config.core_grid.has_value(), "Error");
            // override parallel config
            auto shard_orientation = shard_layout == TensorMemoryLayout::BLOCK_SHARDED
                                         ? block_shard_orientation
                                         : ShardOrientation::ROW_MAJOR;
            parallel_config = {
                .grid = conv_config.core_grid.value(),
                .shard_scheme = shard_layout,
                .shard_orientation = shard_orientation};
        } else {
            parallel_config = optimal_parallel_config;
        }
        if (input_tensor_parallel_config != parallel_config) {
            needs_shard_or_reshard = true;
        }
    }
    if (needs_shard_or_reshard) {
        uint32_t input_num_cores_nhw = get_num_cores_nhw_from_parallel_config(parallel_config);
        uint32_t input_num_cores_c = get_num_cores_channels_from_parallel_config(parallel_config);

        // TT_ASSERT(input_tensor.get_legacy_shape() == input_tensor.get_shape());
        uint32_t tensor_height =
            input_tensor.get_shape()[0] * input_tensor.get_shape()[1] * input_tensor.get_shape()[2];
        uint32_t round_up_size = tt::constants::TILE_HEIGHT;
        if ((use_non_tile_height || shard_layout == TensorMemoryLayout::WIDTH_SHARDED) &&
            input_tensor_.layout() == Layout::ROW_MAJOR) {
            round_up_size = 1;
        }
        uint32_t input_tensor_height_snapped_to_tile =  tt::round_up(tensor_height, input_num_cores_nhw * round_up_size);
        TT_ASSERT(input_tensor_height_snapped_to_tile >= tensor_height);
        uint32_t input_tensor_width_snapped_to_channels_alignment =
            tt::round_up(input_tensor.get_shape()[3], input_num_cores_c * conv_config.input_channels_alignment);

        auto input_padded_shape = ttnn::Shape(std::array<uint32_t, 4>{
            1,
            1,
            input_tensor_height_snapped_to_tile,
            input_tensor_width_snapped_to_channels_alignment});  // TODO: resolve ttnn::types::Shape and
                                                                // tt::tt_metal::LegacyShape issue to clean up next line
        MemoryConfig input_tensor_sharded_memory_config = create_sharded_memory_config_from_parallel_config(
            ttnn::Shape(std::array<uint32_t, 4>{
                input_padded_shape[0], input_padded_shape[1], input_padded_shape[2], input_padded_shape[3]}),
            parallel_config,
            round_up_size);

        return {input_padded_shape, input_tensor_sharded_memory_config, needs_shard_or_reshard, use_non_tile_height};
    } else {
        return {input_tensor.shape(), input_tensor.memory_config(), needs_shard_or_reshard, use_non_tile_height};
    }
}

template <typename T>
std::tuple<ttnn::Tensor, ParallelConfig, ParallelConfig, bool, bool> shard_or_reshard_tensor_if_required(
    T* device,
    const ttnn::Tensor& input_tensor_,
    const Conv2dConfig& conv_config,
    uint32_t batch_size,
    uint32_t height,
    uint32_t width,
    uint32_t in_channels,
    uint32_t out_channels,
    bool is_mm_conv) {
    ttnn::Tensor input_tensor = input_tensor_;  // tensor to return
    bool input_tensor_on_device = ttnn::is_tensor_on_device_or_multidevice(input_tensor_);
    auto compute_grid_size = device->compute_with_storage_grid_size();

    auto [input_padded_shape, input_tensor_sharded_memory_config, needs_shard_or_reshard, use_non_tile_height] =
        get_conv_padded_input_shape_and_mem_config(
            device,
            input_tensor_,
            conv_config,
            batch_size,
            height,
            width,
            in_channels,
            out_channels,
            is_mm_conv);
    ParallelConfig parallel_config = {
        .grid = input_tensor_sharded_memory_config.shard_spec.value().grid,
        .shard_scheme = input_tensor_sharded_memory_config.memory_layout,
        .shard_orientation = input_tensor_sharded_memory_config.shard_spec.value().orientation
    };

    ParallelConfig output_parallel_config =
        determine_output_parallel_config(parallel_config, compute_grid_size, out_channels, is_mm_conv);

    if (needs_shard_or_reshard) {
        if (input_tensor.get_shape()[0] != 1 or input_tensor.get_shape()[1] != 1) {
            // reshape to [1, 1, N*H*W, C]
            input_tensor = ttnn::reshape(
                input_tensor,
                ttnn::SimpleShape(std::array<uint32_t, 4>{
                    1,
                    1,
                    input_tensor.get_shape()[0] * input_tensor.get_shape()[1] * input_tensor.get_shape()[2],
                    input_tensor.get_shape()[3]}));
        }

        uint32_t tensor_height = input_tensor.get_shape()[2];
        uint32_t tensor_width = input_tensor.get_shape()[3];

        if (!input_tensor_on_device) {
            if (input_padded_shape[-2] != tensor_height || input_padded_shape[-1] != tensor_width) {
                input_tensor = ttnn::pad(
                    input_tensor,
                    tt::tt_metal::Array4D({input_tensor.get_shape()[0],
                     input_tensor.get_shape()[1],
                     input_padded_shape[-2],
                     input_padded_shape[-1]}),
                    tt::tt_metal::Array4D({0, 0, 0, 0}),
                    0);
            }
        }

        if (input_tensor_on_device) {
            if (is_mm_conv && input_tensor.layout() == Layout::ROW_MAJOR &&
                parallel_config.shard_scheme != TensorMemoryLayout::HEIGHT_SHARDED) {
                // Workaround #13979 ttnn::tilize doesn't support BLOCK_SHARDED layout
                input_tensor =
                    ttnn::to_layout(input_tensor, Layout::TILE, std::nullopt, std::nullopt, input_tensor.device());
            }
            auto resharded_input_tensor = ttnn::to_memory_config(
                input_tensor, input_tensor_sharded_memory_config, std::nullopt);
            if (conv_config.deallocate_activation) {
                input_tensor.deallocate();
                resharded_input_tensor = ttnn::operations::core::reallocate(resharded_input_tensor, resharded_input_tensor.memory_config());
            }
            input_tensor = resharded_input_tensor;
        } else {
            if (is_mm_conv && input_tensor.layout() == Layout::ROW_MAJOR &&
                parallel_config.shard_scheme != TensorMemoryLayout::HEIGHT_SHARDED) {
                // Workaround #13979 ttnn::tilize doesn't support BLOCK_SHARDED layout
                input_tensor = ttnn::to_device(input_tensor, device, std::nullopt);
                input_tensor =
                    ttnn::to_layout(input_tensor, Layout::TILE, std::nullopt, std::nullopt, input_tensor.device());
                input_tensor = ttnn::to_memory_config(input_tensor, input_tensor_sharded_memory_config, std::nullopt);
            } else {
                input_tensor = ttnn::to_device(input_tensor, device, input_tensor_sharded_memory_config);
            }
        }
    }
    return {input_tensor, parallel_config, output_parallel_config, needs_shard_or_reshard, use_non_tile_height};
}

void validate_weight_and_bias_tensors(
    const ttnn::Tensor& weight_tensor, std::optional<const ttnn::Tensor>& bias_tensor) {
    TT_ASSERT(!ttnn::has_storage_type_of(weight_tensor, ttnn::DEVICE_STORAGE_TYPE));
    TT_ASSERT(weight_tensor.get_layout() == Layout::ROW_MAJOR);
    TT_ASSERT(weight_tensor.get_shape().rank() == 4);
    // TODO: enable this assert
    // TT_ASSERT(weight_tensor.get_shape() == weight_tensor.get_legacy_shape());
    if (bias_tensor.has_value()) {
        TT_ASSERT(!ttnn::has_storage_type_of(bias_tensor.value(), ttnn::DEVICE_STORAGE_TYPE));
        TT_ASSERT(bias_tensor.value().get_shape().rank() == 4);
        TT_ASSERT(bias_tensor.value().get_layout() == Layout::ROW_MAJOR);
        // TODO: enable this assert
        // TT_ASSERT(bias_tensor.value().get_shape() == bias_tensor.value().get_legacy_shape());
    }
}

template <typename T>
std::pair<ttnn::Tensor, std::optional<ttnn::Tensor>> prepare_conv_weights_biases_and_move_to_device(
    const ttnn::Tensor& weight_tensor,
    std::optional<const ttnn::Tensor>& bias_tensor,
    uint32_t input_channels_alignment,
    DataType weights_bias_dtype,
    uint32_t weight_block_h_ntiles,
    uint32_t weight_block_w_ntiles,
    const ParallelConfig& parallel_config,
    T * device,
    uint32_t groups,
    uint32_t act_block_h_ntiles,
    uint32_t input_width) {

    validate_weight_and_bias_tensors(weight_tensor, bias_tensor);
    ttnn::Tensor weight_tensor_;  // tensor to return
    ttnn::Tensor bias_tensor_;

    auto original_weights_shape = weight_tensor.get_shape();
    uint32_t original_weights_out_channels = original_weights_shape[0];
    uint32_t original_weights_in_channels = original_weights_shape[1];
    uint32_t original_weights_window_h = original_weights_shape[2];
    uint32_t original_weights_window_w = original_weights_shape[3];

    bool is_conv1d = original_weights_window_w == 1 && input_width == 1;
    bool is_depthwise_conv = groups == original_weights_out_channels && original_weights_in_channels == 1;

    weight_tensor_ = weight_tensor;

    // Convert weight tensor to 0 padded shape if groups > 1
    if (!is_conv1d and groups > 1) {
        weight_tensor_ = tt::tt_metal::convert_conv_weight_tensor_to_grouped_layout(weight_tensor_, groups, weights_bias_dtype);
    }
    else if (is_conv1d and groups > 1) {
        if (is_depthwise_conv) {
            weight_tensor_ = convert_conv_weight_tensor_to_depthwise_layout(weight_tensor_, act_block_h_ntiles, weights_bias_dtype);
            weight_block_h_ntiles = act_block_h_ntiles;
        }
        else{
           weight_tensor_ = tt::tt_metal::convert_conv_weight_tensor_to_grouped_layout(weight_tensor_, groups, weights_bias_dtype);
        }
    }

    auto weights_shape = weight_tensor_.get_shape();
    uint32_t out_channels = weights_shape[0];
    uint32_t in_channels = weights_shape[1];
    uint32_t window_h = weights_shape[2];
    uint32_t window_w = weights_shape[3];
<<<<<<< HEAD
    uint32_t out_channel_padding = tt::round_up(out_channels, 32) - out_channels;
    // TODO: Nilay check once
=======

    uint32_t num_cores_channels = get_num_cores_channels_from_parallel_config(parallel_config);
    uint32_t out_channels_padded = tt::round_up(out_channels, num_cores_channels * tt::constants::TILE_WIDTH);
    uint32_t in_channels_padded = tt::round_up(in_channels, num_cores_channels * input_channels_alignment);
    uint32_t out_channel_padding = out_channels_padded - out_channels;

>>>>>>> cea3448e
    tt::tt_metal::LegacyShape weights_channels_padded_shape = tt::tt_metal::LegacyShape(std::array<uint32_t, 4>(
        {out_channels_padded, in_channels_padded, window_h, window_w}));
    if (weights_bias_dtype == DataType::BFLOAT8_B) {
        TT_ASSERT(weight_tensor_.get_dtype() == DataType::FLOAT32);
        if (bias_tensor.has_value()) {
            TT_ASSERT(bias_tensor.value().get_dtype() == DataType::FLOAT32);
        }
    } else {
        // TODO: fix the need to check this. We should be able to accept any datatype and convert
        TT_ASSERT(weight_tensor_.get_dtype() == weights_bias_dtype);
        if (bias_tensor.has_value()) {
            TT_ASSERT(bias_tensor.value().get_dtype() == weights_bias_dtype);
        }
    }
    weight_tensor_ = ttnn::pad(weight_tensor_, weights_channels_padded_shape.to_array_4D(), tt::tt_metal::Array4D({0, 0, 0, 0}), 0);

    uint32_t num_cores_c = get_num_cores_channels_from_parallel_config(parallel_config);
    // for conv op, pad the weights to block shape
    if (parallel_config.shard_scheme == TensorMemoryLayout::HEIGHT_SHARDED) {
        weight_tensor_ = tt::tt_metal::convert_conv_weight_tensor_to_special_padding_tiled_layout(
            weight_tensor_, weight_block_h_ntiles, weight_block_w_ntiles, weights_bias_dtype);
    } else if(parallel_config.shard_scheme == TensorMemoryLayout::BLOCK_SHARDED) {
        weight_tensor_ = tt::tt_metal::convert_conv_weight_tensor_to_tiled_layout_block_sharded(
            weight_tensor_, num_cores_c, weights_bias_dtype);
    } else {
        weight_tensor_ = tt::tt_metal::convert_conv_weight_tensor_to_tiled_layout(
            weight_tensor_, weight_block_h_ntiles, weight_block_w_ntiles, weights_bias_dtype);
    }

    uint32_t weight_matrix_height = in_channels * window_h * window_w;
    int32_t weight_matrix_height_padding = weight_tensor_.shape()[2] - weight_matrix_height;
    TT_FATAL(weight_matrix_height_padding >= 0," Matrix Height Padding can't be negative");
    if(parallel_config.shard_scheme == TensorMemoryLayout::BLOCK_SHARDED) {
<<<<<<< HEAD
        weight_matrix_height = weight_tensor_.shape()[2];
        weight_matrix_height_padding = 0;
=======
        /*weight_matrix_height = weight_tensor_.shape()[2];*/
        /*weight_matrix_height_padding = 0;*/
>>>>>>> cea3448e
        /* For non-tile multiple of input channel case, Padding for each weight matrix shard is needed to accomodate
         * right amount of channels in each shard. For example, If we have 320 input and output channels, each
         * activation matrix shard would have 40 channels for 8 cores. Similarly, each weight matrix shard also needs to
         * have 40 output channels each to match number of cores for each shard. Current implementation of
         * convert_conv_weight_tensor_to_tiled_layout_block_sharded takes care of that and increases number of columns
         * in weight matrix. so for such cases, out_channels need to be
         * initialized with weight_tensor_.shape()[3].
         * However, there are cases like output channels are 255 with input as tile multiple, For such cases, padding is
         * added at last and output_channels for each shard would be of multiple of 32.
         * */
<<<<<<< HEAD
        out_channels = ((out_channels % 16 != 0) && (in_channels / num_cores_c) % 32 == 0) ? out_channels : weight_tensor_.shape()[3];
=======
        /*out_channels = ((out_channels % 16 != 0) && (in_channels / num_cores_c) % 32 == 0) ? out_channels : weight_tensor_.shape()[3];*/
>>>>>>> cea3448e
    }

    auto target_shape = ttnn::Shape(std::array<uint32_t,4>{1, 1, weight_matrix_height, out_channels},
            std::array<std::array<uint32_t, 2>, 4>{
            std::array<uint32_t, 2>{0, 0},
            std::array<uint32_t, 2>{0, 0},
            std::array<uint32_t, 2>{0, weight_matrix_height_padding},
            std::array<uint32_t, 2>{0, out_channel_padding}
            });
    weight_tensor_ = ttnn::reshape(weight_tensor_, target_shape);

    weight_tensor_ = ttnn::operations::core::to_device(weight_tensor_, device, std::nullopt);
    if (bias_tensor.has_value()) {
        if (parallel_config.shard_scheme != TensorMemoryLayout::BLOCK_SHARDED) {
            bias_tensor_ = bias_tensor.value();
            auto bias_shape = bias_tensor_.get_shape();
            TT_ASSERT(bias_shape[3] == out_channels && bias_shape[0] == 1 && bias_shape[1] == 1 && bias_shape[2] == 1);
            tt::tt_metal::LegacyShape bias_channels_padded_shape = tt::tt_metal::LegacyShape(
                std::array<uint32_t, 4>({1, 1, 32, round_up(out_channels, weight_block_w_ntiles * 32)}));
            bias_tensor_ = ttnn::pad(bias_tensor_, bias_channels_padded_shape.to_array_4D(), tt::tt_metal::Array4D{0, 0, 0, 0}, 0);
            bias_tensor_ = ttnn::to_layout(
                bias_tensor_, Layout::TILE, std::nullopt, std::nullopt, (T*)nullptr);
            if (bias_tensor_.get_dtype() != weights_bias_dtype) {
                bias_tensor_ = ttnn::to_dtype(bias_tensor_, weights_bias_dtype);
            }
        } else {
<<<<<<< HEAD
            bias_tensor_ = convert_conv_bias_tensor_to_tiled_layout_block_sharded(
                bias_tensor.value(), num_cores_c, weights_bias_dtype);
=======
            bias_tensor_ = bias_tensor.value();
            auto bias_shape = bias_tensor_.get_shape();
            TT_ASSERT(bias_shape[3] == out_channels && bias_shape[0] == 1 && bias_shape[1] == 1 && bias_shape[2] == 1);
            tt::tt_metal::LegacyShape bias_channels_padded_shape = tt::tt_metal::LegacyShape(
                std::array<uint32_t, 4>({1, 1, 32, round_up(out_channels, weight_block_w_ntiles * 32)}));
            bias_tensor_ = ttnn::pad(bias_tensor_, bias_channels_padded_shape.to_array_4D(), tt::tt_metal::Array4D{0, 0, 0, 0}, 0);
            bias_tensor_ = convert_conv_bias_tensor_to_tiled_layout_block_sharded(
                bias_tensor_, num_cores_c, weights_bias_dtype);
>>>>>>> cea3448e
        }
        bias_tensor_ = ttnn::operations::core::to_device(bias_tensor_, device, std::nullopt);
    }

    return {weight_tensor_, bias_tensor.has_value() ? bias_tensor_ : std::optional<ttnn::Tensor>()};
}

ttnn::operations::matmul::MatmulProgramConfig determine_matmul_op_config_from_conv_op_config(
    OptimizedConvParallelizationConfig conv_parallelization_config,
    OptimizedConvBlockConfig conv_blocking_config,
    bool height_sharded,
    const string& activation,
    bool transpose_mcast,
    uint32_t grid_size_along_c) {
    if (height_sharded) {
        ttnn::operations::matmul::MatmulMultiCoreReuseMultiCast1DProgramConfig matmul_config = {
            .compute_with_storage_grid_size = conv_parallelization_config.grid_size,
            .in0_block_w = conv_blocking_config.act_block_w_ntiles,
            .out_subblock_h = conv_blocking_config.out_subblock_h_ntiles,
            .out_subblock_w = conv_blocking_config.out_subblock_w_ntiles,
            .per_core_M = div_up(conv_parallelization_config.per_core_out_matrix_height, tt::constants::TILE_HEIGHT),
            .per_core_N = div_up(conv_parallelization_config.per_core_out_matrix_width, tt::constants::TILE_WIDTH),
            .fuse_batch = true,
            .mcast_in0 = false};
        if (activation != "") {
            matmul_config.fused_activation = ttnn::operations::unary::utils::string_to_unary_with_param(activation);
        }
        return matmul_config;
    } else {
        ttnn::operations::matmul::MatmulMultiCoreReuseMultiCastProgramConfig matmul_config = {
            .compute_with_storage_grid_size = conv_parallelization_config.grid_size,
            .in0_block_w = conv_blocking_config.act_block_w_ntiles,
            .out_subblock_h = conv_blocking_config.out_subblock_h_ntiles,
            .out_subblock_w = conv_blocking_config.out_subblock_w_ntiles,
            .out_block_h = div_up(conv_parallelization_config.per_core_out_matrix_height, tt::constants::TILE_HEIGHT),
            .out_block_w = div_up(conv_parallelization_config.per_core_out_matrix_width, tt::constants::TILE_WIDTH),
            .per_core_M = div_up(conv_parallelization_config.per_core_out_matrix_height, tt::constants::TILE_HEIGHT),
            .per_core_N = div_up(conv_parallelization_config.per_core_out_matrix_width, tt::constants::TILE_WIDTH),
            .transpose_mcast = transpose_mcast};
        if (activation != "") {
            matmul_config.fused_activation = ttnn::operations::unary::utils::string_to_unary_with_param(activation);
        }
        return matmul_config;
    }
}

static void adjust_conv_op_config_for_auto_shard(
    bool is_mm_conv,
    uint32_t batch_size,
    uint32_t in_channels,
    uint32_t out_channels,
    uint32_t output_height,
    uint32_t output_width,
    uint32_t weights_width,
    uint32_t input_width,
    const CoreCoord& compute_grid_size,
    Conv2dConfig& conv_config,
    Layout input_tensor_layout) {
    ShardOrientation shard_orientation =
        conv_config.transpose_shards ? ShardOrientation::COL_MAJOR : ShardOrientation::ROW_MAJOR;
    conv_config.shard_layout = select_shard_spec(
        is_mm_conv,
        batch_size,
        in_channels,
        out_channels,
        output_height,
        output_width,
        weights_width,
        input_width,
        shard_orientation,
        compute_grid_size);

    if (conv_config.act_block_h_override == 0 && conv_config.shard_layout != TensorMemoryLayout::WIDTH_SHARDED) {
        if (in_channels <= constants::TILE_WIDTH / 2 && conv_config.input_channels_alignment == constants::TILE_WIDTH &&
            !is_mm_conv && conv_config.shard_layout == TensorMemoryLayout::HEIGHT_SHARDED && input_tensor_layout == Layout::ROW_MAJOR) {
            log_debug(LogOp, "Auto shard, enable shallow conv");
            // height sharded, non matmul conv, with input channels <= 16, and default setting for
            // input_channels_alignment
            // Currently data-movement ops have too many restrictions to support shallow convs with tiled input.
            conv_config.input_channels_alignment = constants::TILE_WIDTH / 2;
        }

        // Set act_block_h_override to min value to
        // be conservative with L1 memory usage.
        conv_config.act_block_h_override = constants::TILE_HEIGHT;
    }
}

template <typename T>
Result conv2d(
    const ttnn::Tensor& input_tensor,
    const ttnn::Tensor& weight_tensor,
    T* device,
    uint32_t in_channels,
    uint32_t out_channels,
    uint32_t batch_size,
    uint32_t input_height,
    uint32_t input_width,
    std::array<uint32_t, 2> kernel_size,
    std::array<uint32_t, 2> stride,
    std::array<uint32_t, 2> padding,
    std::array<uint32_t, 2> dilation,
    uint32_t groups,
    std::optional<const ttnn::Tensor> bias_tensor,
    const std::optional<const Conv2dConfig>& conv_config_,
    const std::optional<const MemoryConfig>& memory_config) {
    const bool mm_conv = use_matmul_for_1x1_conv(kernel_size, stride, padding, dilation, groups);
    const uint32_t output_height = ((input_height - kernel_size[0] - ((kernel_size[0] - 1 ) * (dilation[0] - 1)) + 2 * padding[0]) / stride[0]) + 1;
    const uint32_t output_width =
        ((input_width - kernel_size[1] - ((kernel_size[0] - 1) * (dilation[0] - 1)) + 2 * padding[1]) / stride[1]) + 1;

    Conv2dConfig conv_config = conv_config_.value_or(Conv2dConfig());
    const auto compute_grid_size = device->compute_with_storage_grid_size();

    if (!input_tensor.is_sharded() && !conv_config.shard_layout.has_value()) {
        // In this case we deduce the shard layout.
        adjust_conv_op_config_for_auto_shard(
            mm_conv,
            batch_size,
            in_channels,
            out_channels,
            output_height,
            output_width,
            weight_tensor.get_shape()[3],
            input_width,
            compute_grid_size,
            conv_config,
            input_tensor.layout());
    }

    auto [input_tensor_post_tm, parallel_config, output_parallel_config, tensor_manipulated, use_non_tile_height] = shard_or_reshard_tensor_if_required(
        device, input_tensor, conv_config, batch_size, output_height, output_width, in_channels, out_channels, mm_conv);
    if (tensor_manipulated) {
        if (conv_config.deallocate_activation) {
            ttnn::Tensor input_tensor_ = input_tensor;  // TODO: allow in place modification of inputs to the op
            input_tensor_.deallocate();
            // ttnn::operations::core::deallocate(input_tensor_);
        }
        conv_config.deallocate_activation = true;
    }

    uint32_t round_up_size = !use_non_tile_height ? tt::constants::TILE_HEIGHT : 1;
    uint32_t nhw_out = batch_size * output_height * output_width;
    uint32_t out_channels_padded = tt::round_up(
        out_channels,
        get_num_cores_channels_from_parallel_config(output_parallel_config) * tt::constants::TILE_WIDTH);
    MemoryConfig conv_out_memory_config = create_sharded_memory_config_from_parallel_config(
        ttnn::Shape(std::array<uint32_t, 4>{1, 1, nhw_out, out_channels_padded}),
        output_parallel_config,
        round_up_size);
    ParallelConfig largest_parallel_config = output_parallel_config.grid.num_cores() > parallel_config.grid.num_cores() ? output_parallel_config : parallel_config;

    OptimizedConvParallelizationConfig opt_conv_op_parallel_config = determine_conv_op_parallel_config_from_conv_output_mem_config(
        conv_out_memory_config,
        get_num_cores_nhw_from_parallel_config(largest_parallel_config),
        get_num_cores_channels_from_parallel_config(largest_parallel_config));

    uint32_t in_channels_padded = tt::round_up(
        in_channels,
        get_num_cores_channels_from_parallel_config(parallel_config) * conv_config.input_channels_alignment);

    uint32_t nhw_out_padded_ntile = get_num_cores_nhw_from_parallel_config(output_parallel_config) *
                                    conv_out_memory_config.shard_spec.value().shape[0] / tt::constants::TILE_HEIGHT;

    OptimizedConvBlockConfig opt_conv_op_block_config = determine_per_core_conv_block_config(
        parallel_config,
        opt_conv_op_parallel_config,
        in_channels_padded,
        nhw_out_padded_ntile,
        conv_config.act_block_h_override,
        conv_config.act_block_w_div,
        kernel_size[0],
        kernel_size[1],
        conv_config.fp32_dest_acc_enabled,
        conv_config.enable_split_reader);
    bool weight_is_on_device = ttnn::is_tensor_on_device_or_multidevice(weight_tensor);
    ttnn::Tensor weight_tensor_on_device = weight_tensor;
    std::optional<ttnn::Tensor> bias_tensor_on_device = bias_tensor;
    if (!weight_is_on_device) {
        // prepare weights in desired layout and move to device
        tie(weight_tensor_on_device, bias_tensor_on_device) = prepare_conv_weights_biases_and_move_to_device(
            weight_tensor,
            bias_tensor,
            conv_config.input_channels_alignment,
            conv_config.weights_dtype,
            opt_conv_op_block_config.act_block_w_ntiles,
            opt_conv_op_block_config.out_subblock_w_ntiles,
            parallel_config,
            device,
            groups,
            opt_conv_op_block_config.act_block_h_ntiles,
            input_width);
    }
    // if 1x1 conv w/ stride 1, convert input tensor to tile layout if required
    if (mm_conv) {
        Tensor input_tensor_post_tm_out = ttnn::to_layout(
            input_tensor_post_tm, Layout::TILE, conv_config.dtype, input_tensor_post_tm.memory_config(), device);
        if (conv_config.deallocate_activation) {
            input_tensor_post_tm.deallocate();
            // ttnn::operations::core::deallocate(input_tensor_post_tm);
        }
        input_tensor_post_tm = input_tensor_post_tm_out;
    }
    // call optimized conv op or matmul micro op
    bool input_is_on_device = ttnn::is_tensor_on_device_or_multidevice(input_tensor_post_tm);
    TT_ASSERT(input_is_on_device);
    DeviceComputeKernelConfig compute_kernel_config = ttnn::init_device_compute_kernel_config(
        device->arch(),
        std::nullopt,
        conv_config.math_fidelity,
        conv_config.math_approx_mode_enabled,
        conv_config.fp32_dest_acc_enabled,
        conv_config.packer_l1_accum_enabled);

    if (!mm_conv) {
        // call halo op
        SlidingWindowConfig sliding_window_config = SlidingWindowConfig{
            .batch_size = batch_size,
            .input_hw = {input_height, input_width},
            .window_hw = {kernel_size[0], kernel_size[1]},
            .stride_hw = {stride[0], stride[1]},
            .pad_hw = {padding[0], padding[1]},
            .dilation_hw = {dilation[0], dilation[1]},
            .num_cores_nhw = opt_conv_op_parallel_config.num_cores_nhw,
            .core_range_set = input_tensor_post_tm.memory_config().shard_spec.value().grid,
            .snap_to_tile = !use_non_tile_height,
        };

        bool bypass_halo =
            (parallel_config.shard_scheme == TensorMemoryLayout::WIDTH_SHARDED &&
             sliding_window_config.pad_hw.first == 0 && sliding_window_config.pad_hw.second == 0);

        if (bypass_halo) {
            if (input_tensor_post_tm.layout() == Layout::TILE) {
                input_tensor_post_tm = ttnn::to_layout(
                    input_tensor_post_tm, Layout::ROW_MAJOR, std::nullopt, std::nullopt, device);
            }
        } else {
            Tensor halo_output = ttnn::halo(
                DefaultQueueId,
                input_tensor_post_tm,
                sliding_window_config,
                0,
                false,
                parallel_config.shard_orientation == ShardOrientation::COL_MAJOR,
                0,
                input_tensor_post_tm.memory_config(),
                !use_non_tile_height);

            if (conv_config.deallocate_activation) {
                ttnn::operations::core::deallocate(input_tensor_post_tm);
            }

            if (conv_config.reallocate_halo_output) {
                auto move_output = ttnn::operations::core::reallocate(halo_output, input_tensor_post_tm.memory_config());
                ttnn::operations::core::deallocate(halo_output);
                halo_output = move_output;
            }
            input_tensor_post_tm = halo_output;
        }

        // call conv micro op
        auto conv_output = optimized_conv_new(
            input_tensor_post_tm,
            weight_tensor_on_device,
            bias_tensor_on_device,
            sliding_window_config,
            out_channels,
            groups,
            conv_config.output_layout == Layout::ROW_MAJOR,
            conv_config.activation == "relu",
            conv_config.math_fidelity,
            opt_conv_op_parallel_config,
            opt_conv_op_block_config,
            conv_out_memory_config,
            conv_config.dtype,
            {batch_size, input_height, input_width, in_channels},
            conv_config.input_channels_alignment == 16,
            compute_kernel_config,
            conv_config.enable_act_double_buffer,
            conv_config.enable_weights_double_buffer,
            conv_config.enable_split_reader,
            conv_config.enable_subblock_padding,
            use_non_tile_height);

        if (memory_config.has_value() && memory_config.value() != conv_output.memory_config()) {
            conv_output = ttnn::to_memory_config(conv_output, memory_config.value(), std::nullopt);
        }
        return {conv_output, output_height, output_width, weight_tensor_on_device, bias_tensor_on_device};
    } else {
        // run conv as matmul
        uint32_t num_cores_c = get_num_cores_channels_from_parallel_config(parallel_config);
        auto matmul_program_config = determine_matmul_op_config_from_conv_op_config(
            opt_conv_op_parallel_config,
            opt_conv_op_block_config,
            parallel_config.shard_scheme == TensorMemoryLayout::HEIGHT_SHARDED,
            conv_config.activation,
            parallel_config.shard_orientation == ShardOrientation::COL_MAJOR,
            num_cores_c);
        Tensor matmul_input = input_tensor_post_tm;
        if (stride[0] > 1) {
            // run downsample
            matmul_input = ttnn::operations::downsample::downsample(
                input_tensor_post_tm, {batch_size, input_height, input_width, stride[0], stride[1]});
            if (conv_config.deallocate_activation) {
                ttnn::operations::core::deallocate(input_tensor_post_tm);
            }
        }
        auto matmul_output = ttnn::operations::matmul::matmul(
            matmul_input,
            weight_tensor_on_device,
            bias_tensor_on_device,
            ttnn::operations::matmul::Matmul{
            matmul_program_config,
            /*bcast_batch=*/std::nullopt,
            conv_out_memory_config,
            conv_config.dtype,
            compute_kernel_config});
        if (conv_config.deallocate_activation) {
            ttnn::operations::core::deallocate(matmul_input);
        }

        if (memory_config.has_value() && memory_config.value() != matmul_output.memory_config()) {
            matmul_output = ttnn::to_memory_config(matmul_output, memory_config.value(), std::nullopt);
        }

        return {matmul_output, output_height, output_width, weight_tensor_on_device, bias_tensor_on_device};
    }
}

Result Conv2dOperation::invoke(
    uint8_t queue_id,
    const ttnn::Tensor& input_tensor,
    const ttnn::Tensor& weight_tensor,
    Device * device,
    uint32_t in_channels,
    uint32_t out_channels,
    uint32_t batch_size,
    uint32_t input_height,
    uint32_t input_width,
    std::array<uint32_t, 2> kernel_size,
    std::array<uint32_t, 2> stride,
    std::array<uint32_t, 2> padding,
    std::array<uint32_t, 2> dilation,
    uint32_t groups,
    std::optional<const ttnn::Tensor> bias_tensor,
    const std::optional<const Conv2dConfig>& conv_config_,
    const std::optional<const MemoryConfig>& memory_config){
    return conv2d(input_tensor, weight_tensor, device, in_channels, out_channels, batch_size, input_height, input_width, kernel_size, stride, padding, dilation, groups, std::move(bias_tensor), std::move(conv_config_), memory_config);
}

Result Conv2dOperation::invoke(
    uint8_t queue_id,
    const ttnn::Tensor& input_tensor,
    const ttnn::Tensor& weight_tensor,
    MeshDevice * device,
    uint32_t in_channels,
    uint32_t out_channels,
    uint32_t batch_size,
    uint32_t input_height,
    uint32_t input_width,
    std::array<uint32_t, 2> kernel_size,
    std::array<uint32_t, 2> stride,
    std::array<uint32_t, 2> padding,
    std::array<uint32_t, 2> dilation,
    uint32_t groups,
    std::optional<const ttnn::Tensor> bias_tensor,
    const std::optional<const Conv2dConfig>& conv_config_,
    const std::optional<const MemoryConfig>& memory_config){
    return conv2d(input_tensor, weight_tensor, device, in_channels, out_channels, batch_size, input_height, input_width, kernel_size, stride, padding, dilation, groups, std::move(bias_tensor), std::move(conv_config_), memory_config);
}

}  // namespace conv2d
}  // namespace operations
}  // namespace ttnn<|MERGE_RESOLUTION|>--- conflicted
+++ resolved
@@ -99,10 +99,7 @@
     uint32_t output_channels,
     const CoreCoord& compute_grid_size,
     ShardOrientation block_shard_orientation,
-<<<<<<< HEAD
-=======
     bool enable_channels_padding,
->>>>>>> cea3448e
     bool is_out_tiled,
     bool is_non_tile_mul_width) {
 
@@ -121,17 +118,6 @@
     } else if (shard_layout == TensorMemoryLayout::BLOCK_SHARDED) {
         uint32_t start_divisor =
                 block_shard_orientation == ShardOrientation::COL_MAJOR ? compute_grid_size.x : compute_grid_size.y;
-<<<<<<< HEAD
-        auto channels_per_core = std::ceil((float)input_channels / effective_tile_width);
-        if(is_non_tile_mul_width) {
-            out_nhw_ntiles = tt::round_up(batch_size * output_height * output_width, tt::constants::TILE_HEIGHT) / tt::constants::TILE_HEIGHT;
-            out_c_ntiles = tt::round_up(output_channels, effective_tile_width) / 1;
-            channels_per_core = input_channels;
-        }
-        num_cores_nhw = find_closest_largest_divisor_with_num_padding(out_nhw_ntiles, start_divisor);
-
-        uint32_t num_cores_c = find_closest_common_largest_divisor(out_c_ntiles, channels_per_core, block_shard_orientation == ShardOrientation::COL_MAJOR ? compute_grid_size.y : compute_grid_size.x);
-=======
         uint32_t num_cores_nhw = find_closest_largest_divisor_with_num_padding(out_nhw_ntiles, start_divisor);
         auto channels_per_core = std::ceil((float)input_channels / effective_tile_width);
         if(is_non_tile_mul_width) {
@@ -145,7 +131,6 @@
                 ? find_closest_largest_divisor_with_num_padding(
                       out_channels_ntiles, input_channles_ntiles, start_divisor_c)
                 : find_closest_largest_divisor(out_channels_ntiles, channels_per_core, start_divisor_c);
->>>>>>> cea3448e
         uint32_t cores_x = block_shard_orientation == ShardOrientation::COL_MAJOR ? num_cores_nhw : num_cores_c;
         uint32_t cores_y = block_shard_orientation == ShardOrientation::COL_MAJOR ? num_cores_c : num_cores_nhw;
         CoreRange core_range = CoreRange(CoreCoord({0, 0}), CoreCoord({cores_x - 1, cores_y - 1}));
@@ -326,9 +311,6 @@
         if (parallel_config.shard_scheme == TensorMemoryLayout::WIDTH_SHARDED) {
             log_info(LogOp, "act_block_h_override is set, but ignored when Width Sharding is used");
         } else {
-<<<<<<< HEAD
-            act_block_h_ntiles = act_block_h_override / tt::constants::TILE_HEIGHT;
-=======
             uint32_t act_block_h_override_ntiles = act_block_h_override / constants::TILE_HEIGHT;
             if (padded_output_height_ntiles % act_block_h_override_ntiles == 0) {
                 act_block_h_ntiles = act_block_h_override_ntiles;
@@ -340,7 +322,6 @@
                     act_block_h_override_ntiles,
                     padded_output_height_ntiles);
             }
->>>>>>> cea3448e
         }
     }
     auto grid_size = parallel_config.grid.bounding_box().grid_size();
@@ -356,10 +337,6 @@
     }
     TT_ASSERT(act_block_w % 32 == 0);
     uint32_t act_block_w_ntiles = act_block_w / 32;
-<<<<<<< HEAD
-    //TT_FATAL(conv_op_parallel_config.per_core_out_matrix_width % TILE_WIDTH == 0);
-=======
->>>>>>> cea3448e
     uint32_t out_block_h_ntiles = div_up(conv_op_parallel_config.per_core_out_matrix_height, tt::constants::TILE_HEIGHT);
     uint32_t weight_block_w_ntiles = div_up(conv_op_parallel_config.per_core_out_matrix_width, tt::constants::TILE_WIDTH);
     auto [out_subblock_h_ntiles, out_subblock_w_ntiles] =
@@ -533,12 +510,6 @@
         auto block_shard_orientation =
             conv_config.transpose_shards ? ShardOrientation::COL_MAJOR : ShardOrientation::ROW_MAJOR;
         auto num_cores_c = block_shard_orientation == ShardOrientation::COL_MAJOR ? device->compute_with_storage_grid_size().y : device->compute_with_storage_grid_size().x;
-<<<<<<< HEAD
-        bool is_non_tile_mul_width = (shard_layout == TensorMemoryLayout::BLOCK_SHARDED) && conv_config.act_block_h_override == 0 &&
-        (conv_config.dtype == DataType::BFLOAT16 || conv_config.dtype == DataType::FLOAT32) && conv_config.output_layout == Layout::ROW_MAJOR && ((2*in_channels) % (16 * num_cores_c)) == 0;
-        ParallelConfig optimal_parallel_config = determine_parallel_config(
-            shard_layout, batch_size, in_channels, height, width, out_channels, device->compute_with_storage_grid_size(), block_shard_orientation, !use_non_tile_height, is_non_tile_mul_width);
-=======
         auto elem_size = conv_config.weights_dtype == DataType::BFLOAT8_B ? 1 : 2;
         bool is_non_tile_mul_width = (shard_layout == TensorMemoryLayout::BLOCK_SHARDED) && conv_config.act_block_h_override == 0 &&
         conv_config.output_layout == Layout::ROW_MAJOR && ((elem_size*in_channels) % (16 * num_cores_c)) == 0 && (elem_size*in_channels);
@@ -554,7 +525,6 @@
             !is_mm_conv && !is_non_tile_mul_width,
             !use_non_tile_height,
             is_non_tile_mul_width);
->>>>>>> cea3448e
 
         if (conv_config.override_sharding_config) {
             TT_FATAL(conv_config.core_grid.has_value(), "Error");
@@ -765,17 +735,12 @@
     uint32_t in_channels = weights_shape[1];
     uint32_t window_h = weights_shape[2];
     uint32_t window_w = weights_shape[3];
-<<<<<<< HEAD
-    uint32_t out_channel_padding = tt::round_up(out_channels, 32) - out_channels;
-    // TODO: Nilay check once
-=======
 
     uint32_t num_cores_channels = get_num_cores_channels_from_parallel_config(parallel_config);
     uint32_t out_channels_padded = tt::round_up(out_channels, num_cores_channels * tt::constants::TILE_WIDTH);
     uint32_t in_channels_padded = tt::round_up(in_channels, num_cores_channels * input_channels_alignment);
     uint32_t out_channel_padding = out_channels_padded - out_channels;
 
->>>>>>> cea3448e
     tt::tt_metal::LegacyShape weights_channels_padded_shape = tt::tt_metal::LegacyShape(std::array<uint32_t, 4>(
         {out_channels_padded, in_channels_padded, window_h, window_w}));
     if (weights_bias_dtype == DataType::BFLOAT8_B) {
@@ -809,13 +774,8 @@
     int32_t weight_matrix_height_padding = weight_tensor_.shape()[2] - weight_matrix_height;
     TT_FATAL(weight_matrix_height_padding >= 0," Matrix Height Padding can't be negative");
     if(parallel_config.shard_scheme == TensorMemoryLayout::BLOCK_SHARDED) {
-<<<<<<< HEAD
-        weight_matrix_height = weight_tensor_.shape()[2];
-        weight_matrix_height_padding = 0;
-=======
         /*weight_matrix_height = weight_tensor_.shape()[2];*/
         /*weight_matrix_height_padding = 0;*/
->>>>>>> cea3448e
         /* For non-tile multiple of input channel case, Padding for each weight matrix shard is needed to accomodate
          * right amount of channels in each shard. For example, If we have 320 input and output channels, each
          * activation matrix shard would have 40 channels for 8 cores. Similarly, each weight matrix shard also needs to
@@ -826,11 +786,7 @@
          * However, there are cases like output channels are 255 with input as tile multiple, For such cases, padding is
          * added at last and output_channels for each shard would be of multiple of 32.
          * */
-<<<<<<< HEAD
-        out_channels = ((out_channels % 16 != 0) && (in_channels / num_cores_c) % 32 == 0) ? out_channels : weight_tensor_.shape()[3];
-=======
         /*out_channels = ((out_channels % 16 != 0) && (in_channels / num_cores_c) % 32 == 0) ? out_channels : weight_tensor_.shape()[3];*/
->>>>>>> cea3448e
     }
 
     auto target_shape = ttnn::Shape(std::array<uint32_t,4>{1, 1, weight_matrix_height, out_channels},
@@ -857,10 +813,6 @@
                 bias_tensor_ = ttnn::to_dtype(bias_tensor_, weights_bias_dtype);
             }
         } else {
-<<<<<<< HEAD
-            bias_tensor_ = convert_conv_bias_tensor_to_tiled_layout_block_sharded(
-                bias_tensor.value(), num_cores_c, weights_bias_dtype);
-=======
             bias_tensor_ = bias_tensor.value();
             auto bias_shape = bias_tensor_.get_shape();
             TT_ASSERT(bias_shape[3] == out_channels && bias_shape[0] == 1 && bias_shape[1] == 1 && bias_shape[2] == 1);
@@ -869,7 +821,6 @@
             bias_tensor_ = ttnn::pad(bias_tensor_, bias_channels_padded_shape.to_array_4D(), tt::tt_metal::Array4D{0, 0, 0, 0}, 0);
             bias_tensor_ = convert_conv_bias_tensor_to_tiled_layout_block_sharded(
                 bias_tensor_, num_cores_c, weights_bias_dtype);
->>>>>>> cea3448e
         }
         bias_tensor_ = ttnn::operations::core::to_device(bias_tensor_, device, std::nullopt);
     }
