--- conflicted
+++ resolved
@@ -119,10 +119,7 @@
     uint32_t output_channels,
     const CoreCoord& compute_grid_size,
     ShardOrientation block_shard_orientation,
-<<<<<<< HEAD
-=======
     bool enable_channels_padding,
->>>>>>> cea3448e
     bool is_out_tiled=true,
     bool is_non_tile_mul_width=false);
 
