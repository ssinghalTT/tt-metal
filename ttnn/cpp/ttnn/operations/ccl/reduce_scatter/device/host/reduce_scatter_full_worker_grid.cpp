--- conflicted
+++ resolved
@@ -74,13 +74,8 @@
         uint32_t worker_idx,
         uint32_t link,
         uint32_t cb_num_pages_per_packet,
-<<<<<<< HEAD
-        uint32_t worker_sender_semaphore_address,
-        uint32_t worker_receiver_semaphore_address) :
-=======
         uint32_t worker_sender_semaphore_id,
         uint32_t worker_receiver_semaphore_id) :
->>>>>>> cb5d74d6
         device(device),
         op_config(op_config),
         topology_config(topology_config),
