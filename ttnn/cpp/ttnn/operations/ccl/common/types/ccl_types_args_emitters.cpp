// SPDX-FileCopyrightText: © 2024 Tenstorrent Inc.
//
// SPDX-License-Identifier: Apache-2.0

#include "ttnn/cpp/ttnn/operations/ccl/common/types/ccl_types_args_emitters.hpp"
#include "impl/buffers/buffer_constants.hpp"
#include "ttnn/cpp/ttnn/tensor/tensor.hpp"
#include "ttnn/tensor/types.hpp"
<<<<<<< HEAD
#include "tt_metal/impl/device/device.hpp"
#include "ttnn/cpp/ttnn/operations/sharding_pf_builder.hpp"
=======
#include "tt_metal/device.hpp"

>>>>>>> abc55d29
using namespace tt::tt_metal;

namespace ttnn {
namespace ccl {

args_list_t emit_runtime_args(WorkerEdmInterfaceArgs const& edm_interface_args) {
    return {
        edm_interface_args.edm_noc_x,
        edm_interface_args.edm_noc_y,
        reinterpret_cast<uint32_t>(edm_interface_args.edm_buffer_base_address),
        reinterpret_cast<uint32_t>(edm_interface_args.edm_semaphore_address),
        edm_interface_args.num_buffers_per_channel};
}

args_list_t emit_compile_time(WorkerEdmInterfaceArgs const& edm_interface_args) { return {}; }

<<<<<<< HEAD
args_list_t new_addrgen_emit_address_generator_runtime_args(
    const tt::tt_metal::Device* const d, const tt::tt_metal::Tensor& t) {
    args_list_t args;
    switch (t.buffer()->buffer_layout()) {
        case tt::tt_metal::TensorMemoryLayout::WIDTH_SHARDED:
        case tt::tt_metal::TensorMemoryLayout::HEIGHT_SHARDED:
        case tt::tt_metal::TensorMemoryLayout::BLOCK_SHARDED:
            return shard_pf_builder::get_linear_shard_list(d, t);
            break;

        case tt::tt_metal::TensorMemoryLayout::INTERLEAVED:
            TT_ASSERT(t.buffer()->page_size() != 1024);
            // For now we won't emit args for interleaved here... assume these are passed in elsewhere
            // This is during some transitionary period
            return {};

            break;

        case tt::tt_metal::TensorMemoryLayout::SINGLE_BANK:
        default:
            TT_ASSERT(
                false,
                "Tried emitting address generator args for an unsupported type{}. Consider adding the missing support "
                "or using a supported tensor memory layout (width sharded, height sharded, block sharded, interleaved",
                t.buffer()->buffer_layout());
            return {};
    };
}

args_list_t emit_address_generator_runtime_args(tt::tt_metal::Device const* const d, tt::tt_metal::Tensor const& t) {
=======
args_list_t emit_address_generator_runtime_args(tt::tt_metal::IDevice const* const d, tt::tt_metal::Tensor const& t) {
>>>>>>> abc55d29
    args_list_t args;
    switch (t.buffer()->buffer_layout()) {
        case tt::tt_metal::TensorMemoryLayout::WIDTH_SHARDED:
        case tt::tt_metal::TensorMemoryLayout::HEIGHT_SHARDED:
        case tt::tt_metal::TensorMemoryLayout::BLOCK_SHARDED:
            return ShardedAddrGenArgBuilder::emit_rt_args(d, t);
            break;

        case tt::tt_metal::TensorMemoryLayout::INTERLEAVED:
            TT_ASSERT(t.buffer()->page_size() != 1024);
            // For now we won't emit args for interleaved here... assume these are passed in elsewhere
            // This is during some transitionary period
            return {};

            break;

        case tt::tt_metal::TensorMemoryLayout::SINGLE_BANK:
        default:
            TT_ASSERT(
                false,
                "Tried emitting address generator args for an unsupported type{}. Consider adding the missing support "
                "or using a supported tensor memory layout (width sharded, height sharded, block sharded, interleaved",
                t.buffer()->buffer_layout());
            return {};
    };
}

args_list_t new_addrgen_emit_address_generator_compile_time_args(const tt::tt_metal::Tensor& t) {
    switch (t.buffer()->buffer_layout()) {
        case tt::tt_metal::TensorMemoryLayout::WIDTH_SHARDED:
        case tt::tt_metal::TensorMemoryLayout::HEIGHT_SHARDED:
        case tt::tt_metal::TensorMemoryLayout::BLOCK_SHARDED:
            return shard_pf_builder::sharding_ct_table_builder(t.device(), t);
            break;

        case tt::tt_metal::TensorMemoryLayout::INTERLEAVED: return {}; break;

        case tt::tt_metal::TensorMemoryLayout::SINGLE_BANK:
        default:
            TT_ASSERT(
                false,
                "Tried emitting address generator args for an unsupported type{}. Consider adding the missing support "
                "or using a supported tensor memory layout (width sharded, height sharded, block sharded, interleaved",
                t.buffer()->buffer_layout());
            return {};
    }
    TT_ASSERT(false);
}

args_list_t emit_address_generator_compile_time_args(tt::tt_metal::Tensor const& t) {
    switch (t.buffer()->buffer_layout()) {
        case tt::tt_metal::TensorMemoryLayout::WIDTH_SHARDED:
        case tt::tt_metal::TensorMemoryLayout::HEIGHT_SHARDED:
        case tt::tt_metal::TensorMemoryLayout::BLOCK_SHARDED: return ShardedAddrGenArgBuilder::emit_ct_args(t); break;

        case tt::tt_metal::TensorMemoryLayout::INTERLEAVED: return {}; break;

        case tt::tt_metal::TensorMemoryLayout::SINGLE_BANK:
        default:
            TT_ASSERT(
                false,
                "Tried emitting address generator args for an unsupported type{}. Consider adding the missing support "
                "or using a supported tensor memory layout (width sharded, height sharded, block sharded, interleaved",
                t.buffer()->buffer_layout());
            return {};
    }
    TT_ASSERT(false);
}

std::pair<CoreCoord, CoreCoord> shard_grid_from_shard_spec(const ShardSpec& shard_spec) {
    auto const& core_range = shard_spec.grid.bounding_box();
    log_trace(
        tt::LogOp,
        "SHARD CORE_RANGE: start_x:{} start_y:{} end_x:{} end_y:{}",
        core_range.start_coord.x,
        core_range.start_coord.y,
        core_range.end_coord.x,
        core_range.end_coord.y);
    log_trace(tt::LogOp, "grid_size: {}", shard_spec.grid.num_cores());

    return {core_range.start_coord, core_range.end_coord};
}

// non-transposed - always row-major layout
// vec<logical row -> noc row>, vec<logicacal col -> noc col>
static std::pair<std::vector<uint32_t>, std::vector<uint32_t>> shard_noc_cores_from_shard_spec(
    IDevice const* d, const ShardSpec& shard_spec) {
    TT_ASSERT(d != nullptr);
    auto const& core_range = shard_spec.grid.bounding_box();
    std::vector<uint32_t> logical_to_noc_row_map;
    std::vector<uint32_t> logical_to_noc_col_map;
    for (uint32_t y = 0; y <= core_range.end_coord.y; y++) {
        CoreCoord noc_core = d->virtual_core_from_logical_core(CoreCoord(0, y), CoreType::WORKER);
        logical_to_noc_row_map.push_back(noc_core.y);
    }
    for (uint32_t x = 0; x <= core_range.end_coord.x; x++) {
        CoreCoord noc_core = d->virtual_core_from_logical_core(CoreCoord(x, 0), CoreType::WORKER);
        logical_to_noc_col_map.push_back(noc_core.x);
    }

    return {logical_to_noc_row_map, logical_to_noc_col_map};
}

std::vector<uint32_t> ShardedAddrGenArgBuilder::emit_rt_args(IDevice const* d, Tensor const& t) {
    std::vector<uint32_t> args;
    auto const& [row_map, col_map] = shard_noc_cores_from_shard_spec(d, t.shard_spec().value());
    args.push_back(row_map.size());
    for (uint32_t i = 0; i < row_map.size(); i++) {
        args.push_back(row_map.at(i));
    }
    args.push_back(col_map.size());
    for (uint32_t i = 0; i < col_map.size(); i++) {
        args.push_back(col_map.at(i));
    }

    return args;
}

std::vector<uint32_t> ShardedAddrGenArgBuilder::emit_ct_args(Tensor const& t) {
    std::vector<uint32_t> args;
    TT_ASSERT(t.is_sharded());
    auto const& [pages_per_shard_y, pages_per_shard_x] = t.buffer()->shard_spec().shape_in_pages();
    auto const& [shard_grid_start, shard_grid_end] = shard_grid_from_shard_spec(t.shard_spec().value());
    bool shard_grid_transposed = shard_grid_is_transposed(t);
    TT_FATAL(
        t.memory_config().memory_layout == TensorMemoryLayout::BLOCK_SHARDED ||
            t.memory_config().memory_layout == TensorMemoryLayout::HEIGHT_SHARDED ||
            t.memory_config().memory_layout == TensorMemoryLayout::WIDTH_SHARDED,
        "ShardedAddrGenArgBuilder::emit_ct_args was invoked with a tensor containing an unsupported (Sharded) Tensor "
        "Memory Layout: {}",
        t.memory_config().memory_layout);
    // shard_grid_height (cores)
    args.push_back(shard_grid_end.y - shard_grid_start.y + 1);
    TT_FATAL(args.back() > 0, "Passed shard_grid height == 0 to sharded addrgen, which is invalid");
    // shard_grid_width (cores)
    args.push_back(shard_grid_end.x - shard_grid_start.x + 1);
    TT_FATAL(args.back() > 0, "Passed shard_grid width == 0 to sharded addrgen, which is invalid");
    // shard_grid_start_y
    args.push_back(shard_grid_start.y);
    // shard_grid_start_x
    args.push_back(shard_grid_start.x);
    // pages_per_shard_y
    args.push_back(pages_per_shard_y);
    TT_FATAL(args.back() > 0, "Passed pages per shard y == 0 to sharded addrgen, which is invalid");
    // pages_per_shard_x
    args.push_back(pages_per_shard_x);
    TT_FATAL(args.back() > 0, "Passed pages per shard x == 0 to sharded addrgen, which is invalid");
    // transposed grid
    args.push_back(static_cast<uint32_t>(shard_grid_transposed));

    return args;
}

bool ShardedAddrGenArgBuilder::shard_grid_is_transposed(Tensor const& t) {
    TT_FATAL(
        t.memory_config().memory_layout == TensorMemoryLayout::BLOCK_SHARDED ||
            t.memory_config().memory_layout == TensorMemoryLayout::HEIGHT_SHARDED ||
            t.memory_config().memory_layout == TensorMemoryLayout::WIDTH_SHARDED,
        "ShardedAddrGenArgBuilder::emit_ct_args was invoked with a tensor containing an unsupported (Sharded) Tensor "
        "Memory Layout: {}",
        t.memory_config().memory_layout);
    bool shard_grid_transposed =
        ((t.memory_config().memory_layout == TensorMemoryLayout::HEIGHT_SHARDED &&
          t.shard_spec()->orientation == ShardOrientation::ROW_MAJOR) ||
         ((t.memory_config().memory_layout == TensorMemoryLayout::WIDTH_SHARDED ||
           t.memory_config().memory_layout == TensorMemoryLayout::BLOCK_SHARDED) &&
          t.shard_spec()->orientation == ShardOrientation::COL_MAJOR));
    return shard_grid_transposed;
}

void ShardedAddrGenArgBuilder::log_sharded_tensor_kernel_args(Tensor const& t, std::string const& prefix) {
    auto const& [pages_per_shard_y, pages_per_shard_x] = t.buffer()->shard_spec().shape_in_pages();
    auto const& [shard_grid_start, shard_grid_end] = shard_grid_from_shard_spec(t.shard_spec().value());
    bool shard_grid_transposed = shard_grid_is_transposed(t);

    TT_ASSERT(pages_per_shard_y > 0);
    TT_ASSERT(pages_per_shard_x > 0);
    log_trace(tt::LogOp, "\t{}_shard_grid_height: {}", prefix, shard_grid_end.y - shard_grid_start.y + 1);
    log_trace(tt::LogOp, "\t{}_shard_grid_width: {}", prefix, shard_grid_end.x - shard_grid_start.x + 1);
    log_trace(tt::LogOp, "\t{}_shard_grid_start_y: {}", prefix, shard_grid_start.y);
    log_trace(tt::LogOp, "\t{}_shard_grid_start_x: {}", prefix, shard_grid_start.x);
    log_trace(tt::LogOp, "\t{}_pages_per_shard_y: {}", prefix, pages_per_shard_y);
    log_trace(tt::LogOp, "\t{}_pages_per_shard_x: {}", prefix, pages_per_shard_x);
    log_trace(tt::LogOp, "\t{}_transposed_grid: {}", prefix, static_cast<uint32_t>(shard_grid_transposed));
}

}  // namespace ccl
}  // namespace ttnn<|MERGE_RESOLUTION|>--- conflicted
+++ resolved
@@ -6,13 +6,10 @@
 #include "impl/buffers/buffer_constants.hpp"
 #include "ttnn/cpp/ttnn/tensor/tensor.hpp"
 #include "ttnn/tensor/types.hpp"
-<<<<<<< HEAD
 #include "tt_metal/impl/device/device.hpp"
 #include "ttnn/cpp/ttnn/operations/sharding_pf_builder.hpp"
-=======
 #include "tt_metal/device.hpp"
 
->>>>>>> abc55d29
 using namespace tt::tt_metal;
 
 namespace ttnn {
@@ -29,7 +26,7 @@
 
 args_list_t emit_compile_time(WorkerEdmInterfaceArgs const& edm_interface_args) { return {}; }
 
-<<<<<<< HEAD
+
 args_list_t new_addrgen_emit_address_generator_runtime_args(
     const tt::tt_metal::Device* const d, const tt::tt_metal::Tensor& t) {
     args_list_t args;
@@ -59,10 +56,8 @@
     };
 }
 
-args_list_t emit_address_generator_runtime_args(tt::tt_metal::Device const* const d, tt::tt_metal::Tensor const& t) {
-=======
-args_list_t emit_address_generator_runtime_args(tt::tt_metal::IDevice const* const d, tt::tt_metal::Tensor const& t) {
->>>>>>> abc55d29
+
+args_list_t emit_address_generator_runtime_args(tt::tt_metal::IDevice const* const d, tt::tt_metal::Tensor const& t) 
     args_list_t args;
     switch (t.buffer()->buffer_layout()) {
         case tt::tt_metal::TensorMemoryLayout::WIDTH_SHARDED:
