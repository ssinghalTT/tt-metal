// SPDX-FileCopyrightText: © 2024 Tenstorrent Inc.
//
// SPDX-License-Identifier: Apache-2.0

#include "reshard_program_factory.hpp"

#include <algorithm>

#include <tt-metalium/constants.hpp>
#include <tt-metalium/util.hpp>
#include <tt-metalium/host_api.hpp>
using namespace tt::constants;
using namespace tt::tt_metal;

namespace ttnn::operations::data_movement::detail {

std::unordered_map<CoreCoord, std::vector<PageStride>> get_core_page_ranges(
    Buffer* input_buffer, Buffer* output_buffer) {
    const auto& output_buffer_page_mapping = *output_buffer->get_buffer_page_mapping();
    const auto& input_buffer_page_mapping = *input_buffer->get_buffer_page_mapping();

    const auto& output_shard_to_host_mapping = output_buffer_page_mapping.dev_page_to_host_page_mapping_;
    const auto& input_page_to_local_page_mapping = input_buffer_page_mapping.host_page_to_local_shard_page_mapping_;
    const auto& host_page_to_input_page_mapping = input_buffer_page_mapping.host_page_to_dev_page_mapping_;

    auto output_cores = output_buffer_page_mapping.all_cores_;
    // First get output_core to vector< pair<input_core, input_page> (num_pages_in_output)
    std::vector<std::vector<std::optional<std::pair<CoreCoord, uint32_t>>>> output_core_to_vector_input_core_page(
        output_cores.size());

    for (uint32_t output_page_id = 0; output_page_id < output_buffer->num_dev_pages(); output_page_id++) {
        auto output_core_id = output_buffer_page_mapping.dev_page_to_core_mapping_[output_page_id];
        TT_ASSERT(output_core_id < output_cores.size());
        auto host_page = output_shard_to_host_mapping[output_page_id];
        std::optional<std::pair<CoreCoord, uint32_t>> mapped_page = std::nullopt;
        if (host_page.has_value()) {
            auto input_page = host_page_to_input_page_mapping[host_page.value()];
            auto local_input_page = input_page_to_local_page_mapping[host_page.value()];
            auto input_core =
                input_buffer_page_mapping.all_cores_[input_buffer_page_mapping.dev_page_to_core_mapping_[input_page]];
            mapped_page = std::make_optional<std::pair<CoreCoord, uint32_t>>({input_core, local_input_page});
        }
        output_core_to_vector_input_core_page[output_core_id].push_back(mapped_page);
    }

    // now compress to output_core to vector<pair<input_core, input_page_range> (num_page_ranges_in_output)
    std::unordered_map<CoreCoord, std::vector<PageStride>> ret_map;
    ret_map.reserve(output_cores.size());

    auto output_core_host_page_indices = output_buffer_page_mapping.core_host_page_indices_;
    auto device = input_buffer->device();
    auto full_grid = device->compute_with_storage_grid_size();
    CoreCoord end_core = (*output_buffer->shard_spec().grid().ranges().rbegin()).end_coord;
    uint32_t output_core_id = 0;
    for (auto output_core : output_cores) {
        ret_map.try_emplace(output_core, std::vector<PageStride>{});

        const auto& input_cores_with_pages = output_core_to_vector_input_core_page[output_core_id];
        auto it = input_cores_with_pages.begin();
        const auto end = input_cores_with_pages.end();

        while (it != end) {
            // hit padding, will see how many consecutive pages has padding to make a padded range
            if (!it->has_value()) {
                auto consecutive_it = it + 1;
                auto last_it_consec = it;
                while (consecutive_it != end) {
                    if (consecutive_it->has_value()) {
                        break;
                    }
                    last_it_consec = consecutive_it;
                    consecutive_it = consecutive_it + 1;
                }
                uint32_t stride_size = std::distance(it, last_it_consec) + 1;
                ret_map[output_core].push_back(PageStride{
                    .start_core = output_core,
                    .start_data = 0,
                    .stride_size = stride_size,
                    .stride = Stride{.core = {0, 0}, .data = 0},
                    .num_strides = 1,
                    .skip = true});
                it += stride_size;
            } else {
                const auto start_core = it->value().first;
                const auto start_page = it->value().second;
                auto expected_next_page = start_page + 1;
                Stride stride = Stride{.core = {0, 0}, .data = 0};
                if ((it + 1) == end) {
                    ret_map[output_core].push_back(PageStride{
                        .start_core = start_core,
                        .start_data = it->value().second,
                        .stride_size = 1,
                        .stride = stride,
                        .num_strides = 1,
                        .skip = false});
                    it = end;
                } else {
                    // first get a single stride, go through the number of consecutive pages in the same core
                    auto consecutive_it = it + 1;
                    auto last_it_consec = it;
                    while (consecutive_it != end and consecutive_it->has_value()) {
                        auto next_input_page = *(consecutive_it);
                        auto curr_input_page = *(last_it_consec);
                        // diff core , not consecutive
                        if (curr_input_page.value().first != next_input_page.value().first) {
                            break;
                        }
                        // not consecutive
                        else if ((curr_input_page.value().second + 1) != next_input_page.value().second) {
                            break;
                        }
                        // next page is padding
                        consecutive_it = consecutive_it + 1;
                        last_it_consec = consecutive_it;
                    }
                    uint32_t stride_size = std::distance(it, last_it_consec);
                    if (last_it_consec == it) {
                        stride_size = 1;
                    }
                    auto stride_it = it + stride_size;
                    auto last_it_stride = it;

                    // TT_ASSERT((stride_it == end) or stride_it->has_value());
                    TT_ASSERT(last_it_stride->has_value());
                    // if stride_range is within same core
                    // the jump in data is end of curr - end last stride
                    // if stride range is in diff core
                    // jump in data is curr - beginning of last stride
                    uint32_t data_stride;
                    if ((stride_it != end) and (stride_it != it) and stride_it->has_value()) {
                        // data stride within core
                        if (stride_it->has_value() and stride_it->value().first == last_it_stride->value().first and
                            (stride_it->value().second > last_it_stride->value().second)) {
                            auto next_input_page = *(stride_it);
                            auto prev_input_page = *(last_it_stride);
                            TT_ASSERT(prev_input_page.has_value());
                            TT_ASSERT(next_input_page.has_value());
                            data_stride = next_input_page.value().second - prev_input_page.value().second - stride_size;
                            stride = Stride{.core = {0, 0}, .data = data_stride};
                        }
                        // strided core but same data
                        // currently only handling increasing cores within same stride
                        // TODO : negative strides for cores
                        else if (
                            stride_it->has_value() and (stride_it->value().first != last_it_stride->value().first) and
                            (stride_it->value().first.x >= it->value().first.x and
                             stride_it->value().first.y >= it->value().first.y) and
                            (stride_it->value().second == it->value().second)) {
                            auto next_input_page = *(stride_it);
                            auto prev_input_page = *it;
                            TT_ASSERT(prev_input_page.has_value());
                            TT_ASSERT(next_input_page.has_value());
                            data_stride = 0;
                            stride = Stride{
                                .core =
                                    {next_input_page.value().first.x - prev_input_page.value().first.x,
                                     next_input_page.value().first.y - prev_input_page.value().first.y},
                                .data = data_stride};
                        }
                        // diff data and diff core, not handled yet
                        else {
                            TT_ASSERT(it->has_value());
                            ret_map[output_core].push_back(PageStride{
                                .start_core = start_core,
                                .start_data = it->value().second,
                                .stride_size = stride_size,
                                .stride = stride,
                                .num_strides = 1,
                                .skip = false});
                            it = stride_it;
                            continue;
                        }
                        // TODO add stride of data and core
                    }
                    // only single stride
                    else {
                        data_stride = 0;
                    }

                    TT_ASSERT(stride.core.x < full_grid.x and stride.core.y < full_grid.y);
                    TT_ASSERT(data_stride < output_buffer->num_pages());
                    auto stride_start = stride_it;
                    uint32_t num_strides = 1;
                    while (stride_it != end and stride_it->has_value()) {
                        bool stride_not_complete = false;
                        auto stride_it_inner = stride_it + 1;
                        auto last_it_stride_inner = stride_it;
                        for (uint32_t i = 0; i < stride_size - 1; i++) {
                            auto next_input_page = *(stride_it_inner);
                            auto curr_input_page = *(last_it_stride_inner);
                            TT_ASSERT(curr_input_page.has_value());
                            int increment = 1;
                            if (!(next_input_page.has_value()) or
                                (next_input_page.value().first != curr_input_page.value().first) or
                                ((int)next_input_page.value().second !=
                                 (int)(curr_input_page.value().second) + (int)increment)) {
                                stride_not_complete = true;
                                break;
                            }
                            last_it_stride_inner = stride_it_inner;
                            stride_it_inner = stride_it_inner + 1;
                        }
                        if (stride_not_complete) {
                            break;
                        }
                        num_strides++;
                        last_it_stride = stride_it_inner - 1;
                        stride_it = stride_it_inner;
                        if (stride_it == end or !stride_it->has_value()) {
                            break;
                        }
                        auto next_input_page = *(stride_it);
                        auto curr_input_page = *(last_it_stride);
                        bool core_stride = ((stride.core.x != 0) or (stride.core.y != 0));
                        // TT_ASSERT(curr_input_page.has_value());
                        if (!curr_input_page.has_value() or !next_input_page.has_value() or
                            (next_input_page.value().first.x - curr_input_page.value().first.x != stride.core.x) or
                            (next_input_page.value().first.y - curr_input_page.value().first.y != stride.core.y) or
                            (abs((int)next_input_page.value().second - (int)curr_input_page.value().second) !=
                             (int)stride.data)) {
                            break;
                        }
                    }
                    TT_ASSERT(it->has_value());
                    ret_map[output_core].push_back(PageStride{
                        .start_core = start_core,
                        .start_data = it->value().second,
                        .stride_size = stride_size,
                        .stride = stride,
                        .num_strides = num_strides,
                        .skip = false});
                    it = stride_it;
                }
            }
        }
        output_core_id++;
    }

    return ret_map;
}

enum class ReshardStridesInRange { ALL_STRIDES, FIRST_HALF, SECOND_HALF };

std::vector<uint32_t> get_runtime_args_for_given_ranges(
    const std::vector<uint32_t>& physical_core_coords,
    const std::vector<PageStride>& page_stride_vector,
    const uint32_t output_page_offset,
    const uint32_t& input_addr,
    const uint32_t starting_range,
    const uint32_t ending_range,
    const ReshardStridesInRange reshard_strides_in_range = ReshardStridesInRange::ALL_STRIDES) {
    std::vector<uint32_t> runtime_args = physical_core_coords;
    runtime_args.push_back(input_addr);
    runtime_args.push_back(0);
    runtime_args.push_back(ending_range - starting_range);
    runtime_args.push_back(output_page_offset);
    uint32_t num_output_pages = 0;

    for (uint32_t range_id = starting_range; range_id < ending_range; range_id++) {
        PageStride ps = page_stride_vector[range_id];
        uint32_t num_strides;
        uint32_t start_core_x;
        uint32_t start_core_y;
        uint32_t start_data;
        if (reshard_strides_in_range == ReshardStridesInRange::ALL_STRIDES) {
            num_strides = ps.num_strides;
            start_core_x = ps.start_core.x;
            start_core_y = ps.start_core.y;
            start_data = ps.start_data;
        } else {
            if (reshard_strides_in_range == ReshardStridesInRange::FIRST_HALF) {
                num_strides = ps.num_strides / 2;
                start_core_x = ps.start_core.x;
                start_core_y = ps.start_core.y;
                start_data = ps.start_data;
            } else {
                uint32_t strides_in_first_half = ps.num_strides / 2;
                num_strides = ps.num_strides - (strides_in_first_half);
                start_core_x = ps.start_core.x + (strides_in_first_half * ps.stride.core.x);
                start_core_y = ps.start_core.y + (strides_in_first_half * ps.stride.core.y);
                start_data = ps.start_data + (strides_in_first_half * ps.start_data);
            }
        }
        if (num_strides > 0) {
            uint32_t core_start_stride =
                (start_core_x << 24) | (start_core_y << 16) | (ps.stride.core.x << 8) | ps.stride.core.y;
            runtime_args.push_back((uint32_t)core_start_stride);  // start_x
            uint32_t stride_data_start = (ps.stride.data << 16) | (start_data);
            runtime_args.push_back((uint32_t)stride_data_start);  // stride_data
            uint32_t stride_size_num_strides = (ps.stride_size << 16) | (num_strides << 8) | ((uint32_t)ps.skip);
            runtime_args.push_back((uint32_t)stride_size_num_strides);  // stride_size
            num_output_pages += ps.stride_size * num_strides;
        }
    }
    runtime_args[physical_core_coords.size() + 1] = num_output_pages;
    return runtime_args;
}

template <bool is_reader>
operation::ProgramWithCallbacks reshard_multi_core_same_width(const Tensor& input, Tensor& output) {
    auto device = input.device();

    tt::tt_metal::Program program{};

    const auto& local_tensor = is_reader ? output : input;
    const auto& remote_tensor = is_reader ? input : output;

    const auto local_shard_spec = local_tensor.shard_spec().value();
    const auto remote_shard_spec = remote_tensor.shard_spec().value();
    const auto& all_cores = local_shard_spec.grid;

    auto local_core_type = local_tensor.buffer()->core_type();
    auto remote_core_type = remote_tensor.buffer()->core_type();
    constexpr uint32_t cb_index = tt::CBIndex::c_0;
    constexpr uint32_t scratch_cb_index_k0 = tt::CBIndex::c_1;
    constexpr uint32_t scratch_cb_index_k1 = tt::CBIndex::c_2;
    auto local_cores = corerange_to_cores(
        local_shard_spec.grid, std::nullopt, local_shard_spec.orientation == ShardOrientation::ROW_MAJOR);
    auto remote_cores = corerange_to_cores(
        remote_shard_spec.grid, std::nullopt, remote_shard_spec.orientation == ShardOrientation::ROW_MAJOR);

    uint32_t unit_size, local_units_per_shard, remote_units_per_shard;
    auto data_format = tt::tt_metal::datatype_to_dataformat_converter(local_tensor.get_dtype());

    uint32_t num_units = local_tensor.buffer()->num_pages();
    if (local_tensor.get_layout() == Layout::TILE) {
        unit_size = tt::tt_metal::detail::TileSize(data_format);
        local_units_per_shard = local_shard_spec.numel() / TILE_HW;
        remote_units_per_shard = remote_shard_spec.numel() / TILE_HW;
    } else {
        unit_size = local_shard_spec.shape[1] * local_tensor.element_size();
        local_units_per_shard = local_shard_spec.shape[0];
        remote_units_per_shard = remote_shard_spec.shape[0];
    }
<<<<<<< HEAD

    uint32_t read_stride_bytes = (is_reader && input.buffer()->buffer_type() == BufferType::DRAM)
                                     ? align(unit_size, hal.get_alignment(HalMemType::DRAM))
                                     : align(unit_size, hal.get_alignment(HalMemType::L1));
    uint32_t write_stride_bytes = align(unit_size, hal.get_alignment(HalMemType::L1));

=======
    const uint32_t total_size = std::min(local_units_per_shard, remote_units_per_shard) * unit_size;
>>>>>>> 9a3766df
    const std::string kernel_name =
        is_reader
            ? "ttnn/cpp/ttnn/operations/data_movement/sharded/device/kernels/dataflow/reshard_same_width_reader.cpp"
            : "ttnn/cpp/ttnn/operations/data_movement/sharded/device/kernels/dataflow/reshard_same_width_writer.cpp";

    bool interface_with_dram = (remote_core_type == CoreType::DRAM);
    tt::tt_metal::KernelHandle kernel_id_0 = tt::tt_metal::CreateKernel(
        program,
        kernel_name,
        all_cores,
        tt::tt_metal::ReaderDataMovementConfig({cb_index, interface_with_dram, scratch_cb_index_k0}));

    tt::tt_metal::KernelHandle kernel_id_1 = tt::tt_metal::CreateKernel(
        program,
        kernel_name,
        all_cores,
        tt::tt_metal::WriterDataMovementConfig({cb_index, interface_with_dram, scratch_cb_index_k1}));

    tt::tt_metal::CircularBufferConfig cb_config =
        tt::tt_metal::CircularBufferConfig(total_size, {{cb_index, data_format}})
            .set_page_size(cb_index, unit_size)
            .set_globally_allocated_address(*local_tensor.buffer());
    auto cb_0 = tt::tt_metal::CreateCircularBuffer(program, all_cores, cb_config);

    uint32_t remote_core_idx = 0;
    uint32_t remote_core_units_rem = remote_units_per_shard;
    uint32_t remote_address = remote_tensor.buffer()->address();
    auto remote_buffer_type = remote_tensor.buffer()->buffer_type();
    auto bank_id = device->bank_ids_from_logical_core(remote_buffer_type, remote_cores[remote_core_idx])[0];
    uint32_t bank_offset = device->bank_offset(remote_buffer_type, bank_id);

    std::array<tt::tt_metal::KernelHandle, 2> kernels = {kernel_id_0, kernel_id_1};
    uint32_t local_units_left = num_units;
    for (const auto& core : local_cores) {
        uint32_t local_units_per_core = std::min(local_units_left, local_units_per_shard);
        local_units_left -= local_units_per_core;
        uint32_t local_units_per_kernel = tt::div_up(local_units_per_core, kernels.size());
        uint32_t local_start_offset = 0;
        for (const auto& kernel_id : kernels) {
            std::vector<uint32_t> kernel_args = {remote_address, 0, 0};
            uint32_t local_units_to_transfer = std::min(local_units_per_core, local_units_per_kernel);
            if (local_units_to_transfer != 0) {
                uint32_t num_transfers = 0;
                kernel_args[1] = local_start_offset;
                local_start_offset += local_units_to_transfer * unit_size;
                while (local_units_to_transfer > 0) {
                    if (remote_core_units_rem == 0) {
                        remote_core_idx++;
                        remote_core_units_rem = remote_units_per_shard;
                        bank_id =
                            device->bank_ids_from_logical_core(remote_buffer_type, remote_cores[remote_core_idx])[0];
                        bank_offset = device->bank_offset(remote_buffer_type, bank_id);
                    }
                    uint32_t units_to_transfer = std::min(remote_core_units_rem, local_units_to_transfer);
                    bank_id = device->bank_ids_from_logical_core(remote_buffer_type, remote_cores[remote_core_idx])[0];
                    kernel_args.insert(
                        kernel_args.end(),
                        {
                            bank_id,
                            (remote_units_per_shard - remote_core_units_rem) * unit_size,
                            units_to_transfer,
                            unit_size,
                            read_stride_bytes,
                            write_stride_bytes,
                        });
                    local_units_per_core -= units_to_transfer;
                    local_units_to_transfer -= units_to_transfer;
                    remote_core_units_rem -= units_to_transfer;
                    num_transfers++;
                }
                kernel_args[2] = num_transfers;
            }
            SetRuntimeArgs(program, kernel_id, core, kernel_args);
        }
    }
    // Set up scratch pad for unaligned DRAM access
    uint32_t aligned_cb_bytes = align(unit_size, hal.get_alignment(HalMemType::DRAM));

    tt::tt_metal::CircularBufferConfig scratch_cb_k0_config =
        tt::tt_metal::CircularBufferConfig(unit_size, {{scratch_cb_index_k0, data_format}})
            .set_page_size(scratch_cb_index_k0, 1);
    auto cb_scratch_k0 = tt::tt_metal::CreateCircularBuffer(program, all_cores, scratch_cb_k0_config);
    tt::tt_metal::CircularBufferConfig scratch_cb_k1_config =
        tt::tt_metal::CircularBufferConfig(unit_size, {{scratch_cb_index_k1, data_format}})
            .set_page_size(scratch_cb_index_k1, 1);
    auto cb_scratch_k1 = tt::tt_metal::CreateCircularBuffer(program, all_cores, scratch_cb_k1_config);

    auto override_runtime_arguments_callback = [kernel_id_0, kernel_id_1, cb_0, local_cores](
                                                   const void* operation,
                                                   Program& program,
                                                   const std::vector<Tensor>& input_tensors,
                                                   const std::vector<std::optional<const Tensor>>&,
                                                   const std::vector<Tensor>& output_tensors) {
        const auto& input = input_tensors.at(0);
        const auto& output = output_tensors.at(0);
        const auto& local_tensor = is_reader ? output : input;
        const auto& remote_tensor = is_reader ? input : output;
        uint32_t remote_addr = remote_tensor.buffer()->address();
        auto& runtime_args_0_by_core = GetRuntimeArgs(program, kernel_id_0);
        auto& runtime_args_1_by_core = GetRuntimeArgs(program, kernel_id_1);
        for (auto core : local_cores) {
            auto& runtime_args_0 = runtime_args_0_by_core[core.x][core.y];
            auto& runtime_args_1 = runtime_args_1_by_core[core.x][core.y];
            runtime_args_0[0] = remote_addr;
            runtime_args_1[0] = remote_addr;
        }
        UpdateDynamicCircularBufferAddress(program, cb_0, *local_tensor.buffer());
    };

    return {.program = std::move(program), .override_runtime_arguments_callback = override_runtime_arguments_callback};
}

operation::ProgramWithCallbacks reshard_multi_core_generic(const Tensor& input, Tensor& output) {
    auto device = input.device();
    auto output_core_to_page_range_pair = get_core_page_ranges(input.buffer(), output.buffer());

    tt::tt_metal::Program program{};

    auto input_shard_spec = input.shard_spec().value();
    auto output_shard_spec = output.shard_spec().value();
    auto all_cores = output_shard_spec.grid;
    auto grid = input.buffer()->buffer_type() == BufferType::DRAM ? device->dram_grid_size()
                                                                  : device->compute_with_storage_grid_size();
    auto input_core_type = input.buffer()->core_type();
    uint32_t dst_cb_index = 16;
    auto cores =
        corerange_to_cores(all_cores, std::nullopt, output_shard_spec.orientation == ShardOrientation::ROW_MAJOR);

    uint32_t total_size, page_size, unit_size;
    auto output_shard_shape = output_shard_spec.shape;
    auto data_format = tt::tt_metal::datatype_to_dataformat_converter(input.get_dtype());

    if (input.get_layout() == Layout::TILE) {
        page_size = tt::tt_metal::detail::TileSize(data_format);
        unit_size = page_size;
        total_size = output_shard_spec.numel() / TILE_HW * unit_size;
    } else {
        unit_size = output_shard_spec.shape[1] * output.element_size();
        page_size = output.get_legacy_shape()[-1] * output.element_size();
        total_size = output_shard_shape[0] * unit_size;
    }

    tt::tt_metal::KernelHandle kernel_id_0 = tt::tt_metal::CreateKernel(
        program,
        "ttnn/cpp/ttnn/operations/data_movement/sharded/device/kernels/dataflow/reshard_reader.cpp",
        all_cores,
        tt::tt_metal::ReaderDataMovementConfig({dst_cb_index, (uint32_t)grid.x, (uint32_t)grid.y, page_size}));

    tt::tt_metal::KernelHandle kernel_id_1 = tt::tt_metal::CreateKernel(
        program,
        "ttnn/cpp/ttnn/operations/data_movement/sharded/device/kernels/dataflow/reshard_reader.cpp",
        all_cores,
        tt::tt_metal::WriterDataMovementConfig({dst_cb_index, (uint32_t)grid.x, (uint32_t)grid.y, page_size}));

    tt::tt_metal::CircularBufferConfig cb_dst_config =
        tt::tt_metal::CircularBufferConfig(total_size, {{dst_cb_index, data_format}})
            .set_page_size(dst_cb_index, unit_size)
            .set_globally_allocated_address(*output.buffer());
    auto cb_dst0 = tt::tt_metal::CreateCircularBuffer(program, all_cores, cb_dst_config);

    std::vector<uint32_t> physical_core_coords;
    physical_core_coords.reserve(grid.x * grid.y);
    for (uint32_t i = 0; i < grid.x; i++) {
        auto physical_input_core = device->virtual_core_from_logical_core(CoreCoord(i, 0), input_core_type);
        physical_core_coords.push_back(physical_input_core.x);
    }
    for (uint32_t i = 0; i < grid.y; i++) {
        auto physical_input_core = device->virtual_core_from_logical_core(CoreCoord(0, i), input_core_type);
        physical_core_coords.push_back(physical_input_core.y);
    }

    for (const auto& core : cores) {
        auto page_stride_vector = output_core_to_page_range_pair.at(core);
        uint32_t num_ranges = page_stride_vector.size();
        auto runtime_args_0 = get_runtime_args_for_given_ranges(
            physical_core_coords,
            page_stride_vector,
            0,
            input.buffer()->address(),
            0,
            tt::div_up(page_stride_vector.size(), 2));
        auto output_page_offset =
            runtime_args_0[physical_core_coords.size() + 1];  // offset is equivalent to number of pages output in
                                                              // previous risc core
        tt::tt_metal::SetRuntimeArgs(program, kernel_id_0, core, runtime_args_0);
        auto runtime_args_1 = get_runtime_args_for_given_ranges(
            physical_core_coords,
            page_stride_vector,
            output_page_offset,
            input.buffer()->address(),
            tt::div_up(page_stride_vector.size(), 2),
            page_stride_vector.size());
        tt::tt_metal::SetRuntimeArgs(program, kernel_id_1, core, runtime_args_1);
    }

    auto override_runtime_arguments_callback = [kernel_id_0, kernel_id_1, cb_dst0, grid, cores](
                                                   const void* operation,
                                                   Program& program,
                                                   const std::vector<Tensor>& input_tensors,
                                                   const std::vector<std::optional<const Tensor>>&,
                                                   const std::vector<Tensor>& output_tensors) {
        const auto& input = input_tensors.at(0);
        const auto& output = output_tensors.at(0);
        uint32_t input_addr = input.buffer()->address();
        auto& runtime_args_0_by_core = GetRuntimeArgs(program, kernel_id_0);
        auto& runtime_args_1_by_core = GetRuntimeArgs(program, kernel_id_1);
        for (auto core : cores) {
            auto& runtime_args_0 = runtime_args_0_by_core[core.x][core.y];
            auto& runtime_args_1 = runtime_args_1_by_core[core.x][core.y];
            runtime_args_0[grid.x + grid.y] = input_addr;
            runtime_args_1[grid.x + grid.y] = input_addr;
        }
        UpdateDynamicCircularBufferAddress(program, cb_dst0, *output.buffer());
    };

    return {.program = std::move(program), .override_runtime_arguments_callback = override_runtime_arguments_callback};
}

struct WidthShardedRuntimeArgs {
    uint32_t write_size;
    uint32_t read_offset;
    uint32_t bank_id;
    uint32_t write_offset;
};

std::tuple<std::vector<std::vector<WidthShardedRuntimeArgs>>, uint32_t, uint32_t, uint32_t>
compute_width_sharded_reshard_runtime_args(
    const std::array<uint32_t, 2>& local_shard_shape,
    const std::array<uint32_t, 2>& remote_shard_shape,
    const std::vector<CoreCoord>& local_cores,
    const std::vector<CoreCoord>& remote_cores,
    const BufferType& remote_buffer_type,
    const CoreType& remote_core_type,
    IDevice* device,
    uint32_t element_size) {
    const uint32_t num_local_shards = local_cores.size();
    const uint32_t num_remote_shards = remote_cores.size();

    const uint32_t local_shard_height = local_shard_shape[0];
    const uint32_t local_shard_width = local_shard_shape[1];
    const uint32_t remote_shard_height = remote_shard_shape[0];
    const uint32_t remote_shard_width = remote_shard_shape[1];

    using WidthShardedRuntimeArgsForSingleCore = std::vector<WidthShardedRuntimeArgs>;

    TT_FATAL(local_shard_height == remote_shard_height, "Unexpected mismatch in shard heights");
    TT_FATAL(
        local_shard_width * num_local_shards == remote_shard_width * num_remote_shards,
        "Unexpected mismatch in tensor widths");

    const uint32_t total_num_sticks = local_shard_height;
    const uint32_t local_stride_bytes = element_size * local_shard_width;
    const uint32_t remote_stride_bytes = element_size * remote_shard_width;
    const uint32_t total_elements_bytes = local_shard_width * num_local_shards;

    std::vector<WidthShardedRuntimeArgsForSingleCore> runtime_args_for_each_core;

    uint32_t local_shard_offset = 0;
    uint32_t remote_shard_offset = 0;
    uint32_t current_remote_core_idx = 0;
    uint32_t total_bytes_to_transfer = 0;
    for (const auto& core : local_cores) {
        WidthShardedRuntimeArgsForSingleCore core_args;
        while (local_shard_offset < local_shard_width) {
            const uint32_t remaining_input = local_shard_width - local_shard_offset;
            const uint32_t remaining_output = remote_shard_width - remote_shard_offset;
            const uint32_t transfer_size = std::min(remaining_input, remaining_output);

            const auto bank_id =
                device->bank_ids_from_logical_core(remote_buffer_type, remote_cores[current_remote_core_idx])[0];
            const auto bank_offset = device->bank_offset(remote_buffer_type, bank_id);
            core_args.emplace_back(
                element_size * transfer_size,
                element_size * local_shard_offset,
                bank_id,
                element_size * remote_shard_offset);

            local_shard_offset += transfer_size;
            remote_shard_offset += transfer_size;
            total_bytes_to_transfer += transfer_size;

            // If the current output shard is full, move to the next one
            if (remote_shard_offset == remote_shard_width) {
                ++current_remote_core_idx;
                remote_shard_offset = 0;
            }
        }
        local_shard_offset = 0;
        runtime_args_for_each_core.push_back(core_args);
    }

    TT_FATAL(
        runtime_args_for_each_core.size() == num_local_shards,
        "Expect to have one set of runtime args per local core");  // sanity check
    TT_FATAL(
        total_bytes_to_transfer == total_elements_bytes,
        "Expect to transfer all elements from input to output");  // sanity check

    return {runtime_args_for_each_core, total_num_sticks, local_stride_bytes, remote_stride_bytes};
}

template <bool is_reader>
operation::ProgramWithCallbacks reshard_multi_core_same_height(const Tensor& input, Tensor& output) {
    auto device = input.device();

    tt::tt_metal::Program program{};

    const auto& local_tensor = is_reader ? output : input;
    const auto& remote_tensor = is_reader ? input : output;

    const auto local_shard_spec = local_tensor.shard_spec().value();
    const auto remote_shard_spec = remote_tensor.shard_spec().value();
    const auto& all_cores = local_shard_spec.grid;

    const auto local_core_type = local_tensor.buffer()->core_type();
    const auto remote_core_type = remote_tensor.buffer()->core_type();
    bool interface_with_dram = (remote_core_type == CoreType::DRAM);
    const auto local_cores = corerange_to_cores(
        local_shard_spec.grid, std::nullopt, local_shard_spec.orientation == ShardOrientation::ROW_MAJOR);
    const auto remote_cores = corerange_to_cores(
        remote_shard_spec.grid, std::nullopt, remote_shard_spec.orientation == ShardOrientation::ROW_MAJOR);

    const auto data_format = tt::tt_metal::datatype_to_dataformat_converter(local_tensor.get_dtype());
    const uint32_t element_size = tt::datum_size(data_format);

    TT_FATAL(local_tensor.get_layout() == Layout::ROW_MAJOR, "Expected row major tensor");
    const uint32_t unit_size = local_shard_spec.shape[1] * local_tensor.element_size();  // width * element size
    const uint32_t local_units_per_shard = local_shard_spec.shape[0];                    // height
    const uint32_t remote_units_per_shard = remote_shard_spec.shape[0];                  // height
    const uint32_t total_size = remote_units_per_shard * unit_size;

    constexpr uint32_t cb_index = tt::CBIndex::c_0;
    tt::tt_metal::CircularBufferConfig cb_config =
        tt::tt_metal::CircularBufferConfig(total_size, {{cb_index, data_format}})
            .set_page_size(cb_index, unit_size)
            .set_globally_allocated_address(*local_tensor.buffer());
    auto cb_0 = tt::tt_metal::CreateCircularBuffer(program, all_cores, cb_config);

    const std::string kernel_name =
        is_reader
            ? "ttnn/cpp/ttnn/operations/data_movement/sharded/device/kernels/dataflow/reshard_same_height_reader.cpp"
            : "ttnn/cpp/ttnn/operations/data_movement/sharded/device/kernels/dataflow/reshard_same_height_writer.cpp";

    tt::tt_metal::KernelHandle kernel_id_0 = tt::tt_metal::CreateKernel(
        program, kernel_name, all_cores, tt::tt_metal::ReaderDataMovementConfig({cb_index, interface_with_dram}));

    tt::tt_metal::KernelHandle kernel_id_1 = tt::tt_metal::CreateKernel(
        program, kernel_name, all_cores, tt::tt_metal::WriterDataMovementConfig({cb_index, interface_with_dram}));

    uint32_t remote_address = remote_tensor.buffer()->address();
    auto remote_buffer_type = remote_tensor.buffer()->buffer_type();

    // Generate all read/write offsets for each core
    auto [runtime_args_for_each_core, total_num_sticks, local_stride_bytes, remote_stride_bytes] =
        compute_width_sharded_reshard_runtime_args(
            local_shard_spec.shape,
            remote_shard_spec.shape,
            local_cores,
            remote_cores,
            remote_buffer_type,
            remote_core_type,
            device,
            element_size);  // local_core_idx -> runtime args[]

    // Split work across each kernel along tensor height since this is the best way to split work evenly
    const uint32_t total_num_sticks_kernel_0 = total_num_sticks / 2;
    const uint32_t total_num_sticks_kernel_1 = total_num_sticks - total_num_sticks_kernel_0;

    // Here all we do is convert pre-computed offsets into vectors so they can be passed as runtime arguments
    for (uint32_t core_idx = 0; core_idx < local_cores.size(); core_idx++) {
        const auto& args_for_all_segments = runtime_args_for_each_core[core_idx];
        std::vector<uint32_t> runtime_args_0 = {
            total_num_sticks_kernel_0,
            local_stride_bytes,
            remote_stride_bytes,
            remote_address,
            args_for_all_segments.size()};
        std::vector<uint32_t> runtime_args_1 = {
            total_num_sticks_kernel_1,
            local_stride_bytes,
            remote_stride_bytes,
            remote_address,
            args_for_all_segments.size()};
        for (const auto& args : args_for_all_segments) {
            const std::vector<uint32_t> segment_kernel_0 = {
                args.write_size, args.read_offset, args.bank_id, args.write_offset};
            runtime_args_0.insert(runtime_args_0.end(), segment_kernel_0.begin(), segment_kernel_0.end());

            // Adjust read and write offsets to the correct stick address because we are splitting work across 2 kernels
            const uint32_t adjusted_read_offset = args.read_offset + total_num_sticks_kernel_0 * local_stride_bytes;
            const uint32_t adjusted_write_offset = args.write_offset + total_num_sticks_kernel_0 * remote_stride_bytes;

            const std::vector<uint32_t> segment_kernel_1 = {
                args.write_size, adjusted_read_offset, args.bank_id, adjusted_write_offset};
            runtime_args_1.insert(runtime_args_1.end(), segment_kernel_1.begin(), segment_kernel_1.end());
        }
        SetRuntimeArgs(program, kernel_id_0, local_cores[core_idx], runtime_args_0);
        SetRuntimeArgs(program, kernel_id_1, local_cores[core_idx], runtime_args_1);
    }

    auto override_runtime_arguments_callback = [kernel_id_0, kernel_id_1, cb_0, local_cores](
                                                   const void* operation,
                                                   Program& program,
                                                   const std::vector<Tensor>& input_tensors,
                                                   const std::vector<std::optional<const Tensor>>&,
                                                   const std::vector<Tensor>& output_tensors) {
        const auto& input = input_tensors.at(0);
        const auto& output = output_tensors.at(0);
        const auto& local_tensor = is_reader ? output : input;
        const auto& remote_tensor = is_reader ? input : output;
        uint32_t remote_address = remote_tensor.buffer()->address();
        auto& runtime_args_0_by_core = GetRuntimeArgs(program, kernel_id_0);
        auto& runtime_args_1_by_core = GetRuntimeArgs(program, kernel_id_1);
        for (auto core : local_cores) {
            auto& runtime_args_0 = runtime_args_0_by_core[core.x][core.y];
            auto& runtime_args_1 = runtime_args_1_by_core[core.x][core.y];
            runtime_args_0[3] = remote_address;
            runtime_args_1[3] = remote_address;
        }
        UpdateDynamicCircularBufferAddress(program, cb_0, *local_tensor.buffer());
    };

    return {.program = std::move(program), .override_runtime_arguments_callback = override_runtime_arguments_callback};
}

operation::ProgramWithCallbacks reshard_multi_core(const Tensor& input, Tensor& output) {
    if (input.memory_config().memory_layout == TensorMemoryLayout::HEIGHT_SHARDED &&
        output.memory_config().memory_layout == TensorMemoryLayout::HEIGHT_SHARDED) {
        if (output.memory_config().buffer_type == BufferType::L1) {
            return reshard_multi_core_same_width<true>(input, output);
        } else {
            return reshard_multi_core_same_width<false>(input, output);
        }
    } else if (
        input.layout() == Layout::ROW_MAJOR &&
        input.memory_config().memory_layout == TensorMemoryLayout::WIDTH_SHARDED &&
        output.memory_config().memory_layout == TensorMemoryLayout::WIDTH_SHARDED) {
        if (output.memory_config().buffer_type == BufferType::L1) {
            return reshard_multi_core_same_height<true>(input, output);
        } else {
            return reshard_multi_core_same_height<false>(input, output);
        }
    } else {
        return reshard_multi_core_generic(input, output);
    }
}

}  // namespace ttnn::operations::data_movement::detail<|MERGE_RESOLUTION|>--- conflicted
+++ resolved
@@ -332,16 +332,12 @@
         local_units_per_shard = local_shard_spec.shape[0];
         remote_units_per_shard = remote_shard_spec.shape[0];
     }
-<<<<<<< HEAD
-
+    const uint32_t total_size = std::min(local_units_per_shard, remote_units_per_shard) * unit_size;
     uint32_t read_stride_bytes = (is_reader && input.buffer()->buffer_type() == BufferType::DRAM)
                                      ? align(unit_size, hal.get_alignment(HalMemType::DRAM))
                                      : align(unit_size, hal.get_alignment(HalMemType::L1));
     uint32_t write_stride_bytes = align(unit_size, hal.get_alignment(HalMemType::L1));
 
-=======
-    const uint32_t total_size = std::min(local_units_per_shard, remote_units_per_shard) * unit_size;
->>>>>>> 9a3766df
     const std::string kernel_name =
         is_reader
             ? "ttnn/cpp/ttnn/operations/data_movement/sharded/device/kernels/dataflow/reshard_same_width_reader.cpp"
