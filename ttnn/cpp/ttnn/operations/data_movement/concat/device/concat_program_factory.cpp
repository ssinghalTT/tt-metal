--- conflicted
+++ resolved
@@ -528,12 +528,7 @@
     uint32_t common_align_len = std::max(input_tensors[0].buffer()->alignment(), output.buffer()->alignment());
     if (rm_layout) {
         num_output_pages = output.volume() / output.get_legacy_shape()[-1];
-<<<<<<< HEAD
-        single_page_size = align(output.element_size() * output.get_legacy_shape()[-1], common_align_len);
-=======
-        single_page_size =
-            tt::align(output.element_size() * output.get_legacy_shape()[-1], output.buffer()->alignment());
->>>>>>> 9a3766df
+        single_page_size = tt::align(output.element_size() * output.get_legacy_shape()[-1], common_align_len);
     } else {
         num_output_pages = output.volume() / TILE_HW;
         single_page_size = tt_metal::detail::TileSize(cb_data_format);
