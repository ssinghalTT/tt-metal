--- conflicted
+++ resolved
@@ -527,14 +527,9 @@
     uint32_t single_page_size;
     uint32_t common_align_len = std::max(input_tensors[0].buffer()->alignment(), output.buffer()->alignment());
     if (rm_layout) {
-<<<<<<< HEAD
-        num_output_pages = output.volume() / output.get_legacy_shape()[-1];
-        single_page_size = tt::align(output.element_size() * output.get_legacy_shape()[-1], common_align_len);
-=======
         num_output_pages = output.volume() / output.get_padded_shape()[-1];
         single_page_size =
-            tt::align(output.element_size() * output.get_padded_shape()[-1], output.buffer()->alignment());
->>>>>>> d0c7b289
+            tt::align(output.element_size() * output.get_padded_shape()[-1], common_align_len);
     } else {
         num_output_pages = output.volume() / TILE_HW;
         single_page_size = tt_metal::detail::TileSize(cb_data_format);
