--- conflicted
+++ resolved
@@ -675,12 +675,7 @@
     // TODO: noc_async_write only require 16B alignment for both DRAM and L1 for Blackhole, so instead of reading in
     // face-lines from C tiles to form a single tile, we can load a single tile and then write out its face-lines to C
     // tiles
-<<<<<<< HEAD
-    uint32_t alignment = dst_buffer->alignment();
-=======
     uint32_t alignment = dst_buffer->buffer_type() == tt::tt_metal::BufferType::DRAM ? hal::get_dram_alignment()
-                                                                                     : hal::get_l1_alignment();
->>>>>>> 43e641da
     bool misaligned = alignment > sub_tile_line_bytes;
     if (row_major) {
         auto num_sticks = num_tiles_per_core_group_1 > num_tiles_per_core_group_2 ? num_tiles_per_core_group_1
