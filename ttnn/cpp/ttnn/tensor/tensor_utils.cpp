--- conflicted
+++ resolved
@@ -221,13 +221,9 @@
         auto weight_matrix_cols = w_shape[0];
         TT_ASSERT(weight_matrix_cols % num_channel_shards == 0);
         auto conv_output_shard_width = weight_matrix_cols / num_channel_shards;
-<<<<<<< HEAD
-        auto conv_output_shard_width_padded = (uint32_t)std::ceil((double)conv_output_shard_width / (double)constants::TILE_WIDTH) * constants::TILE_WIDTH;
-=======
         auto conv_output_shard_width_padded =
             (uint32_t)std::ceil((double)conv_output_shard_width / (double)constants::TILE_WIDTH) *
             constants::TILE_WIDTH;
->>>>>>> cea3448e
         if (conv_output_shard_width < conv_output_shard_width_padded) {
             // width padding for conv output shard padding
             weight_matrix_cols = conv_output_shard_width_padded * num_channel_shards;
@@ -237,12 +233,8 @@
         TT_ASSERT(w_shape[1] % num_channel_shards == 0);
         auto conv_input_shard_width = w_shape[1] / num_channel_shards;
         auto weight_block_height = conv_input_shard_width * w_shape[2] * w_shape[3];
-<<<<<<< HEAD
-        auto weight_block_height_padded = (uint32_t)std::ceil((double)weight_block_height / (double)constants::TILE_HEIGHT) * constants::TILE_HEIGHT;
-=======
         auto weight_block_height_padded =
             (uint32_t)std::ceil((double)weight_block_height / (double)constants::TILE_HEIGHT) * constants::TILE_HEIGHT;
->>>>>>> cea3448e
         if (weight_block_height < weight_block_height_padded) {
             // height padding for non tile multiple block height
             weight_matrix_rows = weight_block_height_padded * num_channel_shards;
@@ -255,12 +247,6 @@
                     for (auto c_s = 0; c_s < conv_input_shard_width; c_s++) {
                         for (auto oc = 0; oc < num_channel_shards; oc++) {
                             for (auto k_s = 0; k_s < conv_output_shard_width; k_s++) {
-<<<<<<< HEAD
-                                auto matrix_idx = (oc * conv_output_shard_width_padded + k_s) + c_s * weight_matrix_cols + s * conv_input_shard_width * weight_matrix_cols +
-                                                  r * w_shape[3] * conv_input_shard_width * weight_matrix_cols + ic * weight_block_height_padded * weight_matrix_cols;
-                                auto idx =
-                                    (oc * conv_output_shard_width + k_s) * w_shape[1] * w_shape[2] * w_shape[3] + (ic * conv_input_shard_width + c_s) * w_shape[2] * w_shape[3] + r * w_shape[3] + s;
-=======
                                 auto matrix_idx = (oc * conv_output_shard_width_padded + k_s) +
                                                   c_s * weight_matrix_cols +
                                                   s * conv_input_shard_width * weight_matrix_cols +
@@ -269,7 +255,6 @@
                                 auto idx = (oc * conv_output_shard_width + k_s) * w_shape[1] * w_shape[2] * w_shape[3] +
                                            (ic * conv_input_shard_width + c_s) * w_shape[2] * w_shape[3] +
                                            r * w_shape[3] + s;
->>>>>>> cea3448e
                                 output_buffer[matrix_idx] = input_buffer[idx];
                             }
                         }
@@ -328,10 +313,6 @@
                                                                          : convert_tensor(conv_weight_tensor);
 }
 
-<<<<<<< HEAD
-
-=======
->>>>>>> cea3448e
 // Converts convolution weights to tilized 2d matrix layout for block sharded conv.
 // Returns a new tensor with layout=Tile
 Tensor convert_conv_weight_tensor_to_tiled_layout_block_sharded(
@@ -339,16 +320,6 @@
     TT_ASSERT(
         conv_weight_tensor.get_layout() == Layout::ROW_MAJOR &&
         "Convolution weights should be in row major layout for conversion to tilized layout.");
-<<<<<<< HEAD
-    const static std::map<
-        DataType,
-        std::function<Tensor(const Tensor&, uint32_t num_channel_shards, DataType output_dtype)>>
-        to_w_tile_layout_map = {
-            {DataType::BFLOAT16, &to_weight_tile_layout_block_sharded<bfloat16>},
-            {DataType::FLOAT32, &to_weight_tile_layout_block_sharded<float>},
-            {DataType::UINT32, &to_weight_tile_layout_block_sharded<uint32_t>},
-        };
-=======
     const static std::
         map<DataType, std::function<Tensor(const Tensor&, uint32_t num_channel_shards, DataType output_dtype)>>
             to_w_tile_layout_map = {
@@ -356,7 +327,6 @@
                 {DataType::FLOAT32, &to_weight_tile_layout_block_sharded<float>},
                 {DataType::UINT32, &to_weight_tile_layout_block_sharded<uint32_t>},
             };
->>>>>>> cea3448e
     if (output_dtype.has_value()) {
         if (output_dtype == DataType::BFLOAT8_B || output_dtype == DataType::BFLOAT4_B) {
             TT_ASSERT(conv_weight_tensor.get_dtype() == DataType::FLOAT32);
@@ -377,13 +347,9 @@
         auto bias_matrix_cols = b_shape[3];
         /*TT_ASSERT(bias_matrix_cols % num_channel_shards == 0);*/
         auto conv_output_shard_width = bias_matrix_cols / num_channel_shards;
-<<<<<<< HEAD
-        auto conv_output_shard_width_padded = (uint32_t)std::ceil((double)conv_output_shard_width / (double)constants::TILE_WIDTH) * constants::TILE_WIDTH;
-=======
         auto conv_output_shard_width_padded =
             (uint32_t)std::ceil((double)conv_output_shard_width / (double)constants::TILE_WIDTH) *
             constants::TILE_WIDTH;
->>>>>>> cea3448e
         if (conv_output_shard_width < conv_output_shard_width_padded) {
             // width padding for conv output shard padding
             bias_matrix_cols = conv_output_shard_width_padded * num_channel_shards;
@@ -457,16 +423,6 @@
     TT_ASSERT(
         conv_bias_tensor.get_layout() == Layout::ROW_MAJOR &&
         "Convolution weights should be in row major layout for conversion to tilized layout.");
-<<<<<<< HEAD
-    const static std::map<
-        DataType,
-        std::function<Tensor(const Tensor&, uint32_t num_channel_shards, DataType output_dtype)>>
-        to_b_tile_layout_map = {
-            {DataType::BFLOAT16, &to_bias_tile_layout_block_sharded<bfloat16>},
-            {DataType::FLOAT32, &to_bias_tile_layout_block_sharded<float>},
-            {DataType::UINT32, &to_bias_tile_layout_block_sharded<uint32_t>},
-        };
-=======
     const static std::
         map<DataType, std::function<Tensor(const Tensor&, uint32_t num_channel_shards, DataType output_dtype)>>
             to_b_tile_layout_map = {
@@ -474,7 +430,6 @@
                 {DataType::FLOAT32, &to_bias_tile_layout_block_sharded<float>},
                 {DataType::UINT32, &to_bias_tile_layout_block_sharded<uint32_t>},
             };
->>>>>>> cea3448e
     if (output_dtype.has_value()) {
         if (output_dtype == DataType::BFLOAT8_B || output_dtype == DataType::BFLOAT4_B) {
             TT_ASSERT(conv_bias_tensor.get_dtype() == DataType::FLOAT32);
@@ -486,10 +441,6 @@
         conv_bias_tensor, num_channel_shards, output_dtype.value_or(conv_bias_tensor.get_dtype()));
 }
 
-<<<<<<< HEAD
-
-=======
->>>>>>> cea3448e
 // Converts convolution weights to tilized 2d matrix layout.
 // Returns a new tensor with layout=Tile
 Tensor convert_conv_weight_tensor_to_special_padding_tiled_layout(
