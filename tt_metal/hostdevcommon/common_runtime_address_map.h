--- conflicted
+++ resolved
@@ -13,21 +13,6 @@
 * This file contains addresses that are visible to both host and device compiled code.
 */
 
-<<<<<<< HEAD
-// TODO: move these out of the memory map into profiler code
-constexpr static std::uint32_t PROFILER_OP_SUPPORT_COUNT = 1000;
-constexpr static std::uint32_t PROFILER_FULL_HOST_VECTOR_SIZE_PER_RISC = kernel_profiler::PROFILER_L1_MARKER_UINT32_SIZE * (kernel_profiler::PROFILER_L1_PROGRAM_ID_COUNT +  kernel_profiler::PROFILER_L1_GUARANTEED_MARKER_COUNT + kernel_profiler::PROFILER_L1_OP_MIN_OPTIONAL_MARKER_COUNT) * PROFILER_OP_SUPPORT_COUNT;
-constexpr static std::uint32_t PROFILER_FULL_HOST_BUFFER_SIZE_PER_RISC = PROFILER_FULL_HOST_VECTOR_SIZE_PER_RISC * sizeof(uint32_t);
-
-static_assert (PROFILER_FULL_HOST_BUFFER_SIZE_PER_RISC > kernel_profiler::PROFILER_L1_BUFFER_SIZE);
-=======
-// Kernel config buffer is WIP
-// Size is presently based on the old sizes of the RTAs + CB config + Sems
-// plus some extra space freed up in the mem map
-constexpr static std::uint32_t L1_KERNEL_CONFIG_BASE = MEM_MAP_END;
-constexpr static std::uint32_t L1_KERNEL_CONFIG_SIZE = 4 * 1024 + 256 + 128 + 512;
->>>>>>> 340af789
-
 constexpr static std::uint32_t IDLE_ERISC_L1_KERNEL_CONFIG_BASE = MEM_IERISC_MAP_END;
 
 constexpr static std::uint32_t NUM_CIRCULAR_BUFFERS = 32;
