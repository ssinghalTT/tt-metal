// SPDX-FileCopyrightText: © 2023 Tenstorrent Inc.
//
// SPDX-License-Identifier: Apache-2.0

#include "tt_metal/impl/program/program.hpp"

#include "common/executor.hpp"
#include "tools/profiler/profiler.hpp"
#include "tt_metal/detail/kernel_cache.hpp"
#include "tt_metal/detail/persistent_kernel_cache.hpp"
#include "tt_metal/detail/reports/compilation_reporter.hpp"
#include "tt_metal/detail/reports/memory_reporter.hpp"
#include "tt_metal/detail/tt_metal.hpp"
#include "tt_metal/host_api.hpp"
#include "tt_metal/impl/allocator/allocator.hpp"
#include "tt_metal/impl/buffers/semaphore.hpp"
#include "tt_metal/impl/debug/dprint_server.hpp"
#include "tt_metal/jit_build/genfiles.hpp"
#include "tt_metal/llrt/llrt.hpp"
#include "tt_metal/third_party/tracy/public/tracy/Tracy.hpp"

namespace tt::tt_metal {

namespace {
std::atomic<bool> enable_persistent_kernel_cache = false;

void GenerateBinaries(Device *device, JitBuildOptions &build_options, std::shared_ptr<Kernel> kernel) {
    ZoneScoped;
    const std::string tracyPrefix = "GenerateBinaries_";
    ZoneName((tracyPrefix + build_options.name).c_str(), build_options.name.length() + tracyPrefix.length());
    try {
        jit_build_genfiles_descriptors(device->build_env(), build_options);
        kernel->generate_binaries(device, build_options);
    } catch (std::runtime_error &ex) {
        TT_THROW("Failed to generate binaries for {} {}", kernel->name(), ex.what());
    }
}

#ifdef GENERATE_HASH_LOG
#include <fstream>
#endif

size_t KernelCompileHash(const std::shared_ptr<Kernel> kernel, JitBuildOptions &build_options, uint32_t build_key) {
    // Account for device id in hash because generated headers are dependent on harvesting config, which can differ per
    // device This can be removed with https://github.com/tenstorrent/tt-metal/issues/3381

    // Also account for watcher/dprint enabled in hash because they enable additional code to
    // be compiled into the kernel.
    string compile_hash_str = fmt::format(
        "{}_{}_{}_{}",
        build_key,
        std::to_string(std::hash<tt_hlk_desc>{}(build_options.hlk_desc)),
        kernel->compute_hash(),
        tt::llrt::OptionsG.get_watcher_enabled());

    for (int i = 0; i < llrt::RunTimeDebugFeatureCount; i++) {
        compile_hash_str += "_";
        compile_hash_str += tt::llrt::OptionsG.get_feature_hash_string((llrt::RunTimeDebugFeatures)i);
    }
    size_t compile_hash = std::hash<std::string>{}(compile_hash_str);

#ifdef GENERATE_HASH_LOG
    static std::ofstream f("/tmp/hashlog.txt");
    static std::mutex mutex_;
    {
        unique_lock<mutex> lock;
        f << kernel->name() << " :: " << build_key << "::" << std::hash<tt_hlk_desc>{}(build_options.hlk_desc)
          << " :: " << kernel->compute_hash() << " :: " << compile_hash_str << " " << compile_hash << std::endl
          << std::flush;
    }
#endif
    return compile_hash;
}
}  // namespace
namespace detail {
void EnablePersistentKernelCache() { enable_persistent_kernel_cache = true; }

void DisablePersistentKernelCache() { enable_persistent_kernel_cache = false; }
}  // namespace detail

std::atomic<uint64_t> Program::program_counter = 0;

Program::Program() :
    id(program_counter++), worker_crs_({}), local_circular_buffer_allocation_needed_(false), finalized_(false) {
    std::set<CoreType> supported_core_types = {CoreType::WORKER, CoreType::ETH};
    for (const auto &core_type : supported_core_types) {
        kernels_.insert({core_type, {}});
        grid_extent_.insert({core_type, {}});
        kernel_groups_.insert({core_type, {}});
        core_to_kernel_group_index_table_.insert({core_type, {}});
    }

    static constexpr uint32_t num_dispatchable_core_types = 2;
    program_configs_.resize(num_dispatchable_core_types);
    program_config_sizes_.resize(num_dispatchable_core_types);
}

KernelHandle Program::add_kernel(std::shared_ptr<Kernel> kernel, const CoreType &core_type) {
    this->invalidate_compile();
    // Id is unique across all kernels on all core types
    KernelHandle id = this->num_kernels();
    kernels_[core_type].insert({id, kernel});
    kernel_groups_[core_type].resize(0);
    core_to_kernel_group_index_table_[core_type].clear();
    return id;
}

std::shared_ptr<Kernel> Program::get_kernel(KernelHandle kernel_id) const {
    // TT_ASSERT(kernel_id < this->kernels_.size(), "Expected Kernel with ID {} to be in Program {}", kernel_id,
    // this->id);
    //  find coretype based on kernel_id
    for (const auto &[core_type, kernels] : this->kernels_) {
        if (kernels.find(kernel_id) != kernels.end()) {
            return kernels.at(kernel_id);
        }
    }

    TT_ASSERT(false, "Did not find kernel id across all core types!");
    return nullptr;
}

KernelGroup::KernelGroup() : core_ranges({}) {}

KernelGroup::KernelGroup(
    const Program &program,
    CoreType core_type,
    kernel_id_array_t kernel_ids,
    bool erisc_is_idle,
    int last_cb_index,
    const CoreRangeSet &new_ranges) :
    core_ranges({}) {

    this->core_type = core_type;
    this->core_ranges = this->core_ranges.merge(new_ranges);
    this->kernel_ids = kernel_ids;

    std::memset(&this->launch_msg, 0, sizeof(launch_msg_t));

    // Slow dispatch uses fixed addresses for the kernel config, configured here statically
    // Fast dispatch kernel config mangement happens under the CQ and will re-program the base
    if (core_type == CoreType::WORKER) {
        this->launch_msg.kernel_config.kernel_config_base = L1_KERNEL_CONFIG_BASE;
    } else {
        TT_ASSERT(core_type == CoreType::ETH);
        this->launch_msg.kernel_config.kernel_config_base =
            erisc_is_idle ? IDLE_ERISC_L1_KERNEL_CONFIG_BASE : eth_l1_mem::address_map::ERISC_L1_KERNEL_CONFIG_BASE;
    }

    for (int class_id = 0; class_id < DISPATCH_CLASS_MAX; class_id++) {
        auto& optional_id = kernel_ids[class_id];
        if (optional_id) {
            const auto kernel = program.get_kernel(optional_id.value());
            this->launch_msg.kernel_config.watcher_kernel_ids[class_id] = kernel->get_watcher_kernel_id();
            this->launch_msg.kernel_config.enables |= 1 << class_id;

            if (core_type == CoreType::WORKER) {
                // The code below sets the brisc_noc_id for use by the device firmware
                // Use 0 if neither brisc nor ncrisc specify a noc
                if (class_id == DISPATCH_CLASS_TENSIX_DM0) {
                    // Use brisc's noc if brisc specifies a noc
                    this->launch_msg.kernel_config.brisc_noc_id = std::get<DataMovementConfig>(kernel->config()).noc;
                } else if (class_id == DISPATCH_CLASS_TENSIX_DM1) {
                    // Use 1-ncrisc's noc (the other noc) if ncrisc specifies a noc
                    // If both brisc and ncrisc set the noc, then this is safe due to prior correctness validation
                    this->launch_msg.kernel_config.brisc_noc_id = 1 - std::get<DataMovementConfig>(kernel->config()).noc;
                    this->launch_msg.kernel_config.ncrisc_kernel_size16 = kernel->get_binary_size16();
                }
            }
        }
    }

    this->launch_msg.kernel_config.exit_erisc_kernel = false;
    this->launch_msg.kernel_config.max_cb_index = last_cb_index + 1;
    this->launch_msg.go.run = RUN_MSG_GO;
}

CoreType KernelGroup::get_core_type() const {
    return core_type;
};

std::vector<KernelGroup> &Program::get_kernel_groups(const CoreType &core_type) {
    update_kernel_groups(core_type);
    return kernel_groups_[core_type];
}

KernelGroup *Program::kernels_on_core(const CoreCoord &core, const CoreType &core_type) {
    update_kernel_groups(core_type);
    if (core.x >= grid_extent_[core_type].x || core.y >= grid_extent_[core_type].y)
        return nullptr;
    uint8_t index = core_to_kernel_group_index_table_[core_type].at(core.y * grid_extent_[core_type].x + core.x);
    return (index == core_to_kernel_group_invalid_index) ? nullptr : &kernel_groups_[core_type].at(index);
}

struct KernelGroupInt {
    bool valid;
    kernel_id_array_t kernel_ids;

    bool operator==(const KernelGroupInt &b) const;
    void update(dispatch_core_processor_classes proc_class, size_t kernel_idx) {
        this->kernel_ids[proc_class] = static_cast<KernelHandle>(kernel_idx);
    }
};

bool KernelGroupInt::operator==(const KernelGroupInt &b) const {
    for (int class_id = 0; class_id < DISPATCH_CLASS_MAX; class_id++) {
        if (this->kernel_ids[class_id] != b.kernel_ids[class_id]) {
            return false;
        }
    }

    return true;
}

struct KernelGroupIntHasher {
    std::size_t operator()(const KernelGroupInt &x) const {
        return
            static_cast<size_t>(x.kernel_ids[DISPATCH_CLASS_TENSIX_DM0].value_or(0)) << 0 |
            static_cast<size_t>(x.kernel_ids[DISPATCH_CLASS_TENSIX_DM1].value_or(0)) << 16 |
            static_cast<size_t>(x.kernel_ids[DISPATCH_CLASS_TENSIX_COMPUTE].value_or(0)) << 32;
    }
};

void Program::update_kernel_groups(const CoreType &core_type) {
    if (core_to_kernel_group_index_table_[core_type].size() == 0) {
        bool erisc_is_idle = false;

        // Get the extent of the kernels in x, y
        CoreCoord base = {std::numeric_limits<decltype(base.x)>::max(), std::numeric_limits<decltype(base.y)>::max()};
        grid_extent_[core_type] = {0, 0};
        for (auto [id, kernel] : kernels_[core_type]) {
            for (auto core : kernel->logical_cores()) {
                if (core.x > grid_extent_[core_type].x)
                    grid_extent_[core_type].x = core.x;
                if (core.y > grid_extent_[core_type].y)
                    grid_extent_[core_type].y = core.y;
                if (core.x < base.x)
                    base.x = core.x;
                if (core.y < base.y)
                    base.y = core.y;
            }
            erisc_is_idle = kernel->is_idle_eth();
        }
        grid_extent_[core_type].x++;
        grid_extent_[core_type].y++;

        // grid maps cores to sets-of-kernels running on that core
        std::vector<KernelGroupInt> grid;
        grid.resize(grid_extent_[core_type].x * grid_extent_[core_type].y);
        for (auto [id, kernel] : kernels_[core_type]) {
            for (auto core : kernel->logical_cores()) {
                int core_index = core.y * grid_extent_[core_type].x + core.x;
                grid[core_index].valid = true;
                grid[core_index].update(kernel->dispatch_class(), id);
            }
        }

        // Flip the mapping to get sets-of-kernels to cores
        std::unordered_map<KernelGroupInt, std::set<CoreRange>, KernelGroupIntHasher> map;
        for (auto y = base.y; y < grid_extent_[core_type].y; y++) {
            for (auto x = base.x; x < grid_extent_[core_type].x; x++) {
                int index = y * grid_extent_[core_type].x + x;
                if (grid[index].valid) {
                    std::set<CoreRange> &set = map[grid[index]];
                    set.insert(CoreRange({x, y}, {x, y}));
                }
            }
        }

        // Build the list of KernelGroups with merged core range sets from the
        // mapping of sets-of-kernels to cores
        TT_ASSERT(map.size() < core_to_kernel_group_invalid_index);
        kernel_groups_.reserve(map.size());
        int index = 0;
        core_to_kernel_group_index_table_[core_type].resize(
            grid_extent_[core_type].x * grid_extent_[core_type].y, core_to_kernel_group_invalid_index);
        for (auto &kg_to_cores : map) {
            int last_cb_index = -1;

            // Map from core X,Y back to the unique KernelGroup
            for (CoreRange range : kg_to_cores.second) {
                for (auto y = range.start_coord.y; y <= range.end_coord.y; y++) {
                    for (auto x = range.start_coord.x; x <= range.end_coord.x; x++) {
                        core_to_kernel_group_index_table_[core_type][y * grid_extent_[core_type].x + x] = index;

                        auto val = per_core_cb_indices_.find(CoreCoord({x, y}));
                        if (val != per_core_cb_indices_.end()) {
                            int i;
                            for (i = NUM_CIRCULAR_BUFFERS - 1; i >= 0; i--) {
                                if (val->second[i]) {
                                    break;
                                }
                            }
                            last_cb_index = (i > last_cb_index) ? i : last_cb_index;
                        }
                    }
                }
            }

            kernel_groups_[core_type].push_back(KernelGroup(
                *this,
                core_type,
                kg_to_cores.first.kernel_ids,
                erisc_is_idle,
                last_cb_index,
                kg_to_cores.second));
            index++;
        }
    }
}

void Program::CircularBufferAllocator::mark_address(uint64_t address, uint64_t size) {
    auto &last_region = this->l1_regions.back();
    if (address < last_region.second) {
        TT_THROW(
            "Local buffer address {} has to append to last L1 region [{}, {}) or be at a higher address",
            address,
            last_region.first,
            last_region.second);
    }
    if (address == last_region.second) {
        last_region.second += size;
    } else {
        this->l1_regions.emplace_back(address, address + size);
    }
}

CBHandle Program::add_circular_buffer(const CoreRangeSet &core_range_set, const CircularBufferConfig &config) {
    this->invalidate_compile();
    std::shared_ptr<CircularBuffer> circular_buffer = std::make_shared<CircularBuffer>(core_range_set, config);
    // Globally allocated circular buffer do not invalidate allocation because their addresses are tracked by memory
    // allocator
    if (not circular_buffer->globally_allocated()) {
        this->invalidate_circular_buffer_allocation();
    } else {
        circular_buffer->assign_global_address();
    }
    // Mark which buffer indices are being used on each core the circular buffer is used on
    for (const CoreRange &core_range : core_range_set.ranges()) {
        for (auto x = core_range.start_coord.x; x <= core_range.end_coord.x; x++) {
            for (auto y = core_range.start_coord.y; y <= core_range.end_coord.y; y++) {
                CoreCoord logical_core(x, y);
                std::bitset<NUM_CIRCULAR_BUFFERS> &cb_indices = this->per_core_cb_indices_[logical_core];

                for (uint32_t buffer_index : circular_buffer->buffer_indices()) {
                    if (buffer_index > NUM_CIRCULAR_BUFFERS) {
                        TT_THROW(
                            "Invalid circular buffer index: {} should be between 0 and {}",
                            buffer_index,
                            NUM_CIRCULAR_BUFFERS);
                    }
                    if (cb_indices.to_ulong() & (1 << buffer_index)) {
                        TT_THROW(
                            "Invalid circular buffer index: Cannot add circular buffer at index {}, another circular "
                            "buffer already exists",
                            buffer_index);
                    }
                    cb_indices[buffer_index] = 1;
                }
            }
        }

        // There is one CircularBufferAllocator per unique core range, create one if it does not already exist for
        // current core range
        auto val = std::find_if(
            cb_allocators_.begin(), cb_allocators_.end(), [&core_range](const CircularBufferAllocator &cb_allocator) {
                return cb_allocator.core_range == core_range;
            });
        if (val == cb_allocators_.end()) {
            this->cb_allocators_.emplace_back(core_range);
        }
    }

    this->circular_buffers_.push_back(circular_buffer);
    this->circular_buffer_by_id_.insert({circular_buffer->id(), circular_buffer});
    return circular_buffer->id();
}

std::shared_ptr<CircularBuffer> Program::get_circular_buffer(CBHandle cb_id) const {
    if (this->circular_buffer_by_id_.find(cb_id) == this->circular_buffer_by_id_.end()) {
        TT_THROW("No circular buffer with id {} exists in Program {}", cb_id, this->id);
    }
    return this->circular_buffer_by_id_.at(cb_id);
}

const std::vector<std::shared_ptr<CircularBuffer>> Program::circular_buffers_on_core(const CoreCoord &core) const {
    std::vector<std::shared_ptr<CircularBuffer>> cbs_on_core;
    for (auto circular_buffer : circular_buffers_) {
        if (circular_buffer->is_on_logical_core(core)) {
            cbs_on_core.push_back(circular_buffer);
        }
    }
    return cbs_on_core;
}

const std::vector<std::shared_ptr<CircularBuffer>> Program::circular_buffers_on_corerange(const CoreRange &cr) const {
    std::vector<std::shared_ptr<CircularBuffer>> cbs_on_core;
    for (auto circular_buffer : circular_buffers_) {
        if (circular_buffer->is_on_logical_corerange(cr)) {
            cbs_on_core.push_back(circular_buffer);
        }
    }
    return cbs_on_core;
}

const std::vector<CoreRange> Program::circular_buffers_unique_coreranges() const {
    std::vector<CoreRange> core_ranges;
    for (auto circular_buffer : circular_buffers_) {
        for (const CoreRange &core_range : circular_buffer->core_ranges().ranges()) {
            if (std::find(core_ranges.begin(), core_ranges.end(), core_range) == core_ranges.end()) {
                core_ranges.push_back(core_range);
            }
        }
    }
    return core_ranges;
}

void Program::invalidate_circular_buffer_allocation() {
    if (this->local_circular_buffer_allocation_needed_) {
        return;
    }
    for (CircularBufferAllocator &cb_allocator : this->cb_allocators_) {
        cb_allocator.reset_available_addresses();
    }
    this->local_circular_buffer_allocation_needed_ = true;
}

void Program::allocate_circular_buffers() {
    ZoneScoped;
    if (not this->local_circular_buffer_allocation_needed_) {
        return;
    }

    for (std::shared_ptr<CircularBuffer> circular_buffer : this->circular_buffers_) {
        if (circular_buffer->globally_allocated()) {
            continue;
        }

        uint64_t computed_addr = L1_UNRESERVED_BASE;
        for (const CoreRange &core_range : circular_buffer->core_ranges().ranges()) {
            // Need the max available address across all cores circular buffer is placed on
            for (const CircularBufferAllocator &cb_allocator : this->cb_allocators_) {
                if (cb_allocator.core_range == core_range) {
                    computed_addr = std::max(computed_addr, cb_allocator.get_cb_region_end());
                    break;
                }
            }
        }

        for (const CoreRange &core_range : circular_buffer->core_ranges().ranges()) {
            for (CircularBufferAllocator &cb_allocator : this->cb_allocators_) {
                if (cb_allocator.core_range.intersects(core_range)) {
                    if (cb_allocator.core_range != core_range and computed_addr < cb_allocator.get_cb_region_end()) {
                        // Intersecting core range has already been marked to have allocation at this address. This
                        // could have been marked by a circular buffer on a core range disjoint from current
                        // `core_range` but also intersecting `cb_allocator.core_range`
                        continue;
                    }
                    cb_allocator.mark_address(computed_addr, circular_buffer->size());
                }
            }
        }

        circular_buffer->set_locally_allocated_address(computed_addr);
    }
    this->local_circular_buffer_allocation_needed_ = false;
}

void Program::validate_circular_buffer_region(const Device *device) const {
    ZoneScoped;

    // Banks are in lockstep so we only need to get lowest L1 address of one compute and storage core
    // Only compute with storage cores can have CBs and all compute with storage cores will have the same bank offset
    const std::vector<uint32_t> &bank_ids =
        device->bank_ids_from_logical_core(BufferType::L1, *device->compute_cores_.begin());
    std::optional<uint64_t> lowest_address = allocator::lowest_occupied_l1_address(*device->allocator_, bank_ids[0]);
    uint32_t max_l1_size = device->l1_size_per_core();

    for (const CircularBufferAllocator &cb_allocator : this->cb_allocators_) {
        uint64_t cb_region_end = cb_allocator.get_cb_region_end();
        if (cb_region_end > max_l1_size) {
            TT_THROW(
                "Statically allocated circular buffers on core range {} grow to {} B which is beyond max L1 size of {} "
                "B",
                cb_allocator.core_range.str(),
                cb_region_end,
                max_l1_size);
        }
        if (lowest_address.has_value() and lowest_address.value() < cb_region_end) {
            TT_THROW(
                "Statically allocated circular buffers in program {} clash with L1 buffers on core range {}. L1 buffer "
                "allocated at {} and static circular buffer region ends at {}",
                this->id,
                cb_allocator.core_range.str(),
                lowest_address.value(),
                cb_region_end);
        }
    }
}

size_t Program::num_semaphores(const CoreCoord &core) const { return semaphores_on_core(core).size(); }

size_t Program::num_semaphores() const { return semaphores_.size(); }

void Program::init_semaphores(const Device &device, const CoreCoord &logical_core, const CoreType core_type) const {
    auto semaphores_on_core = this->semaphores_on_core(logical_core);
    for (auto semaphore : semaphores_on_core) {
        llrt::write_hex_vec_to_core(
            device.id(),
            device.physical_core_from_logical_core(logical_core, core_type),
            {semaphore.get().initial_value()},
            semaphore.get().address());
    }
}

void Program::add_semaphore(const CoreRangeSet &crs, uint32_t semaphore_id, uint32_t init_value, CoreType core_type) {
    this->invalidate_compile();
    semaphores_.emplace_back(Semaphore(crs, semaphore_id, init_value, core_type));
}

void Program::add_config_buffer(std::shared_ptr<Buffer> config_buffer) { config_buffers_.emplace_back(config_buffer); }

std::unordered_map<CoreType, std::vector<CoreCoord>> Program::logical_cores() const {
    std::unordered_map<CoreType, std::vector<CoreCoord>> cores_in_program;
    std::unordered_map<CoreType, std::set<CoreCoord>> unique_cores;
    for (auto [core_type, kernels] : kernels_) {
        if (cores_in_program.find(core_type) == cores_in_program.end()) {
            cores_in_program.insert({core_type, {}});
        }
        if (unique_cores.find(core_type) == unique_cores.end()) {
            unique_cores.insert({core_type, {}});
        }
        for (auto [id, kernel] : kernels) {
            for (auto core : kernel->logical_cores()) {
                if (unique_cores.at(core_type).find(core) != unique_cores.at(core_type).end()) {
                    continue;
                }
                unique_cores.at(core_type).insert(core);
                cores_in_program.at(core_type).push_back(core);
            }
        }
    }
    return cores_in_program;
}

void Program::construct_core_range_set_for_worker_cores() {
    bool found_kernels = false;
    for (auto [id, kernel] : kernels_[CoreType::WORKER]) {
        this->worker_crs_ = this->worker_crs_.merge(kernel->core_range_set());
        found_kernels = true;
    }
    TT_ASSERT(!found_kernels || this->worker_crs_.ranges().size() >= 1, "Invalid core range set");
}

void Program::set_cb_data_fmt(Device *device, const std::vector<CoreRange> &crs, JitBuildOptions &build_options) const {
    ZoneScoped;
    for (auto logical_cr : crs) {
        auto cbs_on_core = this->circular_buffers_on_corerange(logical_cr);
        for (auto circular_buffer : cbs_on_core) {
            for (auto buffer_index : circular_buffer->buffer_indices()) {
                build_options.set_cb_dataformat_all_cores(
                    static_cast<CB>(buffer_index), circular_buffer->data_format(buffer_index));
            }
        }
    }
}

void Program::invalidate_compile() {
    for (auto &[device_id, compile_needed] : compile_needed_) {
        compile_needed = true;
    }
}

void Program::populate_dispatch_data(Device *device) {
    static const map<RISCV, uint32_t> processor_to_local_mem_addr = {
        {RISCV::BRISC, MEM_BRISC_INIT_LOCAL_L1_BASE},
        {RISCV::NCRISC, MEM_NCRISC_INIT_LOCAL_L1_BASE},
        {RISCV::TRISC0, MEM_TRISC0_INIT_LOCAL_L1_BASE},
        {RISCV::TRISC1, MEM_TRISC1_INIT_LOCAL_L1_BASE},
        {RISCV::TRISC2, MEM_TRISC2_INIT_LOCAL_L1_BASE},
        {RISCV::ERISC, eth_l1_mem::address_map::FIRMWARE_BASE}};

    auto extract_dst_noc_unicast_info =
        [&device](const std::set<CoreRange> &ranges, const CoreType core_type) -> std::vector<pair<transfer_info_cores, uint32_t>> {
        // This API extracts all the pairs of noc multicast encodings given a set of core ranges
        vector<pair<transfer_info_cores, uint32_t>> dst_noc_unicast_info;
        for (const CoreRange &core_range : ranges) {
            for (auto x = core_range.start_coord.x; x <= core_range.end_coord.x; x++) {
                for (auto y = core_range.start_coord.y; y <= core_range.end_coord.y; y++) {
                    CoreCoord physical_coord = device->physical_core_from_logical_core(CoreCoord({x, y}), core_type);
                    dst_noc_unicast_info.push_back(std::make_pair(physical_coord, /*num_mcast_dests=*/0));
                }
            }
        }
        return dst_noc_unicast_info;
    };

    // Unicast/Multicast Semaphores
    for (const Semaphore &semaphore : this->semaphores()) {
        vector<uint32_t> semaphore_data(1);
        semaphore_data[0] = semaphore.initial_value();

        // TODO: use semaphore.core_type from main
        if (semaphore.core_type() == CoreType::WORKER) {
            vector<pair<transfer_info_cores, uint32_t>> dst_noc_multicast_info =
                extract_dst_noc_multicast_info<std::set<CoreRange>>(
                    device, semaphore.core_range_set().ranges(), semaphore.core_type());
            transfer_info transfer_info = {
                .dst_base_addr = semaphore.address(),
                .dst_noc_info = dst_noc_multicast_info,
                .linked = false,
                .data = semaphore_data};
            this->program_transfer_info.multicast_semaphores[semaphore.address()].push_back(transfer_info);
        } else if (semaphore.core_type() == CoreType::ETH) {
            vector<pair<transfer_info_cores, uint32_t>> dst_noc_unicast_info =
                extract_dst_noc_unicast_info(semaphore.core_range_set().ranges(), semaphore.core_type());
            transfer_info transfer_info = {
                .dst_base_addr = semaphore.address(),
                .dst_noc_info = dst_noc_unicast_info,
                .linked = false,
                .data = semaphore_data};
            this->program_transfer_info.unicast_semaphores[semaphore.address()].push_back(transfer_info);
        }
    }

    // Circular Buffer Configs handled in EnqueueProgram

    // Assume here and in command queue that kg_buffers is populated with multicast buffers first then unicast buffers
    // Program Binaries and Go Signals
    // TODO: cleanup put the WORKERS and ETH logic together..

    // All program binaries will be packed into a single buffer in memory
    std::vector<uint32_t> binaries_data;
    // Map is used to look up transfer info by kernel id when we populate data ordered by core groups
    std::unordered_map<KernelHandle, kernel_bins_transfer_info> kernel_transfer_info;
    // This is generic for workers and eth cores
    for (const auto &[core_type, kernels] : this->kernels_) {
        for (const auto &[kernel_id, kernel] : kernels) {
            std::vector<RISCV> sub_kernels;
            if (kernel->processor() == RISCV::COMPUTE) {
                sub_kernels = {RISCV::TRISC0, RISCV::TRISC1, RISCV::TRISC2};
            } else {
                sub_kernels = {kernel->processor()};
            }
            const auto &binaries = kernel->binaries(device->build_key());
            std::vector<uint32_t> dst_base_addrs;
            std::vector<uint32_t> page_offsets;
            std::vector<uint32_t> lengths;
<<<<<<< HEAD
=======
            std::vector<RISCV> riscvs;
>>>>>>> cb5d74d6
            uint32_t transfer_info_index = 0;

            for (size_t sub_kernel_index = 0; sub_kernel_index < binaries.size(); ++sub_kernel_index) {
                const ll_api::memory &kernel_bin = binaries[sub_kernel_index];
                uint32_t num_spans = kernel_bin.num_spans();
                dst_base_addrs.resize(dst_base_addrs.size() + num_spans);
                page_offsets.resize(page_offsets.size() + num_spans);
                lengths.resize(lengths.size() + num_spans);
<<<<<<< HEAD
=======
                riscvs.resize(riscvs.size() + num_spans);
>>>>>>> cb5d74d6

                kernel_bin.process_spans([&](vector<uint32_t>::const_iterator mem_ptr, uint64_t dst, uint32_t len) {
                    uint64_t relo_addr =
                        tt::llrt::relocate_dev_addr(dst, processor_to_local_mem_addr.at(sub_kernels[sub_kernel_index]));

                    dst_base_addrs[transfer_info_index] = (uint32_t)relo_addr;
                    page_offsets[transfer_info_index] =
                        binaries_data.size() * sizeof(uint32_t) / HostMemDeviceCommand::PROGRAM_PAGE_SIZE;
                    lengths[transfer_info_index] = len * sizeof(uint32_t);
<<<<<<< HEAD
=======
                    riscvs[transfer_info_index] = sub_kernels[sub_kernel_index];
>>>>>>> cb5d74d6

                    binaries_data.insert(binaries_data.end(), mem_ptr, mem_ptr + len);
                    binaries_data.resize(
                        align(binaries_data.size(), HostMemDeviceCommand::PROGRAM_PAGE_SIZE / sizeof(uint32_t)), 0);
                    transfer_info_index++;
                });
            }
            kernel_bins_transfer_info kb_transfer_info = {
<<<<<<< HEAD
                .dst_base_addrs = dst_base_addrs, .page_offsets = page_offsets, .lengths = lengths};
=======
                .dst_base_addrs = dst_base_addrs, .page_offsets = page_offsets, .lengths = lengths, .riscvs = riscvs};
>>>>>>> cb5d74d6
            kernel_transfer_info.insert({kernel_id, kb_transfer_info});
        }
    }

    if (binaries_data.size() > 0) {
        this->kernels_buffer = std::make_shared<Buffer>(
            device, binaries_data.size() * sizeof(uint32_t), HostMemDeviceCommand::PROGRAM_PAGE_SIZE, BufferType::DRAM);

        this->program_transfer_info.binary_data = binaries_data;
    }

    for (KernelGroup &kernel_group : this->get_kernel_groups(CoreType::WORKER)) {
        std::vector<pair<transfer_info_cores, uint32_t>> dst_noc_multicast_info =
            extract_dst_noc_multicast_info<std::set<CoreRange>>(
                device, kernel_group.core_ranges.ranges(), kernel_group.get_core_type());

        vector<KernelHandle> kernel_ids;
        for (auto &optional_id : kernel_group.kernel_ids) {
            if (optional_id) {
                kernel_ids.push_back(optional_id.value());
            }
        }

        for (const auto &[cores, num_mcast_dsts] : dst_noc_multicast_info) {
            for (const auto &kernel_id : kernel_ids) {
                this->program_transfer_info.kernel_bins.emplace_back(
                    cores, num_mcast_dsts, kernel_transfer_info.at(kernel_id));
            }
        }
    }
    for (KernelGroup &kernel_group : this->get_kernel_groups(CoreType::ETH)) {
        vector<pair<transfer_info_cores, uint32_t>> dst_noc_unicast_info =
            extract_dst_noc_unicast_info(kernel_group.core_ranges.ranges(), kernel_group.get_core_type());

        vector<KernelHandle> kernel_ids;
        if (kernel_group.core_type == CoreType::ETH && kernel_group.kernel_ids[DISPATCH_CLASS_ETH_DM0]) {
            kernel_ids.push_back(kernel_group.kernel_ids[DISPATCH_CLASS_ETH_DM0].value());
        }

        for (const auto &[cores, num_mcast_dsts] : dst_noc_unicast_info) {
            for (const auto &kernel_id : kernel_ids) {
                this->program_transfer_info.kernel_bins.emplace_back(
                    cores, num_mcast_dsts, kernel_transfer_info.at(kernel_id));
            }
        }
    }
    std::uint32_t num_active_cores = 0;
    num_active_cores += this->logical_cores().at(CoreType::WORKER).size();
    num_active_cores += this->logical_cores().at(CoreType::ETH).size();
    this->program_transfer_info.num_active_cores = num_active_cores;

    return;
}

template <typename T, std::size_t dim2, std::size_t dim1, std::size_t dim0>
using Array3D = std::array<std::array<std::array<T, dim0>, dim1>, dim2>;

uint32_t Program::finalize_rt_args(CoreType core_type, uint32_t base_offset) {

    // Iterate over kernels in the program and "level" the number of RTAs based on the max
    // Unique RTAs are packed across dispatch classes
    // Common RTAs come after unique RTAs
    vector<uint32_t> max_rtas(DISPATCH_CLASS_MAX);
    vector<uint32_t> max_crtas(DISPATCH_CLASS_MAX);
    uint32_t max_unique_rta_size = 0;
    uint32_t total_crta_size = 0;

    this->get_program_config(core_type).rta_offset = base_offset;

    for (auto& kg : this->get_kernel_groups(core_type)) {
        for (int dispatch_class = 0; dispatch_class < DISPATCH_CLASS_MAX; dispatch_class++) {
            max_rtas[dispatch_class] = 0;
            auto& optional_id = kg.kernel_ids[dispatch_class];
            if (optional_id) {
                auto kernel = detail::GetKernel(*this, optional_id.value());
                for (const CoreRange &core_range : kg.core_ranges.ranges()) {
                    for (auto x = core_range.start_coord.x; x <= core_range.end_coord.x; x++) {
                        for (auto y = core_range.start_coord.y; y <= core_range.end_coord.y; y++) {
                            CoreCoord core_coord(x, y);
                            max_rtas[dispatch_class] =
                                std::max(max_rtas[dispatch_class], (uint32_t)kernel->runtime_args(core_coord).size());
                        }
                    }
                }
            }
        }

        uint32_t offset = 0;
        for (int dispatch_class = 0; dispatch_class < DISPATCH_CLASS_MAX; dispatch_class++) {
            auto& optional_id = kg.kernel_ids[dispatch_class];
            kg.rta_sizes[dispatch_class] = max_rtas[dispatch_class] * sizeof(uint32_t);
            if (optional_id) {
                auto kernel = detail::GetKernel(*this, optional_id.value());
                kernel->set_runtime_args_count(kg.core_ranges, max_rtas[dispatch_class]);
                kg.launch_msg.kernel_config.mem_map[dispatch_class].rta_offset = base_offset + offset;
                offset += max_rtas[dispatch_class] * sizeof(uint32_t);
            } else {
                kg.launch_msg.kernel_config.mem_map[dispatch_class].rta_offset = 0;
            }
        }

        kg.total_rta_size = offset;
        offset = align(offset, L1_ALIGNMENT);
        max_unique_rta_size = std::max(offset, max_unique_rta_size);
    }

    for (int dispatch_class = 0; dispatch_class < DISPATCH_CLASS_MAX; dispatch_class++) {
        max_crtas[dispatch_class] = 0;
    }
    // Find the max # common RTAs across all kernels for each dispatch class
    for (size_t kernel_id = 0; kernel_id < this->num_kernels(); kernel_id++) {
        auto kernel = detail::GetKernel(*this, kernel_id);
        if (core_type == kernel->get_kernel_core_type()) {
            uint32_t dispatch_class = kernel->dispatch_class();
            max_crtas[dispatch_class] =
                std::max(max_crtas[dispatch_class], (uint32_t)kernel->common_runtime_args().size());
        }
    }

    // Calculate the address offset and size for common RTAs for each dispatch class
    uint32_t offset = 0;
    for (int dispatch_class = 0; dispatch_class < DISPATCH_CLASS_MAX; dispatch_class++) {
        uint32_t size = max_crtas[dispatch_class] * sizeof(uint32_t);
        this->get_program_config(core_type).crta_offsets[dispatch_class] = base_offset + max_unique_rta_size + offset;
        this->get_program_config(core_type).crta_sizes[dispatch_class] = size;
        offset += size;
        offset = align(offset, L1_ALIGNMENT);
    }
    total_crta_size = offset;

    // Set the runtime_args_data sizing info based on the shared max
    for (size_t kernel_id = 0; kernel_id < this->num_kernels(); kernel_id++) {
        auto kernel = detail::GetKernel(*this, kernel_id);
        if (core_type == kernel->get_kernel_core_type()) {
            uint32_t dispatch_class = kernel->dispatch_class();
            kernel->set_common_runtime_args_count(max_crtas[dispatch_class]);
        }
    }

    // Set the kernel group common runtime arg offsets use in the launch message
    for (auto& kg : this->get_kernel_groups(core_type)) {
        for (int dispatch_class = 0; dispatch_class < DISPATCH_CLASS_MAX; dispatch_class++) {
            kg.launch_msg.kernel_config.mem_map[dispatch_class].crta_offset = this->get_program_config(core_type).crta_offsets[dispatch_class];
        }
    }

    // TODO: this is asserted here as the leveling above can break the limits enforced by the API
    // Once we use a ring buffer, memory space will be dynamic and this assert won't matter
    TT_FATAL(offset <= L1_KERNEL_CONFIG_SIZE);

    return max_unique_rta_size + total_crta_size;
}

// TODO: idea was to abstract away which core type is 0, 1 in this routine
// however, this has to line up w/ the worker_buffer_manager
// clean this up w/ a more general solution
ProgramConfig& Program::get_program_config(CoreType core_type) {
    TT_ASSERT(core_type == CoreType::WORKER || core_type == CoreType::ETH);
    return this->program_configs_[core_type != CoreType::WORKER];
 }

uint32_t& Program::get_program_config_size(CoreType core_type) {
    TT_ASSERT(core_type == CoreType::WORKER || core_type == CoreType::ETH);
    return this->program_config_sizes_[core_type != CoreType::WORKER];
 }

void Program::finalize() {
    static vector<CoreType>core_types = { CoreType::WORKER, CoreType::ETH }; // TODO: make this global

    // Store the number of tensix "go signals" for use by CQ
    // CQ iterates over these to update runtime addresses, needs to know when eth begins (after tensix)
    this->tensix_go_signal_count_ = 0;
    for (auto& kg : this->get_kernel_groups(CoreType::WORKER)) {
        this->tensix_go_signal_count_ += kg.core_ranges.size();
    }

    for (CoreType core_type : core_types) {
        uint32_t offset = 0;
        offset = finalize_rt_args(core_type, 0);
        this->get_program_config_size(core_type) = offset;
    }

    finalized_ = true;
}

void Program::compile(Device *device) {
    ZoneScoped;
    bool first_compile_on_device = compile_needed_.find(device->id()) == compile_needed_.end();
    if (not first_compile_on_device and (not compile_needed_.at(device->id()))) {
        return;
    }

    TT_FATAL(
        device->is_initialized(),
        "Device needs to be initialized before program {} compilation! Generating headers for banking information is "
        "dependent on information that is set during device initialization.",
        this->get_id());

    bool profile_kernel = getDeviceProfilerState();
    std::vector<std::shared_future<void>> events;
    DprintServerSetProfilerState(profile_kernel);

    for (auto &[core_type, kernels] : kernels_) {
        for (auto &[id, kernel] : kernels) {
            launch_build_step(
                [kernel, device, this] {
                    JitBuildOptions build_options(device->build_env());
                    kernel->set_build_options(build_options);
                    this->set_cb_data_fmt(device, kernel->logical_coreranges(), build_options);

                    auto kernel_hash = KernelCompileHash(kernel, build_options, device->build_key());
                    std::string kernel_path_suffix = kernel->name() + "/" + std::to_string(kernel_hash) + "/";
                    kernel->set_full_name(kernel_path_suffix);
                    build_options.set_name(kernel_path_suffix);
                    bool cache_hit = true;
                    bool path_exists = std::filesystem::exists(build_options.path);
                    if (enable_persistent_kernel_cache && path_exists) {
                        if (not detail::HashLookup::inst().exists(kernel_hash)) {
                            detail::HashLookup::inst().add(kernel_hash);
                            detail::HashLookup::inst().add_generated_bin(kernel_hash);
                        }
                    } else if (detail::HashLookup::inst().add(kernel_hash)) {
                        GenerateBinaries(device, build_options, kernel);
                        cache_hit = false;
                        detail::HashLookup::inst().add_generated_bin(kernel_hash);
                    }
                    while (not detail::HashLookup::inst().is_bin_generated(kernel_hash)) {
                    }
                    if (detail::CompilationReporter::enabled()) {
                        detail::CompilationReporter::inst().add_kernel_compile_stats(
                            *this, kernel, cache_hit, kernel_hash);
                    }
                    kernel->set_binary_path(build_options.path);
                },
                events);
        }
    }
    sync_build_step(events);

    for (auto &[core_type, kernels] : kernels_) {
        for (auto &[id, kernel] : kernels) {
            launch_build_step([kernel, device] { kernel->read_binaries(device); }, events);
        }
    }

    sync_build_step(events);

    this->construct_core_range_set_for_worker_cores();
    if (std::getenv("TT_METAL_SLOW_DISPATCH_MODE") == nullptr) {
        this->populate_dispatch_data(device);  // TODO: maybe rename
    }

    if (detail::CompilationReporter::enabled()) {
        detail::CompilationReporter::inst().flush_program_entry(*this, enable_persistent_kernel_cache);
    }
    if (detail::MemoryReporter::enabled()) {
        detail::MemoryReporter::inst().flush_program_memory_usage(*this, device);
    }
    compile_needed_[device->id()] = false;
}

Program::~Program() {}
}  // namespace tt::tt_metal<|MERGE_RESOLUTION|>--- conflicted
+++ resolved
@@ -645,10 +645,7 @@
             std::vector<uint32_t> dst_base_addrs;
             std::vector<uint32_t> page_offsets;
             std::vector<uint32_t> lengths;
-<<<<<<< HEAD
-=======
             std::vector<RISCV> riscvs;
->>>>>>> cb5d74d6
             uint32_t transfer_info_index = 0;
 
             for (size_t sub_kernel_index = 0; sub_kernel_index < binaries.size(); ++sub_kernel_index) {
@@ -657,10 +654,7 @@
                 dst_base_addrs.resize(dst_base_addrs.size() + num_spans);
                 page_offsets.resize(page_offsets.size() + num_spans);
                 lengths.resize(lengths.size() + num_spans);
-<<<<<<< HEAD
-=======
                 riscvs.resize(riscvs.size() + num_spans);
->>>>>>> cb5d74d6
 
                 kernel_bin.process_spans([&](vector<uint32_t>::const_iterator mem_ptr, uint64_t dst, uint32_t len) {
                     uint64_t relo_addr =
@@ -670,10 +664,7 @@
                     page_offsets[transfer_info_index] =
                         binaries_data.size() * sizeof(uint32_t) / HostMemDeviceCommand::PROGRAM_PAGE_SIZE;
                     lengths[transfer_info_index] = len * sizeof(uint32_t);
-<<<<<<< HEAD
-=======
                     riscvs[transfer_info_index] = sub_kernels[sub_kernel_index];
->>>>>>> cb5d74d6
 
                     binaries_data.insert(binaries_data.end(), mem_ptr, mem_ptr + len);
                     binaries_data.resize(
@@ -682,11 +673,7 @@
                 });
             }
             kernel_bins_transfer_info kb_transfer_info = {
-<<<<<<< HEAD
-                .dst_base_addrs = dst_base_addrs, .page_offsets = page_offsets, .lengths = lengths};
-=======
                 .dst_base_addrs = dst_base_addrs, .page_offsets = page_offsets, .lengths = lengths, .riscvs = riscvs};
->>>>>>> cb5d74d6
             kernel_transfer_info.insert({kernel_id, kb_transfer_info});
         }
     }
