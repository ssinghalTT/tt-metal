--- conflicted
+++ resolved
@@ -24,10 +24,7 @@
     std::vector<std::uint32_t> dst_base_addrs;  // BRISC, NCRISC, TRISC etc..
     std::vector<std::uint32_t> page_offsets;    // offsets into paged buffer in DRAM
     std::vector<std::uint32_t> lengths;         // WriteLinear lengths
-<<<<<<< HEAD
-=======
     std::vector<tt::RISCV> riscvs;              // RISC that each span is targeted for, for binaries
->>>>>>> cb5d74d6
 };
 
 struct ProgramTransferInfo {
