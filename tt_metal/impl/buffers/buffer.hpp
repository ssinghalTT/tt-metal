--- conflicted
+++ resolved
@@ -35,10 +35,6 @@
     TRACE,
 };
 
-<<<<<<< HEAD
-
-=======
->>>>>>> cb5d74d6
 struct ShardSpec {
     /* The individual cores the shard grid is mapped to */
     CoreRangeSet grid;
