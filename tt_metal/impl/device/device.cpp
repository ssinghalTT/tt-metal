--- conflicted
+++ resolved
@@ -3648,7 +3648,6 @@
 
     const metal_SocDescriptor& soc_d = tt::Cluster::instance().get_soc_desc(this->id());
 
-<<<<<<< HEAD
     // Generate header file in proper location
     jit_build_genfiles_bank_to_noc_coord_descriptor (
         path,
@@ -3658,7 +3657,7 @@
         l1_noc_coord_per_bank,
         l1_offset_per_bank
     );
-=======
+
     dram_bank_to_noc_xy_.clear();
     dram_bank_to_noc_xy_.reserve(tt::tt_metal::hal.get_num_nocs() * dram_noc_coord_per_bank.size());
     for (unsigned int noc = 0; noc < tt::tt_metal::hal.get_num_nocs(); noc++) {
@@ -3681,7 +3680,6 @@
             l1_bank_to_noc_xy_.push_back(xy);
         }
     }
->>>>>>> 99c9b3aa
 }
 
 size_t Device::get_device_kernel_defines_hash() {
