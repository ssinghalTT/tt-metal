// SPDX-FileCopyrightText: © 2023 Tenstorrent Inc.
//
// SPDX-License-Identifier: Apache-2.0

#include <device_impl.hpp>

#include <string>
#include <thread>
#include <tt_align.hpp>
#include "tt_metal/deprecated/device.hpp"
#include "common/core_assignment.hpp"
#include <host_api.hpp>
#include <trace.hpp>
#include <core_descriptor.hpp>
#include "tracy/Tracy.hpp"
#include <tt_metal.hpp>
#include <dprint_server.hpp>
#include "impl/debug/watcher_server.hpp"
#include "tt_metal/impl/dispatch/kernels/packet_queue_ctrl.hpp"
#include <utils.hpp>
#include <llrt.hpp>
#include <dev_msgs.h>
#include <device_pool.hpp>
#include <persistent_kernel_cache.hpp>
#include "tt_metal/tools/profiler/tt_metal_tracy.hpp"
#include <hal.hpp>
#include <hal_exp.hpp>
#include <sub_device.hpp>
#include <sub_device_manager_tracker.hpp>
#include <sub_device_manager.hpp>
#include <sub_device_types.hpp>
#include <span.hpp>
#include <types.hpp>
#include "impl/dispatch/topology.hpp"

namespace tt {

namespace tt_metal {

Device::Device(
    chip_id_t device_id, const uint8_t num_hw_cqs, size_t l1_small_size, size_t trace_region_size, tt::stl::Span<const std::uint32_t> l1_bank_remap, bool minimal, uint32_t worker_core, uint32_t completion_queue_reader_core) :
    id_(device_id), worker_thread_core_(worker_core), completion_queue_reader_core_(completion_queue_reader_core), work_executor_(worker_core, device_id) {
    ZoneScoped;
    this->initialize(num_hw_cqs, l1_small_size, trace_region_size, l1_bank_remap, minimal);
}

std::unordered_set<CoreCoord> Device::get_active_ethernet_cores(bool skip_reserved_tunnel_cores) const {
    return tt::Cluster::instance().get_active_ethernet_cores(this->id_, skip_reserved_tunnel_cores);
}

bool Device::is_active_ethernet_core(CoreCoord logical_core, bool skip_reserved_tunnel_cores) const {
    auto active_ethernet_cores = this->get_active_ethernet_cores(skip_reserved_tunnel_cores);
    return active_ethernet_cores.find(logical_core) != active_ethernet_cores.end();
}

std::unordered_set<CoreCoord> Device::get_inactive_ethernet_cores() const {
    return tt::Cluster::instance().get_inactive_ethernet_cores(this->id_);
}

bool Device::is_inactive_ethernet_core(CoreCoord logical_core) const {
    auto inactive_ethernet_cores = tt::Cluster::instance().get_inactive_ethernet_cores(this->id_);
    return inactive_ethernet_cores.find(logical_core) != inactive_ethernet_cores.end();
}

std::tuple<chip_id_t, CoreCoord> Device::get_connected_ethernet_core(CoreCoord eth_core) const {
    return tt::Cluster::instance().get_connected_ethernet_core(std::make_tuple(this->id_, eth_core));
}

std::vector<CoreCoord> Device::get_ethernet_sockets(chip_id_t connected_chip_id) const {
    return tt::Cluster::instance().get_ethernet_sockets(this->id_, connected_chip_id);
}

bool Device::is_mmio_capable() const {
    return tt::Cluster::instance().get_associated_mmio_device(this->id_) == this->id_;
}

CoreRangeSet Device::worker_cores(HalProgrammableCoreType core_type, SubDeviceId sub_device_id) const {
    return sub_device_manager_tracker_->get_active_sub_device_manager()->sub_device(sub_device_id).cores(core_type);
}

uint32_t Device::num_worker_cores(HalProgrammableCoreType core_type, SubDeviceId sub_device_id) const {
    return sub_device_manager_tracker_->get_active_sub_device_manager()->sub_device(sub_device_id).num_cores(core_type);
}

/* Get all dispatch cores associated with this device. On return, my_dispatch_cores contains dispatch cores used by
 * this device (split between cores on this device itself and if this is a remote device, the mmio device dispatch
 * cores being used by this device). On return, other_dispatch_cores contains dispatch cores on this device that are
 * used by other (remote) devices.
*/
void Device::get_associated_dispatch_virtual_cores(
    std::unordered_map<chip_id_t, std::unordered_set<CoreCoord>> &my_dispatch_cores,
    std::unordered_map<chip_id_t,std::unordered_set<CoreCoord>> &other_dispatch_cores) {
    if (this->is_mmio_capable()) {
        for (const chip_id_t &device_id : tt::Cluster::instance().get_devices_controlled_by_mmio_device(this->id_)) {
            uint8_t num_hw_cqs = this->num_hw_cqs();
            uint16_t curr_channel = tt::Cluster::instance().get_assigned_channel_for_device(device_id);
            CoreType dispatch_core_type = dispatch_core_manager::instance().get_dispatch_core_type(device_id);
            for (uint8_t cq_id = 0; cq_id < num_hw_cqs; cq_id++) {
                if (device_id == this->id_) {
                    //mmio device.
                    bool dispatch_hd_allocated = false;
                    CoreCoord virtual_core_dispatch_hd;
                    if (dispatch_core_manager::instance().is_dispatcher_core_allocated(device_id, curr_channel, cq_id)) {
                        tt_cxy_pair dispatch_location = dispatch_core_manager::instance().dispatcher_core(device_id, curr_channel, cq_id);
                        virtual_core_dispatch_hd = this->virtual_core_from_logical_core(dispatch_location, dispatch_core_type);
                        my_dispatch_cores[this->id_].insert(virtual_core_dispatch_hd);
                        dispatch_hd_allocated = true;
                        log_debug(tt::LogMetal, "MMIO Device Dispatch core: Logical: {} - Physical: {}", dispatch_location.str(), virtual_core_dispatch_hd.str());
                    }
                    // Include dispatch_s in the dispatch core location set, if its not on the same core as dispatch_hd
                    if (dispatch_core_manager::instance().is_dispatcher_s_core_allocated(device_id, curr_channel, cq_id)) {
                        tt_cxy_pair dispatch_s_location = dispatch_core_manager::instance().dispatcher_s_core(device_id, curr_channel, cq_id);
                        CoreCoord virtual_core_dispatch_s = this->virtual_core_from_logical_core(dispatch_s_location, dispatch_core_type);
                        if ((!dispatch_hd_allocated) or (virtual_core_dispatch_s != virtual_core_dispatch_hd)) {
                            my_dispatch_cores[dispatch_s_location.chip].insert(virtual_core_dispatch_s);
                        }
                    }
                    if (dispatch_core_manager::instance().is_prefetcher_core_allocated(device_id, curr_channel, cq_id)) {
                        tt_cxy_pair prefetch_location = dispatch_core_manager::instance().prefetcher_core(device_id, curr_channel, cq_id);
                        CoreCoord virtual_core = this->virtual_core_from_logical_core(prefetch_location, dispatch_core_type);
                        my_dispatch_cores[this->id_].insert(virtual_core);
                        log_debug(tt::LogMetal, "MMIO Device Prefetch core: Logical: {} - Physical: {}", prefetch_location.str(), virtual_core.str());
                    }
                } else if (tt::DevicePool::instance().is_device_active(device_id)) {
                    //non mmio devices serviced by this mmio capable device.
                    //skip remote dispatch cores only if respective remote device is active.
                    if (dispatch_core_manager::instance().is_dispatcher_core_allocated(device_id, curr_channel, cq_id)) {
                        tt_cxy_pair dispatch_location = dispatch_core_manager::instance().dispatcher_core(device_id, curr_channel, cq_id);
                        CoreCoord virtual_core = this->virtual_core_from_logical_core(dispatch_location, dispatch_core_type);
                        other_dispatch_cores[this->id_].insert(virtual_core);
                        log_debug(tt::LogMetal, "Remote Device Dispatch core: Logical: {} - Physical: {} will keep running on MMIO Device.", dispatch_location.str(), virtual_core.str());
                    }
                    if (dispatch_core_manager::instance().is_prefetcher_core_allocated(device_id, curr_channel, cq_id)) {
                        tt_cxy_pair prefetch_location = dispatch_core_manager::instance().prefetcher_core(device_id, curr_channel, cq_id);
                        CoreCoord virtual_core = this->virtual_core_from_logical_core(prefetch_location, dispatch_core_type);
                        other_dispatch_cores[this->id_].insert(virtual_core);
                        log_debug(tt::LogMetal, "Remote Device Prefetch core: Logical: {} - Physical: {} will keep running on MMIO Device.", prefetch_location.str(), virtual_core.str());
                    }
                    if (dispatch_core_manager::instance().is_mux_core_allocated(device_id, curr_channel, cq_id)) {
                        tt_cxy_pair mux_location = dispatch_core_manager::instance().mux_core(device_id, curr_channel, cq_id);
                        CoreCoord virtual_core = this->virtual_core_from_logical_core(mux_location, dispatch_core_type);
                        other_dispatch_cores[this->id_].insert(virtual_core);
                        log_debug(tt::LogMetal, "Remote Device Mux core: Logical: {} - Physical: {} will keep running on MMIO Device.", mux_location.str(), virtual_core.str());
                    }
                    if (dispatch_core_manager::instance().is_demux_core_allocated(device_id, curr_channel, cq_id)) {
                        tt_cxy_pair demux_location = dispatch_core_manager::instance().demux_core(device_id, curr_channel, cq_id);
                        CoreCoord virtual_core = this->virtual_core_from_logical_core(demux_location, dispatch_core_type);
                        other_dispatch_cores[this->id_].insert(virtual_core);
                        log_debug(tt::LogMetal, "Remote Device Demux core: Logical: {} - Physical: {} will keep running on MMIO Device.", demux_location.str(), virtual_core.str());
                    }
                }
            }
        }
    } else {
        //remote device that is active
        uint8_t num_hw_cqs = this->num_hw_cqs();
        auto device_id = this->id_;
        uint16_t curr_channel = tt::Cluster::instance().get_assigned_channel_for_device(device_id);
        CoreType dispatch_core_type = dispatch_core_manager::instance().get_dispatch_core_type(device_id);
        for (uint8_t cq_id = 0; cq_id < num_hw_cqs; cq_id++) {
            if (dispatch_core_manager::instance().is_dispatcher_core_allocated(device_id, curr_channel, cq_id)) {
                tt_cxy_pair dispatch_location = dispatch_core_manager::instance().dispatcher_core(device_id, curr_channel, cq_id);
                CoreCoord virtual_core = this->virtual_core_from_logical_core(dispatch_location, dispatch_core_type);
                my_dispatch_cores[dispatch_location.chip].insert(virtual_core);
                log_debug(tt::LogMetal, "Remote Device Dispatch core: Logical: {} - Physical: {} will be reset on MMIO Device.", dispatch_location.str(), virtual_core.str());
            }
            if (dispatch_core_manager::instance().is_prefetcher_core_allocated(device_id, curr_channel, cq_id)) {
                tt_cxy_pair prefetch_location = dispatch_core_manager::instance().prefetcher_core(device_id, curr_channel, cq_id);
                CoreCoord virtual_core = this->virtual_core_from_logical_core(prefetch_location, dispatch_core_type);
                my_dispatch_cores[prefetch_location.chip].insert(virtual_core);
                log_debug(tt::LogMetal, "Remote Device Prefetch core: Logical: {} - Physical: {} will be reset on MMIO Device.", prefetch_location.str(), virtual_core.str());
            }
            if (dispatch_core_manager::instance().is_mux_core_allocated(device_id, curr_channel, cq_id)) {
                tt_cxy_pair mux_location = dispatch_core_manager::instance().mux_core(device_id, curr_channel, cq_id);
                CoreCoord virtual_core = this->virtual_core_from_logical_core(mux_location, dispatch_core_type);
                my_dispatch_cores[mux_location.chip].insert(virtual_core);
                log_debug(tt::LogMetal, "Remote Device Mux core: Logical: {} - Physical: {} will be reset on MMIO Device.", mux_location.str(), virtual_core.str());
            }
            if (dispatch_core_manager::instance().is_demux_core_allocated(device_id, curr_channel, cq_id)) {
                tt_cxy_pair demux_location = dispatch_core_manager::instance().demux_core(device_id, curr_channel, cq_id);
                CoreCoord virtual_core = this->virtual_core_from_logical_core(demux_location, dispatch_core_type);
                my_dispatch_cores[demux_location.chip].insert(virtual_core);
                log_debug(tt::LogMetal, "Remote Device Demux core: Logical: {} - Physical: {} will be reset on MMIO Device.", demux_location.str(), virtual_core.str());
            }
        }
        CoreCoord virtual_core;
        tt_cxy_pair mux_location = dispatch_core_manager::instance().mux_d_core(device_id, curr_channel, 0);
        virtual_core = this->virtual_core_from_logical_core(mux_location, dispatch_core_type);
        my_dispatch_cores[mux_location.chip].insert(virtual_core);
        tt_cxy_pair demux_location = dispatch_core_manager::instance().demux_d_core(device_id, curr_channel, 0);
        virtual_core = this->virtual_core_from_logical_core(demux_location, dispatch_core_type);
        my_dispatch_cores[demux_location.chip].insert(virtual_core);
        for (uint8_t cq_id = 0; cq_id < num_hw_cqs; cq_id++) {
            tt_cxy_pair prefetch_location =
                dispatch_core_manager::instance().prefetcher_d_core(device_id, curr_channel, cq_id);
            virtual_core = this->virtual_core_from_logical_core(prefetch_location, dispatch_core_type);
            my_dispatch_cores[prefetch_location.chip].insert(virtual_core);
        }
        for (uint8_t cq_id = 0; cq_id < num_hw_cqs; cq_id++) {
            tt_cxy_pair dispatch_location =
                dispatch_core_manager::instance().dispatcher_d_core(device_id, curr_channel, cq_id);
            virtual_core = this->virtual_core_from_logical_core(dispatch_location, dispatch_core_type);
            my_dispatch_cores[dispatch_location.chip].insert(virtual_core);
        }
        for (uint8_t cq_id = 0; cq_id < num_hw_cqs; cq_id++) {
            // Include dispatch_s in the dispatch core location set, if its not on the same core as dispatch_d
            tt_cxy_pair dispatch_location =
                dispatch_core_manager::instance().dispatcher_d_core(device_id, curr_channel, cq_id);
            virtual_core = this->virtual_core_from_logical_core(dispatch_location, dispatch_core_type);
            tt_cxy_pair dispatch_s_location =
                dispatch_core_manager::instance().dispatcher_s_core(device_id, curr_channel, cq_id);
            CoreCoord virtual_core_dispatch_s = this->virtual_core_from_logical_core(dispatch_s_location, dispatch_core_type);
            if (virtual_core_dispatch_s != virtual_core) {
                my_dispatch_cores[dispatch_s_location.chip].insert(virtual_core_dispatch_s);
            }
        }
    }
}

void Device::initialize_cluster() {
    ZoneScoped;
    if (llrt::RunTimeOptions::get_instance().get_clear_l1()) {
        this->clear_l1_state();
    }
    int ai_clk = tt::Cluster::instance().get_device_aiclk(this->id_);
    log_info(tt::LogMetal, "AI CLK for device {} is:   {} MHz", this->id_, ai_clk);
}

void Device::initialize_default_sub_device_state(size_t l1_small_size, size_t trace_region_size, tt::stl::Span<const std::uint32_t> l1_bank_remap) {
    // Create the default sub-device manager representing the entire chip
    sub_device_manager_tracker_ = std::make_unique<SubDeviceManagerTracker>(
        this, this->initialize_allocator(l1_small_size, trace_region_size, l1_bank_remap));
}

std::unique_ptr<Allocator> Device::initialize_allocator(size_t l1_small_size, size_t trace_region_size, tt::stl::Span<const std::uint32_t> l1_bank_remap) {
    ZoneScoped;
    const metal_SocDescriptor &soc_desc = tt::Cluster::instance().get_soc_desc(this->id_);
    const auto &dispatch_core_config = dispatch_core_manager::instance().get_dispatch_core_config(this->id_);
    CoreType dispatch_core_type = dispatch_core_config.get_core_type();
    // Construct allocator config from soc_desc
    // Take max alignment to satisfy NoC rd/wr constraints
    // Tensix/Eth -> PCIe/DRAM src and dst addrs must be L1_ALIGNMENT aligned
    // PCIe/DRAM -> Tensix/Eth src and dst addrs must be DRAM_ALIGNMENT aligned
    // Tensix/Eth <-> Tensix/Eth src and dst addrs must be L1_ALIGNMENT aligned
    const auto &logical_size = this->logical_grid_size();
    const auto &compute_size = this->compute_with_storage_grid_size();
    AllocatorConfig config(
        {.num_dram_channels = static_cast<size_t>(soc_desc.get_num_dram_channels()),
         .dram_bank_size = soc_desc.dram_bank_size,
         .dram_bank_offsets = {},
         .dram_unreserved_base =
             hal.get_dev_addr(HalDramMemAddrType::DRAM_BARRIER) + hal.get_dev_size(HalDramMemAddrType::DRAM_BARRIER),
<<<<<<< HEAD
         .dram_alignment = hal.get_alignment(HalMemType::DRAM),
         .l1_unreserved_base = align(
             hal.get_dev_addr(HalProgrammableCoreType::TENSIX, HalL1MemAddrType::UNRESERVED),
             hal.get_alignment(HalMemType::DRAM)),
         .worker_grid = CoreRangeSet(CoreRange(CoreCoord(0, 0), CoreCoord(logical_size.x - 1, logical_size.y - 1))),
         .worker_l1_size = static_cast<size_t>(soc_desc.worker_l1_size),
         .storage_core_bank_size = get_storage_core_bank_size(id_, num_hw_cqs_, dispatch_core_config),
         .l1_small_size = align(l1_small_size, hal.get_alignment(HalMemType::DRAM)),
         .trace_region_size = align(trace_region_size, hal.get_alignment(HalMemType::DRAM)),
=======
         .l1_unreserved_base = hal.get_dev_addr(HalProgrammableCoreType::TENSIX, HalL1MemAddrType::UNRESERVED),
         .worker_grid = CoreRangeSet(CoreRange(CoreCoord(0, 0), CoreCoord(logical_size.x - 1, logical_size.y - 1))),
         .worker_l1_size = static_cast<size_t>(soc_desc.worker_l1_size),
         .storage_core_bank_size = get_storage_core_bank_size(id_, num_hw_cqs_, dispatch_core_config),
         .l1_small_size = tt::align(l1_small_size, hal.get_alignment(HalMemType::L1)),
         .trace_region_size = tt::align(trace_region_size, hal.get_alignment(HalMemType::DRAM)),
>>>>>>> 9a3766df
         .core_type_from_noc_coord_table = {},  // Populated later
         .worker_log_to_virtual_routing_x = tt::Cluster::instance().get_worker_logical_to_virtual_x(this->id()),
         .worker_log_to_virtual_routing_y = tt::Cluster::instance().get_worker_logical_to_virtual_y(this->id()),
         .l1_bank_remap = {l1_bank_remap.begin(), l1_bank_remap.end()},
         .compute_grid = CoreRangeSet(CoreRange(CoreCoord(0, 0), CoreCoord(compute_size.x - 1, compute_size.y - 1))),
         .l1_alignment = hal.get_alignment(HalMemType::L1),
         .disable_interleaved = false});
    TT_FATAL(config.l1_small_size < (config.storage_core_bank_size.has_value() ? config.storage_core_bank_size.value() : config.worker_l1_size - config.l1_unreserved_base),
            "Reserved size must be less than bank size");
    TT_FATAL(
        config.l1_small_size % config.l1_alignment == 0,
        "Reserved size must be aligned to L1 allocator alignment {}",
        config.l1_alignment);
    // Initialize dram_offsets from soc_descriptor
    for (auto channel = 0; channel < soc_desc.get_num_dram_channels(); channel++) {
        config.dram_bank_offsets.push_back(soc_desc.get_address_offset(channel));
    }
    // Initialize core_type_from_noc_coord_table table
    for (const auto& core: soc_desc.physical_cores) {
        config.core_type_from_noc_coord_table.insert({this->virtual_core_from_physical_core(core.first, core.second.type), AllocCoreType::Invalid});
    }

    for (const CoreCoord& core : tt::get_logical_compute_cores(id_, num_hw_cqs_, dispatch_core_config)) {
        this->compute_cores_.insert(core);
        const auto noc_coord = this->worker_core_from_logical_core(core);
        config.core_type_from_noc_coord_table[noc_coord] = AllocCoreType::ComputeAndStore;
    }
    for (const CoreCoord& core : tt::get_logical_storage_cores(id_, num_hw_cqs_, dispatch_core_config)) {
        this->storage_only_cores_.insert(core);
        const auto noc_coord = this->worker_core_from_logical_core(core);
        config.core_type_from_noc_coord_table[noc_coord] = AllocCoreType::StorageOnly;
    }
    for (const CoreCoord &core : tt::get_logical_dispatch_cores(id_, num_hw_cqs_, dispatch_core_config)) {
        const auto noc_coord = this->virtual_core_from_logical_core(core, dispatch_core_type);
        config.core_type_from_noc_coord_table[noc_coord] = AllocCoreType::Dispatch;
    }
    for (const auto &core : soc_desc.get_logical_ethernet_cores()) {
        this->ethernet_cores_.insert(core);
    }

    // L1_BANKING scheme creates 1 bank per DRAM core and splits up L1 such that there are power 2 num L1 banks
    // This is the only allocator scheme supported because kernel APIs assume num L1 banks are power of 2
    TT_ASSERT(this->allocator_scheme_ == MemoryAllocator::L1_BANKING);
    return std::make_unique<L1BankingAllocator>(config);
}

void Device::initialize_device_kernel_defines()
{
    // Clear previously stored defines, in case we are running with different configuration this time.
    // This is needed to handle the case where the number of L1 banks on GS can be changed in each run.
    this->device_kernel_defines_.clear();
    const size_t num_dram_banks = this->num_banks(BufferType::DRAM);
    const size_t num_l1_banks = this->num_banks(BufferType::L1);

    bool is_dram_pow2 = ceil(log2(num_dram_banks)) == log2(num_dram_banks);
    bool is_l1_pow2 = ceil(log2(num_l1_banks)) == log2(num_l1_banks);

    this->device_kernel_defines_.emplace("NUM_DRAM_BANKS", std::to_string(num_dram_banks));
    this->device_kernel_defines_.emplace("NUM_L1_BANKS", std::to_string(num_l1_banks));

    if (is_dram_pow2) {
        this->device_kernel_defines_.emplace("LOG_BASE_2_OF_NUM_DRAM_BANKS", std::to_string(static_cast<size_t>(log2(num_dram_banks))));
    } else {
        this->device_kernel_defines_.emplace("IS_NOT_POW2_NUM_DRAM_BANKS", "1");
    }
    if (is_l1_pow2) {
        this->device_kernel_defines_.emplace("LOG_BASE_2_OF_NUM_L1_BANKS", std::to_string(static_cast<size_t>(log2(num_l1_banks))));
    } else {
        this->device_kernel_defines_.emplace("IS_NOT_POW2_NUM_L1_BANKS", "1");
    }

    // TODO (abhullar): Until we switch to virtual coordinates, we need to pass physical PCIe coordinates to device
    //  because Blackhole PCIe endpoint is dependent on board type
    const metal_SocDescriptor& soc_d = tt::Cluster::instance().get_soc_desc(this->id());
    auto pcie_cores = soc_d.get_pcie_cores();
    auto grid_size = this->grid_size();

    CoreCoord pcie_core = pcie_cores.empty() ? grid_size : pcie_cores[0];

    this->device_kernel_defines_.emplace("PCIE_NOC_X", std::to_string(pcie_core.x));
    this->device_kernel_defines_.emplace("PCIE_NOC_Y", std::to_string(pcie_core.y));
}

void Device::initialize_build() {
    ZoneScoped;

    this->initialize_device_kernel_defines();
    this->build_env_.init(this->build_key(), this->arch(), this->device_kernel_defines_);

    CoreType dispatch_core_type = dispatch_core_manager::instance().get_dispatch_core_type(this->id());
    uint32_t dispatch_message_addr =
        dispatch_constants::get(dispatch_core_type, this->num_hw_cqs_).get_device_command_queue_addr(CommandQueueDeviceAddrType::DISPATCH_MESSAGE);

    uint32_t num_build_states = hal.get_num_risc_processors();

    auto init_helper = [this, dispatch_message_addr, num_build_states] (bool is_fw) -> JitBuildStateSet {
        std::vector<std::shared_ptr<JitBuildState>> build_states;

        build_states.resize(num_build_states);
        uint32_t programmable_core_type_count = hal.get_programmable_core_type_count();
        if (is_fw) {
            this->build_state_indices_.resize(programmable_core_type_count);
        }

        uint32_t index = 0;
        for (uint32_t programmable_core = 0; programmable_core < programmable_core_type_count; programmable_core++) {
            HalProgrammableCoreType core_type = magic_enum::enum_value<HalProgrammableCoreType>(programmable_core);
            uint32_t processor_class_count = hal.get_processor_classes_count(programmable_core);
            if (is_fw) {
                this->build_state_indices_[programmable_core].resize(processor_class_count);
            }
            for (uint32_t processor_class = 0; processor_class < processor_class_count; processor_class++) {
                auto compute_proc_class = magic_enum::enum_cast<HalProcessorClassType>(processor_class);
                bool is_compute_processor = compute_proc_class.has_value() and compute_proc_class.value() == HalProcessorClassType::COMPUTE;
                uint32_t processor_types_count = hal.get_processor_types_count(programmable_core, processor_class);
                if (is_fw) {
                    this->build_state_indices_[programmable_core][processor_class] = {index, processor_types_count};
                }
                for (uint32_t processor_type = 0; processor_type < processor_types_count; processor_type++) {
                    switch (core_type) {
                        case HalProgrammableCoreType::TENSIX: {
                            if (is_compute_processor) {
                                build_states[index] = std::make_shared<JitBuildCompute>(
                                    this->build_env_, JitBuiltStateConfig{.processor_id = processor_type, .is_fw=is_fw, .dispatch_message_addr=dispatch_message_addr});
                            } else {
                                // TODO: Make .processor_id = processor_type when brisc and ncrisc are considered one processor class
                                build_states[index] = std::make_shared<JitBuildDataMovement>(
                                    this->build_env_, JitBuiltStateConfig{.processor_id = processor_class, .is_fw=is_fw, .dispatch_message_addr=dispatch_message_addr});
                            }
                            break;
                        }
                        case HalProgrammableCoreType::ACTIVE_ETH: {
                            build_states[index] = std::make_shared<JitBuildActiveEthernet>(
                                this->build_env_, JitBuiltStateConfig{.processor_id = processor_class, .is_fw=is_fw, .dispatch_message_addr=dispatch_message_addr});
                            break;
                        }
                        case HalProgrammableCoreType::IDLE_ETH: {
                            build_states[index] = std::make_shared<JitBuildIdleEthernet>(
                                this->build_env_, JitBuiltStateConfig{.processor_id = processor_class, .is_fw=is_fw, .dispatch_message_addr=dispatch_message_addr});
                            break;
                        }
                        default:
                            TT_THROW("Unsupported programable core type {} to initialize build states", magic_enum::enum_name(core_type));
                    }
                    index++;
                }
            }
        }

       return build_states;
    };

    this->firmware_build_states_ = init_helper(true);
    this->kernel_build_states_ = init_helper(false);
}

void Device::build_firmware() {
    log_debug(tt::LogMetal, "Building base firmware for device {}", this->id_);
    ZoneScoped;

    jit_build_set(this->firmware_build_states_, nullptr);
}

void Device::initialize_device_bank_to_noc_tables(const HalProgrammableCoreType &core_type, CoreCoord virtual_core)
{
    const uint32_t dram_to_noc_sz_in_bytes = dram_bank_to_noc_xy_.size() * sizeof(uint16_t);
    const uint32_t l1_to_noc_sz_in_bytes = l1_bank_to_noc_xy_.size() * sizeof(uint16_t);
    const uint32_t dram_offset_sz_in_bytes = dram_bank_offset_map_.size() * sizeof(int32_t);
    const uint32_t l1_offset_sz_in_bytes = l1_bank_offset_map_.size() * sizeof(int32_t);

    const uint64_t mem_bank_to_noc_addr = hal.get_dev_addr(core_type, HalL1MemAddrType::BANK_TO_NOC_SCRATCH);
    const uint32_t mem_bank_to_noc_size = hal.get_dev_size(core_type, HalL1MemAddrType::BANK_TO_NOC_SCRATCH);

    TT_ASSERT((dram_to_noc_sz_in_bytes + l1_to_noc_sz_in_bytes + dram_offset_sz_in_bytes + l1_offset_sz_in_bytes) <= mem_bank_to_noc_size,
        "Size of bank_to_noc table is greater than available space");

    tt::Cluster::instance().write_core(&dram_bank_to_noc_xy_[0], dram_to_noc_sz_in_bytes, tt_cxy_pair(this->id(), virtual_core), mem_bank_to_noc_addr);
    uint64_t l1_noc_addr = mem_bank_to_noc_addr + dram_to_noc_sz_in_bytes;
    tt::Cluster::instance().write_core(&l1_bank_to_noc_xy_[0], l1_to_noc_sz_in_bytes, tt_cxy_pair(this->id(), virtual_core), l1_noc_addr);

    uint64_t dram_offset_addr = l1_noc_addr + l1_to_noc_sz_in_bytes;
    tt::Cluster::instance().write_core(&dram_bank_offset_map_[0], dram_offset_sz_in_bytes, tt_cxy_pair(this->id(), virtual_core), dram_offset_addr);
    uint64_t l1_offset_addr = dram_offset_addr + dram_offset_sz_in_bytes;
    tt::Cluster::instance().write_core(&l1_bank_offset_map_[0], l1_offset_sz_in_bytes, tt_cxy_pair(this->id(), virtual_core), l1_offset_addr);
}

void Device::initialize_firmware(const HalProgrammableCoreType &core_type, CoreCoord virtual_core, launch_msg_t *launch_msg, go_msg_t* go_msg) {
    ZoneScoped;

    this->initialize_device_bank_to_noc_tables(core_type, virtual_core);
    uint32_t core_type_idx = hal.get_programmable_core_type_index(core_type);
    uint32_t processor_class_count = hal.get_processor_classes_count(core_type);
    auto jit_build_config = hal.get_jit_build_config(core_type_idx, 0, 0); // Only the first risc needs to be programmed

    switch (core_type) {
        case HalProgrammableCoreType::TENSIX: {
            for (uint32_t processor_class = 0; processor_class < processor_class_count; processor_class++) {
                auto [build_idx, num_build_states] = this->build_processor_type_to_index(core_type_idx, processor_class);
                for (uint32_t riscv_id = build_idx; riscv_id < (build_idx + num_build_states); riscv_id++) {
                    ll_api::memory const& binary_mem = llrt::get_risc_binary(
                        firmware_build_states_[riscv_id]->get_target_out_path(""));
                    uint32_t fw_size = binary_mem.get_text_size();
                    if (riscv_id == 1) { // TODO: clean up how brisc/ncrisc are handled
                        // In this context, ncrisc_kernel_size16 is the size of the fw
                        launch_msg->kernel_config.ncrisc_kernel_size16 = (fw_size + 15) >> 4;
                    }
                    log_debug(LogDevice, "RISC {} fw binary size: {} in bytes", riscv_id, fw_size);

                    if (not llrt::RunTimeOptions::get_instance().get_skip_loading_fw())  {
                        llrt::test_load_write_read_risc_binary(binary_mem, this->id(), virtual_core, core_type_idx, processor_class, (riscv_id - build_idx));
                    }
                }
            }

            if (this->using_slow_dispatch()) {
                // Host always writes launch messages
                launch_msg->kernel_config.mode = DISPATCH_MODE_HOST;
            } else {
                std::vector<CoreCoord> physical_dispatch_cores = {};
                if (dispatch_core_manager::instance().get_dispatch_core_type(this->id()) == CoreType::WORKER) {
                    physical_dispatch_cores = this->worker_cores_from_logical_cores(dispatch_core_manager::instance().get_all_logical_dispatch_cores(this->id()));
                }
                if (std::find(physical_dispatch_cores.begin(), physical_dispatch_cores.end(), virtual_core) != physical_dispatch_cores.end()) {
                    // Dispatch cores - Host writes launch messages
                    launch_msg->kernel_config.mode = DISPATCH_MODE_HOST;
                } else {
                    // Worker cores - Dispatcher will write launch messages
                    launch_msg->kernel_config.mode = DISPATCH_MODE_DEV;
                }
            }

            break;
        }
        case HalProgrammableCoreType::ACTIVE_ETH:
        case HalProgrammableCoreType::IDLE_ETH: {
            bool is_idle_eth = core_type == HalProgrammableCoreType::IDLE_ETH;
            if (is_idle_eth) {
                tt::Cluster::instance().assert_risc_reset_at_core(tt_cxy_pair(this->id(), virtual_core));
            }
            if (not llrt::RunTimeOptions::get_instance().get_skip_loading_fw()) {
                for (uint32_t processor_class = 0; processor_class < processor_class_count; processor_class++) {
                    auto [build_idx, num_build_states] = this->build_processor_type_to_index(core_type_idx, processor_class);
                    for (uint32_t eriscv_id = build_idx; eriscv_id < (build_idx + num_build_states); eriscv_id++) {
                        ll_api::memory const& binary_mem = llrt::get_risc_binary(
                            firmware_build_states_[eriscv_id]->get_target_out_path(""));
                        uint32_t fw_size = binary_mem.get_text_size();
                        log_debug(LogDevice, "ERISC fw binary size: {} in bytes", fw_size);
                        llrt::test_load_write_read_risc_binary(binary_mem, this->id(), virtual_core, core_type_idx, processor_class, (eriscv_id - build_idx));
                    }
                }
            }
            // Ethernet worker core. Launch messages will be sent by FD infra if it's enabled
            // Idle ethernet core. Used by FD infra. Host will write launch messages during init.
            launch_msg->kernel_config.mode = (this->using_slow_dispatch() or is_idle_eth) ? DISPATCH_MODE_HOST :  DISPATCH_MODE_DEV;
            break;
        }
        default:
            TT_THROW("Unsupported programable core type {} to initialize build states", magic_enum::enum_name(core_type));
    }

    tt::Cluster::instance().write_core(
        &jit_build_config.fw_launch_addr_value, sizeof(uint32_t), tt_cxy_pair(this->id_, virtual_core), jit_build_config.fw_launch_addr);

    // Initialize each entry in the launch_msg ring buffer with the correct dispatch mode - Cores that don't get a valid
    // launch_message during program execution need to at least have the correct dispatch mode.
    // When using Fast Dispatch on Tensix:
        // dispatch cores (Tensix) configured with DISPATCH_MODE_HOST
        // worker cores (Tensix and active eth) configured with DISPATCH_MODE_DEV
        // Idle Eth cores configured with DISPATCH_MODE_HOST but not used
    // When using Fast Dispatch on Idle Eth:
        // dispatch cores (Idle Eth) configured with DISPATCH_MODE_HOST
        // worker cores (Tensix and active eth) configured with DISPATCH_MODE_DEV
    // When using Slow Dispatch, all cores initialized with DISPATCH_MODE_HOST
    std::vector<launch_msg_t> init_launch_msg_data(launch_msg_buffer_num_entries, *launch_msg);
    tt::Cluster::instance().write_core(init_launch_msg_data.data(), launch_msg_buffer_num_entries * sizeof(launch_msg_t), tt_cxy_pair(this->id(), virtual_core), this->get_dev_addr(virtual_core, HalL1MemAddrType::LAUNCH));
    uint32_t go_addr = this->get_dev_addr(virtual_core, HalL1MemAddrType::GO_MSG);
    tt::Cluster::instance().write_core(go_msg, sizeof(go_msg_t), tt_cxy_pair(this->id(), virtual_core), go_addr);
    uint64_t launch_msg_buffer_read_ptr_addr = this->get_dev_addr(virtual_core, HalL1MemAddrType::LAUNCH_MSG_BUFFER_RD_PTR);
    uint32_t zero = 0;
    tt::Cluster::instance().write_core(&zero, sizeof(uint32_t), tt_cxy_pair(this->id(), virtual_core), launch_msg_buffer_read_ptr_addr);
}

void Device::reset_cores() {
    ZoneScoped;

    auto kernel_still_running = [](launch_msg_t* launch_msg, go_msg_t *go_signal) {
        return (go_signal->signal) == RUN_MSG_GO && launch_msg->kernel_config.exit_erisc_kernel == 0;
    };

    auto mmio_device_id = tt::Cluster::instance().get_associated_mmio_device(this->id_);
    // Assert worker cores + dispatch cores, in case they were in a bad state from before.
    std::unordered_map<chip_id_t, std::unordered_set<CoreCoord>> dispatch_cores, other_dispatch_cores, device_to_early_exit_cores;
    go_msg_t go_msg;
    std::memset(&go_msg, 0, sizeof(go_msg_t));
    for (const auto &eth_core : this->get_active_ethernet_cores()) {
        CoreCoord virtual_core = this->ethernet_core_from_logical_core(eth_core);
        std::vector<uint32_t> data(sizeof(launch_msg_t) / sizeof(uint32_t));
        std::vector<uint32_t> go_signal_data(sizeof(go_msg_t) / sizeof(uint32_t));
        DeviceAddr launch_addr = hal.get_dev_addr(HalProgrammableCoreType::ACTIVE_ETH, HalL1MemAddrType::LAUNCH);
        DeviceAddr go_signal_addr = hal.get_dev_addr(HalProgrammableCoreType::ACTIVE_ETH, HalL1MemAddrType::GO_MSG);

        data = tt::llrt::read_hex_vec_from_core(
            this->id(), virtual_core, launch_addr, sizeof(launch_msg_t));
        go_signal_data = tt::llrt::read_hex_vec_from_core(
            this->id(), virtual_core, go_signal_addr, sizeof(go_msg_t));
        launch_msg_t *launch_msg = (launch_msg_t *)(&data[0]);
        go_msg_t * go_signal = (go_msg_t *)(&go_signal_data[0]);
        if (kernel_still_running(launch_msg, go_signal)) {
            log_info(
                tt::LogMetal,
                "While initializing Device {}, ethernet tunneler core {} on Device {} detected as still running, issuing exit signal.",
                this->id(),
                virtual_core.str(),
                this->id());
            launch_msg->kernel_config.exit_erisc_kernel = 1;
            llrt::write_launch_msg_to_core(this->id(), virtual_core, launch_msg, &go_msg, launch_addr, false);
            device_to_early_exit_cores[this->id()].insert(virtual_core);
        }
    }

    this->get_associated_dispatch_virtual_cores(dispatch_cores, other_dispatch_cores);
    // Ignore other_dispatch_cores, they will be reset by the devices that use them.
    for (auto &id_and_cores : dispatch_cores) {
        for (auto it = id_and_cores.second.begin(); it != id_and_cores.second.end(); it++) {
            const auto &virtual_core = *it;
            // For new FD init, we've already initialized dispatch cores on other devices, so don't reset here.
            if (id_and_cores.first != this->id())
                continue;

            // Only need to manually reset ethernet dispatch cores, tensix cores are all reset below.
            if (tt::Cluster::instance().is_ethernet_core(virtual_core, id_and_cores.first)) {
                // Ethernet cores won't be reset, so just signal the dispatch cores to early exit.
                std::vector<uint32_t> data(sizeof(launch_msg_t) / sizeof(uint32_t));
                std::vector<uint32_t> go_signal_data(sizeof(go_msg_t) / sizeof(uint32_t));
                DeviceAddr launch_addr = hal.get_dev_addr(HalProgrammableCoreType::IDLE_ETH, HalL1MemAddrType::LAUNCH);
                DeviceAddr go_signal_addr = hal.get_dev_addr(HalProgrammableCoreType::ACTIVE_ETH, HalL1MemAddrType::GO_MSG);
                data = tt::llrt::read_hex_vec_from_core(
                    id_and_cores.first, virtual_core, launch_addr, sizeof(launch_msg_t));
                go_signal_data = tt::llrt::read_hex_vec_from_core(
                    this->id(), virtual_core, go_signal_addr, sizeof(go_msg_t));
                launch_msg_t *launch_msg = (launch_msg_t *)(&data[0]);
                go_msg_t * go_signal = (go_msg_t *)(&go_signal_data[0]);
                if (kernel_still_running(launch_msg, go_signal)) {
                    log_info(
                        tt::LogMetal,
                        "While initializing device {}, ethernet dispatch core {} on Device {} detected as still running, issuing exit signal.",
                        this->id(),
                        virtual_core.str(),
                        id_and_cores.first);
                    launch_msg->kernel_config.exit_erisc_kernel = 1;
                    llrt::write_launch_msg_to_core(id_and_cores.first, virtual_core, launch_msg, &go_msg, launch_addr, false);
                    device_to_early_exit_cores[id_and_cores.first].insert(virtual_core);
                }
            }
        }
    }

    // Early exiting dispatch cores should show RUN_MSG_DONE when they exit.
    for (auto &id_and_cores : device_to_early_exit_cores) {
        const int timeout_ms = 10000; // 10 seconds for now
        if (!id_and_cores.second.empty()) {
            try {
                llrt::internal_::wait_until_cores_done(id_and_cores.first, RUN_MSG_GO, id_and_cores.second, timeout_ms);
            } catch (std::runtime_error &e) {
                log_warning(
                    "Detected dispatch kernels still running but failed to complete an early exit. This may happen "
                    "from time to time following a reset, continuing to FW intialization...");
            }
        }
    }

    // Reset Tensix cores
    CoreCoord grid_size = this->logical_grid_size();
    for (uint32_t y = 0; y < grid_size.y; y++) {
        for (uint32_t x = 0; x < grid_size.x; x++) {
            CoreCoord logical_core(x, y);
            CoreCoord worker_core = this->worker_core_from_logical_core(logical_core);

            // Don't reset dispatch cores for other devices, in case they're still running.
            if (other_dispatch_cores[this->id_].find(worker_core) == other_dispatch_cores[this->id_].end()) {
                if (this->storage_only_cores_.find(logical_core) == this->storage_only_cores_.end()) {
                    tt::Cluster::instance().assert_risc_reset_at_core(tt_cxy_pair(this->id(), worker_core));
                }
            }
        }
    }
}

void Device::initialize_and_launch_firmware() {
    ZoneScoped;

    launch_msg_t launch_msg;
    go_msg_t go_msg;
    std::memset(&launch_msg, 0, sizeof(launch_msg_t));
    go_msg.signal = RUN_MSG_INIT;

    // Populate core info, which will be written to device
    std::vector<uint32_t> core_info_vec(sizeof(core_info_msg_t) / sizeof(uint32_t));
    core_info_msg_t *core_info = (core_info_msg_t *) core_info_vec.data();

    const metal_SocDescriptor& soc_d = tt::Cluster::instance().get_soc_desc(this->id());
    uint64_t pcie_chan_base_addr = tt::Cluster::instance().get_pcie_base_addr_from_device(this->id());
    uint32_t num_host_channels = tt::Cluster::instance().get_num_host_channels(this->id());
    uint64_t pcie_chan_end_addr = pcie_chan_base_addr;
    for (int pcie_chan = 0; pcie_chan < num_host_channels; pcie_chan++) {
        pcie_chan_end_addr += tt::Cluster::instance().get_host_channel_size(this->id(), pcie_chan);
    }
    core_info->noc_pcie_addr_base = pcie_chan_base_addr;
    core_info->noc_pcie_addr_end = pcie_chan_end_addr;
    core_info->noc_dram_addr_base = 0;
    core_info->noc_dram_addr_end = soc_d.dram_core_size;

    const std::vector<CoreCoord> &pcie_cores = soc_d.get_pcie_cores();
    const std::vector<CoreCoord> &dram_cores = soc_d.get_dram_cores();
    const std::vector<CoreCoord> &eth_cores = soc_d.get_physical_ethernet_cores();
    // The SOC descriptor can list a dram core multiple times, depending on how GDDR is assigned to banks
    // Get a list of unique DRAM cores.
    std::unordered_set<CoreCoord> unique_dram_cores(dram_cores.begin(), dram_cores.end());
    TT_ASSERT(
        pcie_cores.size() + unique_dram_cores.size() + eth_cores.size() <= MAX_NON_WORKER_CORES,
        "Detected more pcie/dram/eth cores than fit in the device mailbox.");
    TT_ASSERT(
        eth_cores.size() <= MAX_VIRTUAL_NON_WORKER_CORES,
        "Detected more eth cores (virtual non-workers) than can fit in device mailbox.");
    for (int idx = 0; idx < MAX_NON_WORKER_CORES; idx++) {
        core_info->non_worker_cores[idx] = {CORE_COORD_INVALID, CORE_COORD_INVALID, AddressableCoreType::UNKNOWN};
    }
    for (int idx = 0; idx < MAX_VIRTUAL_NON_WORKER_CORES; idx++) {
        core_info->virtual_non_worker_cores[idx] = {CORE_COORD_INVALID, CORE_COORD_INVALID, AddressableCoreType::UNKNOWN};
    }

    int non_worker_cores_idx = 0;
    for (const CoreCoord &core : pcie_cores) {
        core_info->non_worker_cores[non_worker_cores_idx++] = {core.x, core.y, AddressableCoreType::PCIE};
    }
    for (const CoreCoord &core : unique_dram_cores) {
        core_info->non_worker_cores[non_worker_cores_idx++] = {core.x, core.y, AddressableCoreType::DRAM};
    }
    for (const CoreCoord &core : eth_cores) {
        core_info->non_worker_cores[non_worker_cores_idx++] = {core.x, core.y, AddressableCoreType::ETH};
    }
    if (hal.is_coordinate_virtualization_enabled()) {
        // Track Virtual Non Worker Cores (In this case only Eth) separately
        uint32_t virtual_non_worker_cores_idx = 0;
        for (const CoreCoord &core : eth_cores) {
            auto virtual_core = this->virtual_core_from_physical_core(core, CoreType::ETH);
            core_info->virtual_non_worker_cores[virtual_non_worker_cores_idx++] = {virtual_core.x, virtual_core.y, AddressableCoreType::ETH};
        }
    }

    // Determine which noc-coords are harvested
    // TODO(PGK/Almeet): fix this w/ new UMD
    std::vector<uint32_t> harvested_rows;
    uint32_t harvested_noc_rows = tt::Cluster::instance().get_harvested_rows(this->id());
    for (uint32_t y = 0; y < soc_d.grid_size.y; y++) {
        bool row_harvested = (harvested_noc_rows >> y) & 0x1;
        if (row_harvested) {
            harvested_rows.push_back(y);
        }
    }
    TT_ASSERT(harvested_rows.size() <= MAX_HARVESTED_ROWS, "Detected more harvested rows than fit in mailbox.");
    for (int idx = 0; idx < MAX_HARVESTED_ROWS; idx++) {
        core_info->harvested_y[idx] = (idx < harvested_rows.size()) ? harvested_rows[idx] : CORE_COORD_INVALID;
        // Populate harvested rows in virtual coordinate space if virtualization is supported by HW.
        // Harvested rows in the virtual space are placed at the end of the worker grid,
        if (hal.is_coordinate_virtualization_enabled() and idx < harvested_rows.size()) {
            core_info->virtual_harvested_y[idx] = (hal.get_virtual_worker_start_y() + this->logical_grid_size().y + harvested_rows.size() - (idx + 1));
        } else {
            core_info->virtual_harvested_y[idx] = CORE_COORD_INVALID;
        }
    }

    core_info->noc_size_x = soc_d.grid_size.x;
    core_info->noc_size_y = soc_d.grid_size.y;

    // Download to worker cores
    log_debug("Initializing firmware");
    CoreCoord grid_size = this->logical_grid_size();
    std::unordered_set<CoreCoord> not_done_cores;

    for (uint32_t y = 0; y < grid_size.y; y++) {
        for (uint32_t x = 0; x < grid_size.x; x++) {
            CoreCoord logical_core(x, y);
            if (!this->storage_only_cores_.count(logical_core)) {
                CoreCoord worker_core = this->worker_core_from_logical_core(logical_core);
                tt::llrt::write_hex_vec_to_core(
                    this->id(), worker_core, core_info_vec, this->get_dev_addr(worker_core, HalL1MemAddrType::CORE_INFO));
                this->initialize_firmware(HalProgrammableCoreType::TENSIX, worker_core, &launch_msg, &go_msg);
                not_done_cores.insert(worker_core);
            }
        }
    }

    // Clear erisc sync info
    for (const auto &eth_core : this->get_active_ethernet_cores()) {

        static std::vector<uint32_t> zero_vec_erisc_init(hal.get_dev_size(HalProgrammableCoreType::ACTIVE_ETH, HalL1MemAddrType::APP_SYNC_INFO) / sizeof(uint32_t), 0);

        CoreCoord virtual_core = this->ethernet_core_from_logical_core(eth_core);

        llrt::write_hex_vec_to_core(
            this->id(), virtual_core, zero_vec_erisc_init, hal.get_dev_addr(HalProgrammableCoreType::ACTIVE_ETH, HalL1MemAddrType::APP_SYNC_INFO));
    }

    // Load erisc app base FW to eth cores
    for (const auto &eth_core : this->get_active_ethernet_cores()) {
        CoreCoord phys_eth_core = this->ethernet_core_from_logical_core(eth_core);
        tt::llrt::write_hex_vec_to_core(
            this->id(), phys_eth_core, core_info_vec, this->get_dev_addr(phys_eth_core, HalL1MemAddrType::CORE_INFO));
        this->initialize_firmware(HalProgrammableCoreType::ACTIVE_ETH, phys_eth_core, &launch_msg, &go_msg);
    }

    for (const auto &eth_core : this->get_inactive_ethernet_cores()) {
        CoreCoord phys_eth_core = this->ethernet_core_from_logical_core(eth_core);
        tt::llrt::write_hex_vec_to_core(
            this->id(), phys_eth_core, core_info_vec, this->get_dev_addr(phys_eth_core, HalL1MemAddrType::CORE_INFO));
        this->initialize_firmware(HalProgrammableCoreType::IDLE_ETH, phys_eth_core, &launch_msg, &go_msg);
        not_done_cores.insert(phys_eth_core);
    }

    // Barrier between L1 writes above and deassert below
    tt::Cluster::instance().l1_barrier(this->id());

    // Deassert worker cores
    for(const auto& worker_core : not_done_cores)
        tt::Cluster::instance().deassert_risc_reset_at_core(tt_cxy_pair(this->id(), worker_core));

    // Wait until fw init is done, ensures the next launch msg doesn't get
    // written while fw is still in init
    log_debug("Waiting for firmware init complete");
    const int timeout_ms = 10000; // 10 seconds for now
    try {
        llrt::internal_::wait_until_cores_done(this->id(), RUN_MSG_INIT, not_done_cores, timeout_ms);
    } catch (std::runtime_error &e) {
        TT_THROW("Device {} init: failed to initialize FW! Try resetting the board.", this->id());
    }
    log_debug("Firmware init complete");
}

void Device::clear_l1_state() {
    log_debug(tt::LogMetal, "Clearing L1 for device {}", this->id_);
    // Clear all clearable Tensix and Eth L1
    CoreCoord logical_grid_size = this->logical_grid_size();
    TT_ASSERT(this->l1_size_per_core() % sizeof(uint32_t) == 0);
    std::vector<uint32_t> zero_vec(this->l1_size_per_core() / sizeof(uint32_t), 0);
    constexpr uint32_t start_address = 0;
    for (uint32_t x = 0; x < logical_grid_size.x; x++) {
        for (uint32_t y = 0; y < logical_grid_size.y; y++) {
            CoreCoord logical_core(x, y);
            detail::WriteToDeviceL1(this, logical_core, start_address, zero_vec);
        }
    }

    // These L1 ranges are restricted becase UMD base routing FW uses L1 below FIRMWARE_BASE and
    // between TILE_HEADER_BUFFER_BASE to COMMAND_Q_BASE
    // Clear erisc sync info
    for (const auto &eth_core : this->get_active_ethernet_cores()) {

        static const uint32_t max_l1_loading_size = hal.get_dev_size(HalProgrammableCoreType::ACTIVE_ETH, HalL1MemAddrType::UNRESERVED) + hal.get_dev_addr(HalProgrammableCoreType::ACTIVE_ETH, HalL1MemAddrType::UNRESERVED);

        static std::vector<uint32_t> zero_vec_above_tile_header_buffer(
            (max_l1_loading_size - hal.get_dev_addr(HalProgrammableCoreType::ACTIVE_ETH, HalL1MemAddrType::TILE_HEADER_BUFFER)) / sizeof(uint32_t), 0);


        CoreCoord virtual_core = this->ethernet_core_from_logical_core(eth_core);

        llrt::write_hex_vec_to_core(
            this->id(),
            virtual_core,
            zero_vec_above_tile_header_buffer,
            hal.get_dev_addr(HalProgrammableCoreType::ACTIVE_ETH, HalL1MemAddrType::TILE_HEADER_BUFFER));
    }
    // TODO: clear idle eriscs as well
}

bool Device::dispatch_s_enabled() const {
    // Dispatch_s is always enabled for Tensix Dispatch
    // Conditionally enabled for Ethernet Dispatch - If a single CQ is being used
    // This condition may be modified for BH
    return (this->num_hw_cqs() == 1 or dispatch_core_manager::instance().get_dispatch_core_type(this->id()) == CoreType::WORKER);
}

bool Device::distributed_dispatcher() const {
    // Ethernet dispatch with a single CQ. dispatch_s and dispatch_d are on different cores.
    return (this->num_hw_cqs() == 1 and dispatch_core_manager::instance().get_dispatch_core_type(this->id())  == CoreType::ETH);
}

void Device::compile_command_queue_programs() {
    ZoneScoped;
    auto command_queue_program_ptr = std::make_unique<Program>();
    auto mmio_command_queue_program_ptr = std::make_unique<Program>();
    if (this->is_mmio_capable()) {
        auto command_queue_program_ptr = create_and_compile_cq_program(this);
        this->command_queue_programs_.push_back(std::move(command_queue_program_ptr));
        // Since devices could be set up in any order, on mmio device do a pass and populate cores for tunnelers.
        if (tt::Cluster::instance().get_mmio_device_tunnel_count(this->id_) > 0) {
            tunnels_from_mmio_ = tt::Cluster::instance().get_tunnels_from_mmio_device(this->id_);
            for (auto& tunnel : tunnels_from_mmio_) {
                for (uint32_t tunnel_stop = 0; tunnel_stop < tunnel.size() - 1; tunnel_stop++) {
                    chip_id_t device_id = tunnel[tunnel_stop];
                    chip_id_t ds_device_id = tunnel[tunnel_stop + 1];
                    uint16_t channel = tt::Cluster::instance().get_assigned_channel_for_device(ds_device_id);
                    // Only one tunneler per connection, use CQ ID 0
                    dispatch_core_manager::instance().tunneler_core(device_id, ds_device_id, channel, 0);
                }
            }
        }
    } else {
        auto command_queue_program_ptr = create_and_compile_cq_program(this);
        this->command_queue_programs_.push_back(std::move(command_queue_program_ptr));
    }
}

// Writes issue and completion queue pointers to device and in sysmem and loads fast dispatch program onto dispatch cores
void Device::configure_command_queue_programs() {
    chip_id_t device_id = this->id();
    chip_id_t mmio_device_id = tt::Cluster::instance().get_associated_mmio_device(device_id);
    IDevice* mmio_device = tt::DevicePool::instance().get_active_device(mmio_device_id);

    std::vector<uint32_t> zero = {0x0}; // Reset state in case L1 Clear is disabled.
    std::vector<uint32_t> pointers;
    uint32_t cq_size = this->sysmem_manager().get_cq_size();
    TT_ASSERT(this->command_queue_programs_.size() == 1);

    Program& command_queue_program = *this->command_queue_programs_[0];
    uint8_t num_hw_cqs = this->num_hw_cqs();

    // Reset host-side command queue pointers for all channels controlled by this mmio device
    if (this->is_mmio_capable()) {
        for (chip_id_t serviced_device_id : tt::Cluster::instance().get_devices_controlled_by_mmio_device(device_id)) {
            uint16_t channel = tt::Cluster::instance().get_assigned_channel_for_device(serviced_device_id);
            CoreType dispatch_core_type = dispatch_core_manager::instance().get_dispatch_core_type(mmio_device_id);
            uint32_t host_issue_q_rd_ptr = dispatch_constants::get(dispatch_core_type).get_host_command_queue_addr(CommandQueueHostAddrType::ISSUE_Q_RD);
            uint32_t host_issue_q_wr_ptr = dispatch_constants::get(dispatch_core_type).get_host_command_queue_addr(CommandQueueHostAddrType::ISSUE_Q_WR);
            uint32_t host_completion_q_wr_ptr = dispatch_constants::get(dispatch_core_type).get_host_command_queue_addr(CommandQueueHostAddrType::COMPLETION_Q_WR);
            uint32_t host_completion_q_rd_ptr = dispatch_constants::get(dispatch_core_type).get_host_command_queue_addr(CommandQueueHostAddrType::COMPLETION_Q_RD);
            uint32_t cq_start = dispatch_constants::get(dispatch_core_type).get_host_command_queue_addr(CommandQueueHostAddrType::UNRESERVED);
            pointers.resize(cq_start/sizeof(uint32_t));
            for (uint8_t cq_id = 0; cq_id < num_hw_cqs; cq_id++) {
                // Reset the host manager's pointer for this command queue
                this->sysmem_manager_->reset(cq_id);

                pointers[host_issue_q_rd_ptr / sizeof(uint32_t)] = (cq_start + get_absolute_cq_offset(channel, cq_id, cq_size)) >> 4;
                pointers[host_issue_q_wr_ptr / sizeof(uint32_t)] = (cq_start + get_absolute_cq_offset(channel, cq_id, cq_size)) >> 4;
                pointers[host_completion_q_wr_ptr / sizeof(uint32_t)] = (cq_start + this->sysmem_manager_->get_issue_queue_size(cq_id) + get_absolute_cq_offset(channel, cq_id, cq_size)) >> 4;
                pointers[host_completion_q_rd_ptr / sizeof(uint32_t)] = (cq_start + this->sysmem_manager_->get_issue_queue_size(cq_id) + get_absolute_cq_offset(channel, cq_id, cq_size)) >> 4;

                tt::Cluster::instance().write_sysmem(pointers.data(), pointers.size() * sizeof(uint32_t), get_absolute_cq_offset(channel, cq_id, cq_size), mmio_device_id, get_umd_channel(channel));
            }
        }
    }

    // Write device-side cq pointers
    configure_dispatch_cores(this);

    // Run the cq program
    program_dispatch::finalize_program_offsets(command_queue_program, this);
    detail::ConfigureDeviceWithProgram(this, command_queue_program, true);
    tt::Cluster::instance().l1_barrier(this->id());
}

void Device::update_dispatch_cores_for_multi_cq_eth_dispatch() {
    // When running Multiple CQs using Ethernet Dispatch, we may need more dispatch cores than those allocated in the
    // core descriptor (ex: 2 CQs on N300 need 10 dispatch cores and the core descriptor only allocates 6).
    // Infer the remaining dispatch cores from the idle eth core list (this is device dependent).
    if (dispatch_core_manager::instance().get_dispatch_core_type(this->id()) == CoreType::ETH) {
        auto& dispatch_core_manager = dispatch_core_manager::instance();
        for (const auto& idle_eth_core : this->get_inactive_ethernet_cores()) {
            dispatch_core_manager.add_dispatch_core_to_device(this->id(), idle_eth_core);
        }
    }
}

void Device::init_command_queue_host() {
    using_fast_dispatch_ = true;
    this->sysmem_manager_ = std::make_unique<SystemMemoryManager>(this->id_, this->num_hw_cqs());
    hw_command_queues_.resize(num_hw_cqs());
    for (size_t cq_id = 0; cq_id < num_hw_cqs(); cq_id++) {
        hw_command_queues_[cq_id] = std::make_unique<HWCommandQueue>(this, cq_id, dispatch_downstream_noc);
        // Need to do this since CommandQueue constructor is private
        sw_command_queues_.push_back(std::make_unique<CommandQueue>(this, cq_id));
    }
}

void Device::init_command_queue_device() {

    if (llrt::RunTimeOptions::get_instance().get_skip_loading_fw()) {
        detail::EnablePersistentKernelCache();
        this->compile_command_queue_programs();
        detail::DisablePersistentKernelCache();
    } else {
        this->compile_command_queue_programs();
    }

    TT_ASSERT(this->command_queue_programs_.size() == 1);
    this->configure_command_queue_programs();
    Program& command_queue_program = *this->command_queue_programs_[0];

    // TODO: should get a const ref
    std::vector<std::vector<CoreCoord>>logical_cores = command_queue_program.logical_cores();
    for (uint32_t index = 0; index < hal.get_programmable_core_type_count(); index++) {
        const auto& logical_dispatch_cores = logical_cores[index];
        CoreType core_type = hal.get_core_type(index);
        for (const CoreCoord &logical_dispatch_core : logical_dispatch_cores) {
            launch_msg_t msg = command_queue_program.kernels_on_core(logical_dispatch_core, index)->launch_msg;
            go_msg_t go_msg = command_queue_program.kernels_on_core(logical_dispatch_core, index)->go_msg;
            CoreCoord virtual_core = this->virtual_core_from_logical_core(logical_dispatch_core, core_type);
            tt::llrt::write_launch_msg_to_core(this->id(), virtual_core, &msg, &go_msg, this->get_dev_addr(virtual_core, HalL1MemAddrType::LAUNCH));
        }
    }

    for (auto& hw_cq : this->hw_command_queues_) {
        hw_cq->set_num_worker_sems_on_dispatch(
            sub_device_manager_tracker_->get_active_sub_device_manager()->num_sub_devices());
        hw_cq->set_go_signal_noc_data_on_dispatch(
            sub_device_manager_tracker_->get_active_sub_device_manager()->noc_mcast_unicast_data());
    }
}

void Device::initialize_synchronous_sw_cmd_queue() {
    // Initialize a single Software Command Queue for SD, using passthrough mode.
    // This queue is used for all host bound functions using the Software CQ in SD mode.
    for (size_t cq_id = 0; cq_id < num_hw_cqs(); cq_id++) {
        // Need to do this since CommandQueue constructor is private
        sw_command_queues_.push_back(std::make_unique<CommandQueue>(this, cq_id));
        sw_command_queues_[cq_id]->set_mode(CommandQueue::CommandQueueMode::PASSTHROUGH);
    }
}

bool Device::initialize(const uint8_t num_hw_cqs, size_t l1_small_size, size_t trace_region_size, tt::stl::Span<const std::uint32_t> l1_bank_remap, bool minimal) {
    ZoneScoped;
    log_info(tt::LogMetal, "Initializing device {}. Program cache is {}enabled", this->id_, this->program_cache_.is_enabled() ? "": "NOT ");
    log_debug(tt::LogMetal, "Running with {} cqs ", num_hw_cqs);
    TT_FATAL(num_hw_cqs > 0 and num_hw_cqs <= dispatch_core_manager::MAX_NUM_HW_CQS, "num_hw_cqs can be between 1 and {}", dispatch_core_manager::MAX_NUM_HW_CQS);
    this->using_fast_dispatch_ = false;
    this->num_hw_cqs_ = num_hw_cqs;
    constexpr uint32_t harvesting_map_bits = 12;
    constexpr uint32_t num_hw_cq_bits = 8;
    constexpr uint32_t dispatch_core_axis_bits = 1;
    constexpr uint32_t dispatch_core_type_bits = 1;
    static_assert(dispatch_core_manager::MAX_NUM_HW_CQS <= (1 << num_hw_cq_bits));
    static_assert(static_cast<uint32_t>(DispatchCoreAxis::COUNT) <= (1 << dispatch_core_axis_bits));
    static_assert(static_cast<uint32_t>(DispatchCoreType::COUNT) <= (1 << dispatch_core_type_bits));
    static_assert(harvesting_map_bits + num_hw_cq_bits + dispatch_core_axis_bits + dispatch_core_type_bits <= sizeof(this->build_key_) * CHAR_BIT);

    // num_hw_cqs, dispatch_core_axis, dispatch_core_type all change the number of banks, so need to be part of the
    // build key since we have defines based on number of banks.
    const auto& dispatch_core_config = dispatch_core_manager::instance().get_dispatch_core_config(this->id_);
    this->build_key_ = (static_cast<uint32_t>(dispatch_core_config.get_dispatch_core_type()) << (harvesting_map_bits + num_hw_cq_bits + dispatch_core_axis_bits)) |
                       (static_cast<uint32_t>(dispatch_core_config.get_dispatch_core_axis()) << (harvesting_map_bits + num_hw_cq_bits)) |
                       (static_cast<uint32_t>(num_hw_cqs_) << harvesting_map_bits);
    if (not hal.is_coordinate_virtualization_enabled()) {
        // Coordinate virtualization is not enabled. For a single program, its associated binaries will vary across devices with different cores harvested.
        this->build_key_ = (this->build_key_) | tt::Cluster::instance().get_harvesting_mask(this->id());
    } else {
        // Coordinate Virtualization is enabled. Track only the number of harvested cores, instead of the exact harvesting configuration (this is not needed).
        this->build_key_ = (this->build_key_) | (std::bitset<harvesting_map_bits>(tt::Cluster::instance().get_harvesting_mask(this->id())).count());
    }
    this->initialize_cluster();
    this->initialize_default_sub_device_state(l1_small_size, trace_region_size, l1_bank_remap);
    this->initialize_build();
    this->generate_device_bank_to_noc_tables();

    // For minimal setup, don't initialize FW, watcher, dprint. They won't work if we're attaching to a hung chip.
    if (minimal)
        return true;

    // Mark initialized before compiling and sending dispatch kernels to device because compilation expects device to be initialized
    this->work_executor_.initialize();
    this->initialized_ = true;

    return true;
}

void Device::push_work(std::function<void()> work, bool blocking) {
    if (not this->initialized_) {
        log_warning("Attempting to push work to Device {} which is not initialized. Ignoring...", this->id_);
        return;
    }
    this->work_executor_.push_work(std::move(work), blocking);
}

bool Device::close() {
    log_info(tt::LogMetal, "Closing device {}", this->id_);
    if (not this->initialized_) {
        TT_THROW("Cannot close device {} that has not been initialized!", this->id_);
    }

    for (const std::unique_ptr<HWCommandQueue> &hw_command_queue : hw_command_queues_) {
        if (hw_command_queue->sysmem_manager().get_bypass_mode()) {
            hw_command_queue->record_end();
        }
        hw_command_queue->terminate();
    }

    this->work_executor_.reset();
    tt_metal::detail::DumpDeviceProfileResults(this, ProfilerDumpState::LAST_CLOSE_DEVICE);

    sub_device_manager_tracker_.reset(nullptr);

    std::unordered_map<chip_id_t, std::unordered_set<CoreCoord>> not_done_dispatch_cores;
    std::unordered_map<chip_id_t, std::unordered_set<CoreCoord>> cores_to_skip;
    this->get_associated_dispatch_virtual_cores(not_done_dispatch_cores, cores_to_skip);

    auto mmio_device_id = tt::Cluster::instance().get_associated_mmio_device(this->id_);
    std::unordered_set<CoreCoord> wait_for_cores = not_done_dispatch_cores[mmio_device_id];

    llrt::internal_::wait_until_cores_done(mmio_device_id, RUN_MSG_GO, wait_for_cores);

    DprintServerDetach(this);
    watcher_detach(this);

    // Assert worker cores
    CoreCoord grid_size = this->logical_grid_size();
    for (uint32_t y = 0; y < grid_size.y; y++) {
        for (uint32_t x = 0; x < grid_size.x; x++) {
            CoreCoord logical_core(x, y);
            CoreCoord worker_core = this->worker_core_from_logical_core(logical_core);

            if (cores_to_skip[mmio_device_id].find(worker_core) == cores_to_skip[mmio_device_id].end()) {
                if (this->storage_only_cores_.find(logical_core) == this->storage_only_cores_.end()) {
                    tt::Cluster::instance().assert_risc_reset_at_core(tt_cxy_pair(this->id(), worker_core));
                }
            } else {
                log_debug(tt::LogMetal, "{} will not be Reset when closing Device {}", worker_core.str(), this->id());
            }
        }
    }

    if (this->id_ != mmio_device_id) {
        for (auto it = not_done_dispatch_cores[mmio_device_id].begin(); it != not_done_dispatch_cores[mmio_device_id].end(); it++) {
            const auto &virtual_core = *it;
            if(tt::Cluster::instance().is_ethernet_core(virtual_core, this->id_)) {
                log_debug(tt::LogMetal, "Ethernet dispatch core {} on Device {} is idle. Closing Device {}", virtual_core.str(), mmio_device_id, this->id());
            } else {
                log_debug(tt::LogMetal, "Resetting core {} on Device {} when closing Device {}", virtual_core.str(), mmio_device_id, this->id());
                tt::Cluster::instance().assert_risc_reset_at_core(tt_cxy_pair(mmio_device_id, virtual_core));
            }
        }
    }

    tt::Cluster::instance().l1_barrier(id_);

    this->compute_cores_.clear();
    this->storage_only_cores_.clear();
    this->ethernet_cores_.clear();
    this->disable_and_clear_program_cache();
    this->command_queue_programs_.clear();
    this->sw_command_queues_.clear();
    this->hw_command_queues_.clear();
    this->sysmem_manager_.reset();
    this->initialized_ = false;

    return true;
}

Device::~Device() {
    log_debug(tt::LogMetal, "Device {} destructor", this->id_);
    if (this->initialized_) {
        this->close();
    }
}

tt::ARCH Device::arch() const {
    return tt::Cluster::instance().arch();
}

int Device::num_dram_channels() const {
    return tt::Cluster::instance().get_soc_desc(id_).get_num_dram_channels();
}

uint32_t Device::l1_size_per_core() const {
    return tt::Cluster::instance().get_soc_desc(id_).worker_l1_size;
}
uint32_t Device::dram_size_per_channel() const {
    return tt::Cluster::instance().get_soc_desc(id_).dram_bank_size;
}

CoreCoord Device::grid_size() const {
    return tt::Cluster::instance().get_soc_desc(id_).grid_size;
}

CoreCoord Device::logical_grid_size() const {
    return tt::Cluster::instance().get_soc_desc(id_).worker_grid_size;
}

CoreCoord Device::dram_grid_size() const {
    return tt::Cluster::instance().get_soc_desc(id_).get_dram_grid_size();
}

CoreCoord Device::compute_with_storage_grid_size() const {
    const auto &dispatch_core_config = dispatch_core_manager::instance().get_dispatch_core_config(id_);
    return tt::get_compute_grid_size(id_, num_hw_cqs_, dispatch_core_config);
}

CoreType Device::core_type_from_physical_core(const CoreCoord &physical_coord) const {
    const metal_SocDescriptor &soc_desc = tt::Cluster::instance().get_soc_desc(this->id_);
    if (soc_desc.physical_cores.find(physical_coord) == soc_desc.physical_cores.end())
        TT_THROW("Physical core {} doesn't exist in metal_SocDescriptor.", physical_coord);

    return soc_desc.physical_cores.at(physical_coord).type;
}

CoreType Device::core_type_from_virtual_core(const CoreCoord &virtual_coord) const {
    if (tt::Cluster::instance().is_worker_core(virtual_coord, this->id_)) {
        return CoreType::WORKER;
    } else if (tt::Cluster::instance().is_ethernet_core(virtual_coord, this->id_)) {
        return CoreType::ETH;
    }
    return this->core_type_from_physical_core(virtual_coord);
}

CoreCoord Device::virtual_noc0_coordinate(uint8_t noc_index, CoreCoord coord) const {
    if (coord.x >= this->grid_size().x || coord.y >= this->grid_size().y) {
        // Coordinate already in virtual space: NOC0 and NOC1 are the same
        return coord;
    } else {
        const auto& grid_size = this->grid_size();
        // Coordinate in Physical NOC0 Space. Convert to Virtual.
        coord = this->virtual_core_from_physical_core(coord, this->core_type_from_physical_core(coord));
        // Derive virtual coord in noc_index space.
        CoreCoord virtual_coord = {
            hal.noc_coordinate(noc_index, grid_size.x, coord.x),
            hal.noc_coordinate(noc_index, grid_size.y, coord.y)
        };
        return virtual_coord;
    }
}

CoreCoord Device::virtual_noc_coordinate(uint8_t noc_index, CoreCoord coord) const {
     if (coord.x >= this->grid_size().x || coord.y >= this->grid_size().y) {
        // Coordinate already in virtual space: NOC0 and NOC1 are the same
        return coord;
    } else {
        const auto& grid_size = this->grid_size();
        // Coordinate passed in can be NOC0 or NOC1. The noc_index corresponds to
        // the system this coordinate belongs to.
        // Use this to convert to NOC0 coordinates and then derive Virtual Coords from it.
        CoreCoord physical_coord = {
            hal.noc_coordinate(noc_index, grid_size.x, coord.x),
            hal.noc_coordinate(noc_index, grid_size.y, coord.y)
        };
        return this->virtual_core_from_physical_core(physical_coord, this->core_type_from_physical_core(physical_coord));
    }
}

CoreCoord Device::physical_worker_core_from_logical_core(const CoreCoord &logical_core) const {
    const metal_SocDescriptor &soc_desc = tt::Cluster::instance().get_soc_desc(this->id_);
    return soc_desc.get_physical_tensix_core_from_logical(logical_core);
}

std::vector<CoreCoord> Device::worker_cores_from_logical_cores(const std::vector<CoreCoord> &logical_cores) const {
    std::vector<CoreCoord> worker_cores(logical_cores.size());
    for (std::size_t idx = 0; idx < logical_cores.size(); idx++)
        worker_cores[idx] = this->worker_core_from_logical_core(logical_cores[idx]);

    return worker_cores;
}

std::vector<CoreCoord> Device::ethernet_cores_from_logical_cores(const std::vector<CoreCoord> &logical_cores) const {
    std::vector<CoreCoord> eth_cores(logical_cores.size());
    for (std::size_t idx = 0; idx < logical_cores.size(); idx++) {
        eth_cores[idx] = this->ethernet_core_from_logical_core(logical_cores[idx]);
    }
    return eth_cores;
}

CoreCoord Device::virtual_core_from_logical_core(const CoreCoord &logical_coord, const CoreType& core_type) const {
    return tt::Cluster::instance().get_virtual_coordinate_from_logical_coordinates(this->id_, logical_coord, core_type);
}

CoreCoord Device::virtual_core_from_physical_core(const CoreCoord &physical_coord, const CoreType& core_type) const {
    return tt::Cluster::instance().get_virtual_coordinate_from_physical_coordinates(this->id_, physical_coord, core_type);
}

CoreCoord Device::worker_core_from_logical_core(const CoreCoord &logical_core) const {
    return this->virtual_core_from_logical_core(logical_core, CoreType::WORKER);
}

CoreCoord Device::ethernet_core_from_logical_core(const CoreCoord &logical_core) const {
    return this->virtual_core_from_logical_core(logical_core, CoreType::ETH);
}

CoreCoord Device::logical_core_from_ethernet_core(const CoreCoord &ethernet_core) const {
    return tt::Cluster::instance().get_logical_ethernet_core_from_virtual(this->id(), ethernet_core);
}

uint32_t Device::get_noc_unicast_encoding(uint8_t noc_index, const CoreCoord& core) const {
    auto virtual_noc_coord = this->virtual_noc0_coordinate(noc_index, core);
    return tt::tt_metal::hal.noc_xy_encoding(
        virtual_noc_coord.x,
        virtual_noc_coord.y
    );
}

uint32_t Device::get_noc_multicast_encoding(uint8_t noc_index, const CoreRange& cores) const {
    auto virtual_noc_start = this->virtual_noc0_coordinate(noc_index, cores.start_coord);
    auto virtual_noc_end = this->virtual_noc0_coordinate(noc_index, cores.end_coord);

    // NOC 1 mcasts from bottom left to top right, so we need to reverse the coords
    if (noc_index == 0) {
        return tt::tt_metal::hal.noc_multicast_encoding(
            virtual_noc_start.x,
            virtual_noc_start.y,
            virtual_noc_end.x,
            virtual_noc_end.y
        );
    } else {
        return tt::tt_metal::hal.noc_multicast_encoding(
            virtual_noc_end.x,
            virtual_noc_end.y,
            virtual_noc_start.x,
            virtual_noc_start.y
        );
    }
}

const std::unique_ptr<Allocator> &Device::get_initialized_allocator() const {
    return sub_device_manager_tracker_->get_default_sub_device_manager()->get_initialized_allocator(SubDeviceId{0});
}

const std::unique_ptr<Allocator> &Device::get_initialized_allocator(SubDeviceId sub_device_id) const {
    return sub_device_manager_tracker_->get_active_sub_device_manager()->get_initialized_allocator(sub_device_id);
}

uint32_t Device::num_sub_devices() const {
    return sub_device_manager_tracker_->get_active_sub_device_manager()->num_sub_devices();
}

uint32_t Device::num_banks(const BufferType &buffer_type) const {
    const auto& allocator = this->get_initialized_allocator();
    return allocator::num_banks(*allocator, buffer_type);
}

uint32_t Device::num_banks(const BufferType &buffer_type, SubDeviceId sub_device_id) const {
    const auto& allocator = this->get_initialized_allocator(sub_device_id);
    return allocator::num_banks(*allocator, buffer_type);
}

uint32_t Device::bank_size(const BufferType &buffer_type) const {
    const auto& allocator = this->get_initialized_allocator();
    return allocator::bank_size(*allocator, buffer_type);
}

uint32_t Device::bank_size(const BufferType &buffer_type, SubDeviceId sub_device_id) const {
    const auto& allocator = this->get_initialized_allocator(sub_device_id);
    return allocator::bank_size(*allocator, buffer_type);
}

uint32_t Device::dram_channel_from_bank_id(uint32_t bank_id) const {
    const auto& allocator = this->get_initialized_allocator();
    return allocator::dram_channel_from_bank_id(*allocator, bank_id);
}

uint32_t Device::dram_channel_from_bank_id(uint32_t bank_id, SubDeviceId sub_device_id) const {
    const auto& allocator = this->get_initialized_allocator(sub_device_id);
    return allocator::dram_channel_from_bank_id(*allocator, bank_id);
}

CoreCoord Device::dram_core_from_dram_channel(uint32_t dram_channel) const {
    return tt::Cluster::instance().get_soc_desc(id_).get_preferred_worker_core_for_dram_channel(dram_channel);
}

CoreCoord Device::logical_core_from_dram_channel(uint32_t dram_channel) const {
    const metal_SocDescriptor &soc_desc = tt::Cluster::instance().get_soc_desc(this->id_);
    return tt::Cluster::instance().get_soc_desc(id_).get_logical_core_for_dram_channel(dram_channel);
}

uint32_t Device::dram_channel_from_logical_core(const CoreCoord& logical_core) const {
    const metal_SocDescriptor &soc_desc = tt::Cluster::instance().get_soc_desc(this->id_);
    return tt::Cluster::instance().get_soc_desc(id_).get_dram_channel_from_logical_core(logical_core);
}

int32_t Device::bank_offset(BufferType buffer_type, uint32_t bank_id) const {
    const auto& allocator = this->get_initialized_allocator();
    return allocator::bank_offset(*allocator, buffer_type, bank_id);
}

int32_t Device::bank_offset(BufferType buffer_type, uint32_t bank_id, SubDeviceId sub_device_id) const {
    const auto& allocator = this->get_initialized_allocator(sub_device_id);
    return allocator::bank_offset(*allocator, buffer_type, bank_id);
}

CoreCoord Device::logical_core_from_bank_id(uint32_t bank_id) const {
    const auto& allocator = this->get_initialized_allocator();
    return allocator::logical_core_from_bank_id(*allocator, bank_id);
}

CoreCoord Device::logical_core_from_bank_id(uint32_t bank_id, SubDeviceId sub_device_id) const {
    const auto& allocator = this->get_initialized_allocator(sub_device_id);
    return allocator::logical_core_from_bank_id(*allocator, bank_id);
}

const std::vector<uint32_t> &Device::bank_ids_from_dram_channel(uint32_t dram_channel) const {
    const auto& allocator = this->get_initialized_allocator();
    return allocator::bank_ids_from_dram_channel(*allocator, dram_channel);
}

const std::vector<uint32_t> &Device::bank_ids_from_dram_channel(uint32_t dram_channel, SubDeviceId sub_device_id) const {
    const auto& allocator = this->get_initialized_allocator(sub_device_id);
    return allocator::bank_ids_from_dram_channel(*allocator, dram_channel);
}

const std::vector<uint32_t> &Device::bank_ids_from_logical_core(
    BufferType buffer_type, const CoreCoord &logical_core) const {
    const auto& allocator = this->get_initialized_allocator();
    return allocator::bank_ids_from_logical_core(*allocator, buffer_type, logical_core);
}

const std::vector<uint32_t> &Device::bank_ids_from_logical_core(
    BufferType buffer_type, const CoreCoord &logical_core, SubDeviceId sub_device_id) const {
    const auto& allocator = this->get_initialized_allocator(sub_device_id);
    return allocator::bank_ids_from_logical_core(*allocator, buffer_type, logical_core);
}

allocator::Statistics Device::get_memory_allocation_statistics(const BufferType &buffer_type) const {
    const auto& allocator = this->get_initialized_allocator();
    return allocator::get_statistics(*allocator, buffer_type);
}

allocator::Statistics Device::get_memory_allocation_statistics(const BufferType &buffer_type, SubDeviceId sub_device_id) const {
    const auto& allocator = this->get_initialized_allocator(sub_device_id);
    return allocator::get_statistics(*allocator, buffer_type);
}

uint32_t Device::get_allocator_alignment(const BufferType &buffer_type) const {
    const auto& allocator = this->get_initialized_allocator();
    return allocator::get_alignment(*allocator, buffer_type);
}

uint32_t Device::get_allocator_alignment(const BufferType &buffer_type, SubDeviceId sub_device_id) const {
    const auto& allocator = this->get_initialized_allocator(sub_device_id);
    return allocator::get_alignment(*allocator, buffer_type);
}

size_t Device::get_l1_small_size() const {
    const auto& allocator = this->get_initialized_allocator();
    return allocator->config.l1_small_size;
}

size_t Device::get_l1_small_size(SubDeviceId sub_device_id) const {
    const auto& allocator = this->get_initialized_allocator(sub_device_id);
    return allocator->config.l1_small_size;
}

void Device::dump_memory_blocks(const BufferType &buffer_type, std::ofstream &out) const {
    const auto& allocator = this->get_initialized_allocator();
    return allocator::dump_memory_blocks(*allocator, buffer_type, out);
}

void Device::dump_memory_blocks(const BufferType &buffer_type, std::ofstream &out, SubDeviceId sub_device_id) const {
    const auto& allocator = this->get_initialized_allocator(sub_device_id);
    return allocator::dump_memory_blocks(*allocator, buffer_type, out);
}

MemoryBlockTable Device::get_memory_block_table(const BufferType& buffer_type) const {
    const auto& allocator = this->get_initialized_allocator();
    return allocator::get_memory_block_table(*allocator, buffer_type);
}

const std::unordered_set<Buffer *> &Device::get_allocated_buffers() const {
    const auto& allocator = this->get_initialized_allocator();
    return allocator::get_allocated_buffers(*allocator);
}

const std::unordered_set<Buffer *> &Device::get_allocated_buffers(SubDeviceId sub_device_id) const {
    const auto& allocator = this->get_initialized_allocator(sub_device_id);
    return allocator::get_allocated_buffers(*allocator);
}

void Device::deallocate_buffers() {
    const auto& allocator = this->get_initialized_allocator();
    allocator::deallocate_buffers(*allocator);
}

void Device::deallocate_buffers(SubDeviceId sub_device_id) {
    const auto& allocator = this->get_initialized_allocator(sub_device_id);
    allocator::deallocate_buffers(*allocator);
}

std::optional<DeviceAddr> Device::lowest_occupied_compute_l1_address() const {
    // Global bank id needs to look up a bank from the compute grid (not the storage grid)
    // Since banks are lockstep in an allocator it doesn't matter if the actual core matches or not
    auto global_bank_id =
        this->bank_ids_from_logical_core(BufferType::L1, *this->compute_cores_.begin())[0];
    const auto& allocator = this->get_initialized_allocator();
    return allocator::lowest_occupied_l1_address(*allocator, global_bank_id);
}

std::optional<DeviceAddr> Device::lowest_occupied_compute_l1_address(tt::stl::Span<const SubDeviceId> sub_device_ids) const {
    // Sub-device banks are currently all compute banks
    // Since banks are lockstep in an allocator it doesn't matter which core is used
    uint32_t sub_device_bank_id = 0;
    DeviceAddr lowest_addr = std::numeric_limits<DeviceAddr>::max();
    for (const auto& sub_device_id : sub_device_ids) {
        const auto& allocator =
            sub_device_manager_tracker_->get_active_sub_device_manager()->sub_device_allocator(sub_device_id);
        if (allocator) {
            auto found_addr = allocator::lowest_occupied_l1_address(*allocator, sub_device_bank_id);
            if (found_addr.has_value()) {
                lowest_addr = std::min(lowest_addr, *found_addr);
            }
        }
    }
    // sub-device allocators sit below global allocator. If an address is found for a sub-device, no need to check the global allocator
    if (lowest_addr != std::numeric_limits<DeviceAddr>::max()) {
        return lowest_addr;
    } else {
        const auto &allocator = this->get_initialized_allocator();
        // Global bank id needs to look up a bank from the compute grid (not the storage grid)
        auto global_bank_id =
            this->bank_ids_from_logical_core(BufferType::L1, *this->compute_cores_.begin())[0];
        return allocator::lowest_occupied_l1_address(*allocator, global_bank_id);
    }
}

std::pair<int, int> Device::build_processor_type_to_index(uint32_t programmable_core, uint32_t processor_class) const {
    TT_ASSERT(programmable_core < this->build_state_indices_.size(),
        "Programmable core type {} is not included in the FW or Kernel build state", programmable_core);
    TT_ASSERT(processor_class < this->build_state_indices_[programmable_core].size(),
        "Processor class type {} is not included in the FW or Kernel build state", processor_class);
    return this->build_state_indices_[programmable_core][processor_class];
}

// Ideally the firmware getter would be private to the device, however, tests look for this
const JitBuildState& Device::build_firmware_state(uint32_t programmable_core, uint32_t processor_class, int i) const {
    return *(this->firmware_build_states_[build_processor_type_to_index(programmable_core, processor_class).first + i]);
}

const JitBuildState& Device::build_kernel_state(uint32_t programmable_core, uint32_t processor_class, int i) const {
    return *(this->kernel_build_states_[build_processor_type_to_index(programmable_core, processor_class).first + i]);
}

const JitBuildStateSubset Device::build_kernel_states(uint32_t programmable_core, uint32_t processor_class) const {
    std::pair<int, int> bptti = build_processor_type_to_index(programmable_core, processor_class);
    JitBuildStateSubset subset = {
        &this->kernel_build_states_[bptti.first],
        bptti.second
    };
    return subset;
}

const string Device::build_firmware_target_path(uint32_t programmable_core, uint32_t processor_class, int i) const {
    const JitBuildState& bs = build_firmware_state(programmable_core, processor_class, i);
    return bs.get_target_out_path("");
}

const string Device::build_kernel_target_path(uint32_t programmable_core, uint32_t processor_class, int i, const string& kernel_name) const {
    const JitBuildState& bs = build_kernel_state(programmable_core, processor_class, i);
    return bs.get_target_out_path(kernel_name);
}

HWCommandQueue& Device::hw_command_queue(size_t cq_id) {
    detail::DispatchStateCheck(true);
    TT_FATAL( cq_id < hw_command_queues_.size(), "cq_id {} is out of range", cq_id );
    TT_FATAL(this->is_initialized(), "Device has not been initialized, did you forget to call InitializeDevice?");
    return *hw_command_queues_[cq_id];
}

CommandQueue &Device::command_queue(size_t cq_id) {
    detail::DispatchStateCheck(using_fast_dispatch_);
    TT_FATAL( cq_id < sw_command_queues_.size(), "cq_id {} is out of range", cq_id );
    TT_FATAL(this->is_initialized(), "Device has not been initialized, did you forget to call InitializeDevice?");
    return *sw_command_queues_[cq_id];
}

bool Device::can_use_passthrough_scheduling() const {
    return this->work_executor_.use_passthrough();
}

void Device::synchronize() {
    if (not this->initialized_) {
        log_warning("Attempting to synchronize Device {} which is not initialized. Ignoring...", this->id_);
        return;
    }
    this->work_executor_.synchronize();
}

void Device::set_worker_mode(const WorkExecutorMode& mode) {
    this->work_executor_.set_worker_mode(mode);
}

void Device::enable_async(bool enable) {
    auto mode = enable ? WorkExecutorMode::ASYNCHRONOUS : WorkExecutorMode::SYNCHRONOUS;
    this->set_worker_mode(mode);
    // If a worker thread is spawned for a device, register/track it in a runtime structure.
    // If a worker thread is destroyed, remove it from the structure.
    // This is required for checking if a call is made from an application thread or a worker thread.
    // See InWorkerThread().
    if (enable) {
        tt::DevicePool::instance().register_worker_thread_for_device(this, this->work_executor_.get_worker_thread_id());
    } else {
        tt::DevicePool::instance().unregister_worker_thread_for_device(this);
    }
}

bool Device::using_slow_dispatch() const {
    return !using_fast_dispatch();
}

bool Device::using_fast_dispatch() const {
    return using_fast_dispatch_;
}

void Device::begin_trace(const uint8_t cq_id, const uint32_t tid) {
    ZoneScoped;
    TracyTTMetalBeginTrace(this->id(), tid);
    TT_FATAL(!this->hw_command_queues_[cq_id]->get_tid().has_value(), "CQ {} is already being used for tracing tid {}", (uint32_t)cq_id, tid);
    this->mark_allocations_safe();
    // Create an empty trace buffer here. This will get initialized in end_trace
    auto* active_sub_device_manager = sub_device_manager_tracker_->get_active_sub_device_manager();
    TT_FATAL(
        active_sub_device_manager->get_trace(tid) == nullptr,
        "Trace already exists for tid {} on device {}'s active sub-device manager {}",
        tid,
        this->id_,
        active_sub_device_manager->id());
    auto& trace_buffer = active_sub_device_manager->create_trace(tid);
    this->hw_command_queues_[cq_id]->record_begin(tid, trace_buffer->desc);
}

void Device::end_trace(const uint8_t cq_id, const uint32_t tid) {
    ZoneScoped;
    TracyTTMetalEndTrace(this->id(), tid);
    TT_FATAL(this->hw_command_queues_[cq_id]->get_tid() == tid, "CQ {} is not being used for tracing tid {}", (uint32_t)cq_id, tid);
    auto* active_sub_device_manager = sub_device_manager_tracker_->get_active_sub_device_manager();
    auto trace_buffer = active_sub_device_manager->get_trace(tid);
    TT_FATAL(
        trace_buffer != nullptr,
        "Trace instance {} must exist on device {}'s active sub-device manager {}",
        tid,
        this->id_,
        active_sub_device_manager->id());
    this->hw_command_queues_[cq_id]->record_end();
    Trace::initialize_buffer(this->command_queue(cq_id), trace_buffer);
    this->mark_allocations_unsafe();
}

void Device::replay_trace(const uint8_t cq_id, const uint32_t tid, const bool blocking) {
    ZoneScoped;
    TracyTTMetalReplayTrace(this->id(), tid);
    constexpr bool check = false;
    auto* active_sub_device_manager = sub_device_manager_tracker_->get_active_sub_device_manager();
    const auto& trace_buffer = active_sub_device_manager->get_trace(tid);
    TT_FATAL(
        trace_buffer != nullptr,
        "Trace instance {} must exist on device {}'s active sub-device manager {}",
        tid,
        this->id_,
        active_sub_device_manager->id());
    if constexpr (check) {
        Trace::validate_instance(*trace_buffer);
    }
    EnqueueTrace(this->command_queue(cq_id), tid, blocking);
}

void Device::release_trace(const uint32_t tid) {
    ZoneScoped;
    TracyTTMetalReleaseTrace(this->id(), tid);

    sub_device_manager_tracker_->get_active_sub_device_manager()->release_trace(tid);

    // Only enable allocations once all captured traces are released
    if (this->trace_buffers_size_ == 0) {
        this->mark_allocations_safe();
    }
}

std::shared_ptr<TraceBuffer> Device::get_trace(uint32_t tid) {
    return sub_device_manager_tracker_->get_active_sub_device_manager()->get_trace(tid);
}

void Device::enable_program_cache() {
    log_info(tt::LogMetal, "Enabling program cache on device {}", this->id_);
    this->synchronize();
    program_cache_.enable();
}
void Device::disable_and_clear_program_cache() {
    log_info(tt::LogMetal, "Disabling and clearing program cache on device {}", this->id_);
    this->synchronize();
    if (this->program_cache_.is_enabled()) {
        program_cache_.disable();
    }
    program_cache_.clear();
}
std::size_t Device::num_program_cache_entries() {
    this->synchronize();
    return program_cache_.num_entries();
}

void Device::mark_allocations_unsafe() {
    tt::tt_metal::allocator::mark_allocations_unsafe(*this->get_initialized_allocator());
}

void Device::mark_allocations_safe() {
    tt::tt_metal::allocator::mark_allocations_safe(*this->get_initialized_allocator());
}

void Device::generate_device_bank_to_noc_tables()
{
    const size_t num_dram_banks = this->num_banks(BufferType::DRAM);
    std::vector<CoreCoord> dram_noc_coord_per_bank(num_dram_banks);
    dram_bank_offset_map_.clear();
    dram_bank_offset_map_.resize(num_dram_banks);
    for (unsigned bank_id = 0; bank_id < num_dram_banks; bank_id++) {
        dram_noc_coord_per_bank[bank_id] = this->dram_core_from_dram_channel(this->dram_channel_from_bank_id(bank_id));
        dram_bank_offset_map_[bank_id] = this->bank_offset(BufferType::DRAM, bank_id);
    }
    const size_t num_l1_banks = this->num_banks(BufferType::L1);
    std::vector<CoreCoord> l1_noc_coord_per_bank(num_l1_banks);
    l1_bank_offset_map_.clear();
    l1_bank_offset_map_.resize(num_l1_banks);
    for (unsigned bank_id = 0; bank_id < num_l1_banks; bank_id++) {
        l1_noc_coord_per_bank[bank_id] = this->worker_core_from_logical_core(this->logical_core_from_bank_id(bank_id));
        l1_bank_offset_map_[bank_id] = this->bank_offset(BufferType::L1, bank_id);
    }

    const metal_SocDescriptor& soc_d = tt::Cluster::instance().get_soc_desc(this->id());

    dram_bank_to_noc_xy_.clear();
    dram_bank_to_noc_xy_.reserve(tt::tt_metal::hal.get_num_nocs() * dram_noc_coord_per_bank.size());
    for (unsigned int noc = 0; noc < tt::tt_metal::hal.get_num_nocs(); noc++) {
        for (unsigned int bank_id = 0; bank_id < dram_noc_coord_per_bank.size(); bank_id++) {
            uint16_t noc_x = tt::tt_metal::hal.noc_coordinate(noc, soc_d.grid_size.x, dram_noc_coord_per_bank[bank_id].x);
            uint16_t noc_y = tt::tt_metal::hal.noc_coordinate(noc, soc_d.grid_size.y, dram_noc_coord_per_bank[bank_id].y);
            uint16_t xy = ((noc_y << tt::tt_metal::hal.get_noc_addr_node_id_bits()) | noc_x)
                          << tt::tt_metal::hal.get_noc_coord_reg_offset();
            dram_bank_to_noc_xy_.push_back(xy);
        }
    }

    l1_bank_to_noc_xy_.clear();
    l1_bank_to_noc_xy_.reserve(tt::tt_metal::hal.get_num_nocs() * l1_noc_coord_per_bank.size());
    for (unsigned int noc = 0; noc < tt::tt_metal::hal.get_num_nocs(); noc++) {
        for (unsigned int bank_id = 0; bank_id < l1_noc_coord_per_bank.size(); bank_id++) {
            auto l1_noc_coords = this->virtual_noc0_coordinate(noc, l1_noc_coord_per_bank[bank_id]);
            uint16_t noc_x = l1_noc_coords.x;
            uint16_t noc_y = l1_noc_coords.y;
            uint16_t xy = ((noc_y << tt::tt_metal::hal.get_noc_addr_node_id_bits()) | noc_x)
                          << tt::tt_metal::hal.get_noc_coord_reg_offset();
            l1_bank_to_noc_xy_.push_back(xy);
        }
    }
}

size_t Device::get_device_kernel_defines_hash() {
    return tt::utils::DefinesHash{}(this->device_kernel_defines_);
}

uint8_t Device::num_noc_mcast_txns(SubDeviceId sub_device_id) const {
    return sub_device_manager_tracker_->get_active_sub_device_manager()->num_noc_mcast_txns(sub_device_id);
}

uint8_t Device::num_noc_unicast_txns(SubDeviceId sub_device_id) const {
    return sub_device_manager_tracker_->get_active_sub_device_manager()->num_noc_unicast_txns(sub_device_id);
}

uint8_t Device::noc_data_start_index(SubDeviceId sub_device_id, bool mcast_data, bool unicast_data) const {
    if (mcast_data) {
        return sub_device_manager_tracker_->get_active_sub_device_manager()->noc_mcast_data_start_index(sub_device_id);
    } else if (unicast_data) {
        return sub_device_manager_tracker_->get_active_sub_device_manager()->noc_unicast_data_start_index(
            sub_device_id);
    } else {
        return 0;
    }
}

CoreCoord Device::virtual_program_dispatch_core(uint8_t cq_id) const {
    return this->hw_command_queues_[cq_id]->virtual_enqueue_program_dispatch_core;
}

// Main source to get NOC idx for dispatch core
NOC Device::dispatch_go_signal_noc() const {
    return this->dispatch_s_enabled() ? NOC::NOC_1 : NOC::NOC_0;
}

SubDeviceManagerId Device::get_active_sub_device_manager_id() const {
    return sub_device_manager_tracker_->get_active_sub_device_manager()->id();
}

SubDeviceManagerId Device::get_default_sub_device_manager_id() const {
    return sub_device_manager_tracker_->get_default_sub_device_manager()->id();
}

SubDeviceManagerId Device::create_sub_device_manager(tt::stl::Span<const SubDevice> sub_devices, DeviceAddr local_l1_size) {
    return sub_device_manager_tracker_->create_sub_device_manager(sub_devices, local_l1_size);
}

std::tuple<SubDeviceManagerId, SubDeviceId> Device::create_sub_device_manager_with_fabric(tt::stl::Span<const SubDevice> sub_devices, DeviceAddr local_l1_size) {
    return sub_device_manager_tracker_->create_sub_device_manager_with_fabric(sub_devices, local_l1_size);
}

std::optional<SubDeviceId> Device::get_fabric_sub_device_id() const {
    return sub_device_manager_tracker_->get_active_sub_device_manager()->fabric_sub_device_id();
}

void Device::load_sub_device_manager(SubDeviceManagerId sub_device_manager_id) {
    sub_device_manager_tracker_->load_sub_device_manager(sub_device_manager_id);
}

void Device::clear_loaded_sub_device_manager() { sub_device_manager_tracker_->clear_loaded_sub_device_manager(); }

void Device::remove_sub_device_manager(SubDeviceManagerId sub_device_manager_id) {
    sub_device_manager_tracker_->remove_sub_device_manager(sub_device_manager_id);
}

const std::vector<SubDeviceId> &Device::get_sub_device_ids() const {
    return sub_device_manager_tracker_->get_active_sub_device_manager()->get_sub_device_ids();
}

const std::vector<SubDeviceId> &Device::get_sub_device_stall_group() const {
    return sub_device_manager_tracker_->get_active_sub_device_manager()->get_sub_device_stall_group();
}

void Device::set_sub_device_stall_group(tt::stl::Span<const SubDeviceId> sub_device_ids) {
    sub_device_manager_tracker_->get_active_sub_device_manager()->set_sub_device_stall_group(sub_device_ids);
}

void Device::reset_sub_device_stall_group() {
    sub_device_manager_tracker_->get_active_sub_device_manager()->reset_sub_device_stall_group();
}

DeviceAddr Device::get_base_allocator_addr(const HalMemType &mem_type) const {
    const auto& allocator = this->get_initialized_allocator();
    return allocator::get_unreserved_base_address(*allocator, mem_type);
}

DeviceAddr Device::get_base_allocator_addr(const HalMemType &mem_type, SubDeviceId sub_device_id) const {
    const auto& allocator = this->get_initialized_allocator(sub_device_id);
    return allocator::get_unreserved_base_address(*allocator, mem_type);
}

std::vector<CoreCoord> Device::get_optimal_dram_bank_to_logical_worker_assignment() {
    // Top level function that users (ex: Op Writers) can use to assign Tensix Worker cores
    // as DRAM readers or writers. Returns logical coordinates of optimally placed workers.
    // This function queries Physical Coordinates (only exposed directly to the Device class)
    // and passes them to logic in core_assignment.cpp to derive the most optimal core placement
    // based on architecture specific logic and Physical Grid configuration.
    if (not this->optimal_dram_bank_to_logical_worker_assignment_.size()) {
        uint32_t full_grid_size_x = this->grid_size().x;
        uint32_t full_grid_size_y = this->grid_size().y;

        auto compute_with_storage_grid_size = this->compute_with_storage_grid_size();
        uint32_t num_cores_x = compute_with_storage_grid_size.x;
        uint32_t num_cores_y = compute_with_storage_grid_size.y;
        // Get physical coordinates of DRAM Controller NOC end-points
        uint32_t num_dram_banks = this->num_dram_channels();
        std::vector<CoreCoord> dram_phy_coords;
        for (int i = 0; i < num_dram_banks; ++i) {
            dram_phy_coords.push_back(dram_core_from_dram_channel(i));
        }
        // Get all logical cores in the worker grid
        std::vector<CoreCoord> all_worker_cores_logical;
        for (int i = 0; i < num_cores_x; ++i) {
            for (int j = 0; j < num_cores_y; ++j) {
                all_worker_cores_logical.push_back(CoreCoord(i, j));
            }
        }
        // Get the physical rows and cols  (y, x) in the worker grid
        std::vector<uint32_t> worker_phy_y = std::vector<uint32_t>(num_cores_y);
        for (int i = 0; i < num_cores_y; ++i) {
            auto core_phy = this->physical_worker_core_from_logical_core(CoreCoord(0, i));
            worker_phy_y.at(i) = core_phy.y;
        }
        std::vector<uint32_t> worker_phy_x = std::vector<uint32_t>(num_cores_x);
        for (int i = 0; i < num_cores_x; ++i) {
            auto core_phy = this->physical_worker_core_from_logical_core(CoreCoord(i, 0));
            worker_phy_x.push_back(core_phy.x);
        }
        // Get optimal placement of worker cores interfacing with DRAM Controllers in physical coordinate space
        auto physical_worker_cores = get_optimal_dram_to_physical_worker_assignment(this->arch(), dram_phy_coords, full_grid_size_x, full_grid_size_y, worker_phy_x, worker_phy_y);
        // Convert to physical worker coordinates to logical. This gets returned to the user.
        for (int i = 0; i < physical_worker_cores.size(); ++i) {
            for (int j = 0; j < all_worker_cores_logical.size(); ++j) {
                auto core = this->physical_worker_core_from_logical_core(all_worker_cores_logical[j]);
                if (physical_worker_cores[i] == core) {
                    this->optimal_dram_bank_to_logical_worker_assignment_.push_back(all_worker_cores_logical[j]);
                }
            }
        }
    }
    return this->optimal_dram_bank_to_logical_worker_assignment_;
}

HalProgrammableCoreType Device::get_programmable_core_type(CoreCoord virtual_core) const {
    if (!tt::Cluster::instance().is_ethernet_core(virtual_core, this->id_)) {
        return HalProgrammableCoreType::TENSIX;
    }

    // Eth pcores have a different address, but only active ones.
    CoreCoord logical_core = this->logical_core_from_ethernet_core(virtual_core);
    if (this->is_active_ethernet_core(logical_core)) {
        return HalProgrammableCoreType::ACTIVE_ETH;
    }

    return HalProgrammableCoreType::IDLE_ETH;
}

// TODO: Find a better home for this function
// Extracts all the pairs of noc multicast encodings given a set of core ranges
std::vector<std::pair<transfer_info_cores, uint32_t>> Device::extract_dst_noc_multicast_info(const std::vector<CoreRange>& ranges, const CoreType core_type) {
    std::vector<std::pair<transfer_info_cores, uint32_t>> dst_noc_multicast_info;
    dst_noc_multicast_info.reserve(ranges.size());
    for (const CoreRange& core_range : ranges) {
        CoreCoord virtual_start = this->virtual_core_from_logical_core(core_range.start_coord, core_type);
        CoreCoord virtual_end = this->virtual_core_from_logical_core(core_range.end_coord, core_type);

        uint32_t num_receivers = core_range.size();
        dst_noc_multicast_info.push_back(std::make_pair(CoreRange(virtual_start, virtual_end), num_receivers));
    }
    return dst_noc_multicast_info;
}



size_t v1::GetNumAvailableDevices() { return tt::Cluster::instance().number_of_user_devices(); }

size_t v1::GetNumPCIeDevices() { return tt::Cluster::instance().number_of_pci_devices(); }

chip_id_t v1::GetPCIeDeviceID(chip_id_t device_id) {
    return tt::Cluster::instance().get_associated_mmio_device(device_id);
}

IDevice* v1::CreateDevice(chip_id_t device_id, CreateDeviceOptions options) {
    ZoneScoped;

    tt::DevicePool::initialize(
        {device_id},
        options.num_hw_cqs,
        options.l1_small_size,
        options.trace_region_size,
        options.dispatch_core_config,
        options.l1_bank_remap);

    return tt::DevicePool::instance().get_active_device(device_id);
}

bool v1::CloseDevice(IDevice* device) { return v0::CloseDevice(device); }

void v1::DeallocateBuffers(IDevice* device) { device->deallocate_buffers(); }

void v1::DumpDeviceProfileResults(IDevice* device) {
    detail::DumpDeviceProfileResults(device);
}

ARCH v1::GetArch(IDevice* device) { return device->arch(); }

chip_id_t v1::GetId(IDevice* device) { return device->id(); }

int v1::GetNumDramChannels(IDevice* device) { return device->num_dram_channels(); }

std::uint32_t v1::GetL1SizePerCore(IDevice* device) { return device->l1_size_per_core(); }

CoreCoord v1::GetComputeWithStorageGridSize(IDevice* device) { return device->compute_with_storage_grid_size(); }

CoreCoord v1::GetDramGridSize(IDevice* device) { return device->dram_grid_size(); }

void v1::EnableProgramCache(IDevice* device) { device->enable_program_cache(); }

void v1::DisableAndClearProgramCache(IDevice* device) { device->disable_and_clear_program_cache(); }

void v1::PushWork(IDevice* device, std::function<void()> work, bool blocking) {
    device->push_work(std::move(work), blocking);
}

void v1::Synchronize(IDevice* device) { device->synchronize(); }

std::vector<CoreCoord> v1::GetEthernetSockets(IDevice* device, chip_id_t connected_chip_id) {
    return device->get_ethernet_sockets(connected_chip_id);
}

std::uint32_t v1::GetNumBanks(IDevice* device, BufferType buffer_type) { return device->num_banks(buffer_type); }

std::int32_t v1::GetBankOffset(IDevice* device, BufferType buffer_type, std::uint32_t bank_id) {
    return device->bank_offset(buffer_type, bank_id);
}

tt::stl::Span<const std::uint32_t> v1::BankIdsFromLogicalCore(
    IDevice* device, BufferType buffer_type, CoreCoord logical_core) {
    return device->bank_ids_from_logical_core(buffer_type, logical_core);
}

float v1::GetSfpuEps(IDevice* device) { return tt::tt_metal::experimental::hal::get_eps(); }

float v1::GetSfpuNan(IDevice* device) { return tt::tt_metal::experimental::hal::get_nan(); }

float v1::GetSfpuInf(IDevice* device) { return tt::tt_metal::experimental::hal::get_inf(); }

std::size_t v1::GetNumProgramCacheEntries(IDevice* device) { return device->num_program_cache_entries(); }

}  // namespace tt_metal

}  // namespace tt<|MERGE_RESOLUTION|>--- conflicted
+++ resolved
@@ -250,7 +250,6 @@
          .dram_bank_offsets = {},
          .dram_unreserved_base =
              hal.get_dev_addr(HalDramMemAddrType::DRAM_BARRIER) + hal.get_dev_size(HalDramMemAddrType::DRAM_BARRIER),
-<<<<<<< HEAD
          .dram_alignment = hal.get_alignment(HalMemType::DRAM),
          .l1_unreserved_base = align(
              hal.get_dev_addr(HalProgrammableCoreType::TENSIX, HalL1MemAddrType::UNRESERVED),
@@ -258,16 +257,8 @@
          .worker_grid = CoreRangeSet(CoreRange(CoreCoord(0, 0), CoreCoord(logical_size.x - 1, logical_size.y - 1))),
          .worker_l1_size = static_cast<size_t>(soc_desc.worker_l1_size),
          .storage_core_bank_size = get_storage_core_bank_size(id_, num_hw_cqs_, dispatch_core_config),
-         .l1_small_size = align(l1_small_size, hal.get_alignment(HalMemType::DRAM)),
-         .trace_region_size = align(trace_region_size, hal.get_alignment(HalMemType::DRAM)),
-=======
-         .l1_unreserved_base = hal.get_dev_addr(HalProgrammableCoreType::TENSIX, HalL1MemAddrType::UNRESERVED),
-         .worker_grid = CoreRangeSet(CoreRange(CoreCoord(0, 0), CoreCoord(logical_size.x - 1, logical_size.y - 1))),
-         .worker_l1_size = static_cast<size_t>(soc_desc.worker_l1_size),
-         .storage_core_bank_size = get_storage_core_bank_size(id_, num_hw_cqs_, dispatch_core_config),
-         .l1_small_size = tt::align(l1_small_size, hal.get_alignment(HalMemType::L1)),
+         .l1_small_size = tt::align(l1_small_size, hal.get_alignment(HalMemType::DRAM)),
          .trace_region_size = tt::align(trace_region_size, hal.get_alignment(HalMemType::DRAM)),
->>>>>>> 9a3766df
          .core_type_from_noc_coord_table = {},  // Populated later
          .worker_log_to_virtual_routing_x = tt::Cluster::instance().get_worker_logical_to_virtual_x(this->id()),
          .worker_log_to_virtual_routing_y = tt::Cluster::instance().get_worker_logical_to_virtual_y(this->id()),
@@ -1910,9 +1901,7 @@
 
 void v1::DeallocateBuffers(IDevice* device) { device->deallocate_buffers(); }
 
-void v1::DumpDeviceProfileResults(IDevice* device) {
-    detail::DumpDeviceProfileResults(device);
-}
+void v1::DumpDeviceProfileResults(IDevice* device) { detail::DumpDeviceProfileResults(device); }
 
 ARCH v1::GetArch(IDevice* device) { return device->arch(); }
 
