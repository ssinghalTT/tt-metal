// SPDX-FileCopyrightText: © 2023 Tenstorrent Inc.
//
// SPDX-License-Identifier: Apache-2.0

#pragma once

#if __has_include("chlkc_unpack_data_format.h")
#include "chlkc_pack_data_format.h"
#include "chlkc_unpack_data_format.h"
#include "chlkc_unpack_tile_dims.h"
#define DATA_FORMATS_DEFINED
#endif
#include <noc/noc_parameters.h>

#include <stdint.h>

#include "core_config.h"
#include "circular_buffer.h"
#include "dataflow_cmd_bufs.h"
#include "debug/sanitize_noc.h"
#include "debug/waypoint.h"
#include "eth_l1_address_map.h"
#include "hostdevcommon/common_values.hpp"
#include "risc_attribs.h"
#include "umd/device/tt_silicon_driver_common.hpp"
#include "utils/utils.h"
#include "debug/assert.h"
#include "dev_msgs.h"

#if defined(COMPILE_FOR_BRISC)
constexpr uint8_t proc_type = static_cast<std::underlying_type_t<TensixProcessorTypes>>(TensixProcessorTypes::DM0);
#else
constexpr uint8_t proc_type = static_cast<std::underlying_type_t<TensixProcessorTypes>>(TensixProcessorTypes::DM1);
#endif
#if defined(KERNEL_BUILD)
constexpr uint8_t noc_index = NOC_INDEX;
constexpr uint8_t noc_mode = NOC_MODE;
#else

extern uint8_t noc_index;
constexpr uint8_t noc_mode = DM_DEDICATED_NOC;
#endif
extern uint16_t dram_bank_to_noc_xy[NUM_NOCS][NUM_DRAM_BANKS];
extern int32_t bank_to_dram_offset[NUM_DRAM_BANKS];
extern uint16_t l1_bank_to_noc_xy[NUM_NOCS][NUM_L1_BANKS];
extern int32_t bank_to_l1_offset[NUM_L1_BANKS];

extern uint32_t tt_l1_ptr* rta_l1_base;
extern uint32_t tt_l1_ptr* crta_l1_base;
extern uint32_t tt_l1_ptr* sem_l1_base[];

/** @file */

/**
 * \private
 */

// Use VC 1 for unicast writes, and VC 4 for mcast writes
#define NOC_UNICAST_WRITE_VC 1
#define NOC_MULTICAST_WRITE_VC 4
#define NOC_DISPATCH_MULTICAST_WRITE_VC 5  // Only to be used by the dispatch cores

#define EXCLUDE_ENABLED 1
#define EXCLUDE_ENABLED_OFFSET 22
#define EXCLUDE_DIRECTION_Y_OFFSET 21
#define EXCLUDE_DIRECTION_X_OFFSET 20
#define EXCLUDE_START_Y_OFFSET 14
#define EXCLUDE_START_X_OFFSET 8
#define DYNAMIC_NOC_DIRECTION(noc, direction) (noc == 1 ? 1 - direction : direction)

static_assert(NUM_NOCS == 2);
// "Scratch" in L1 has space allocated for 256 DRAM and L1 enteries, to store offsets and NOC XY data. (MEM_BANK_TO_NOC_XY_SCRATCH and MEM_BANK_OFFSET_SCRATCH)
static_assert((NUM_DRAM_BANKS + NUM_L1_BANKS) <= 256);

namespace interleaved_addr_gen {

template <bool DRAM>
FORCE_INLINE uint32_t get_bank_offset_index(uint32_t id) {
    if constexpr (DRAM) {  // DRAM
#ifdef IS_NOT_POW2_NUM_DRAM_BANKS
        return udivsi3_const_divisor<NUM_DRAM_BANKS>(id);
#else
        return id >> LOG_BASE_2_OF_NUM_DRAM_BANKS;
#endif
    } else {  // L1
#ifdef IS_NOT_POW2_NUM_L1_BANKS
        return udivsi3_const_divisor<NUM_L1_BANKS>(id);
#else
        return id >> LOG_BASE_2_OF_NUM_L1_BANKS;
#endif
    }
}

template <bool DRAM>
FORCE_INLINE uint32_t get_bank_index(uint32_t id, uint32_t bank_offset_index) {
    if constexpr (DRAM) {  // DRAM
        return id - bank_offset_index * NUM_DRAM_BANKS;
    } else {  // L1
        return id - bank_offset_index * NUM_L1_BANKS;
    }
}

template <bool DRAM>
FORCE_INLINE uint32_t get_noc_xy(uint32_t bank_index, uint8_t noc = noc_index) {
    if constexpr (DRAM) {  // DRAM
        return dram_bank_to_noc_xy[noc][bank_index];
    } else {  // L1
        return l1_bank_to_noc_xy[noc][bank_index];
    }
}

template <bool DRAM>
FORCE_INLINE uint32_t get_bank_offset(uint32_t bank_index) {
    if constexpr (DRAM) {  // DRAM
        return bank_to_dram_offset[bank_index];
    } else {  // L1
        return bank_to_l1_offset[bank_index];
    }
}

}  // namespace interleaved_addr_gen

/**
 * Returns the address in L1 for a given runtime argument index for unique (per core) runtime arguments set via
 * SetRuntimeArgs() API.
 *
 * Return value: Associated L1 address of given unique runtime argument index
 *
 * | Argument       | Description                                                             | Type     | Valid Range
 * | Required |
 * |----------------|-------------------------------------------------------------------------|----------|------------------------------------------------|----------|
 * | arg_idx        | Unique Runtime argument index                                           | uint32_t | 0 to 255 |
 * True     |
 */
static FORCE_INLINE uint32_t get_arg_addr(int arg_idx) {
    return (uint32_t)&rta_l1_base[arg_idx];
    ;
}

/**
 * Returns the address in L1 for a given runtime argument index for common (all cores) runtime arguments set via
 * SetCommonRuntimeArgs() API.
 *
 * Return value: Associated L1 address of given common runtime argument index
 *
 * | Argument       | Description                                                             | Type     | Valid Range
 * | Required |
 * |----------------|-------------------------------------------------------------------------|----------|------------------------------------------------|----------|
 * | arg_idx        | Common Runtime argument index                                           | uint32_t | 0 to 255 |
 * True     |
 */
static FORCE_INLINE uint32_t get_common_arg_addr(int arg_idx) { return (uint32_t)&crta_l1_base[arg_idx]; }

/**
 * Returns the value at a given runtime argument index for unique (per-core) runtime arguments set via SetRuntimeArgs()
 * API.
 *
 * Return value: The value associated with the unique runtime argument index
 *
 * | Argument              | Description                                    | Type                  | Valid Range |
 * Required |
 * |-----------------------|------------------------------------------------|-----------------------|---------------------------|----------|
 * | arg_idx               | Unique Runtime argument index                  | uint32_t              | 0 to 255 | True |
 * | T (template argument) | Data type of the returned argument             | Any 4-byte sized type | N/A | True     |
 */
template <typename T>
FORCE_INLINE T get_arg_val(int arg_idx) {
    // only 4B args are supported (eg int32, uint32)
    static_assert("Error: only 4B args are supported" && sizeof(T) == 4);
    return *((tt_l1_ptr T*)(get_arg_addr(arg_idx)));
}

/**
 * Returns the value at a given runtime argument index for common (all cores) runtime arguments set via
 * SetCommonRuntimeArgs() API.
 *
 * Return value: The value associated with the common runtime argument index
 *
 * | Argument              | Description                                    | Type                  | Valid Range |
 * Required |
 * |-----------------------|------------------------------------------------|-----------------------|---------------------------|----------|
 * | arg_idx               | Common Runtime argument index                  | uint32_t              | 0 to 255 | True |
 * | T (template argument) | Data type of the returned argument             | Any 4-byte sized type | N/A | True     |
 */
template <typename T>
FORCE_INLINE T get_common_arg_val(int arg_idx) {
    // only 4B args are supported (eg int32, uint32)
    static_assert("Error: only 4B args are supported" && sizeof(T) == 4);
    return *((volatile tt_l1_ptr T*)(get_common_arg_addr(arg_idx)));
}

/**
 * Returns the value of a constexpr argument from kernel_compile_time_args array provided during kernel creation using
 * CreateKernel calls.
 *
 * Return value: constexpr uint32_t
 *
 * | Argument              | Description                        | Type                  | Valid Range | Required |
 * |-----------------------|------------------------------------|-----------------------|-------------|----------|
 * | arg_idx               | The index of the argument          | uint32_t              | 0 to 31     | True     |
 */
#define get_compile_time_arg_val(arg_idx) KERNEL_COMPILE_TIME_ARG_##arg_idx

FORCE_INLINE
constexpr static std::int32_t GET_TILE_SIZE(uint format) {
    switch (format & 0x1F) {
        case ((uint8_t)DataFormat::Float16_b): return ((2048));
        case ((uint8_t)DataFormat::Float16): return ((2048));

        case ((uint8_t)DataFormat::UInt8): return ((1024));
        case ((uint8_t)DataFormat::UInt16): return ((2048));

        case ((uint8_t)DataFormat::Bfp8):
        case ((uint8_t)DataFormat::Bfp8_b): return ((1024) + (64));

        case ((uint8_t)DataFormat::Int32):
        case ((uint8_t)DataFormat::UInt32):
        case ((uint8_t)DataFormat::Float32): return ((4096));

        case ((uint8_t)DataFormat::Bfp4):
        case ((uint8_t)DataFormat::Bfp4_b): return ((512) + (64));

        case ((uint8_t)DataFormat::Bfp2):
        case ((uint8_t)DataFormat::Bfp2_b): return ((256) + (64));
        default: return ((1024) + (64));
    };
}

template <uint32_t tile_hw = 1024>
FORCE_INLINE constexpr static std::uint32_t MUL_WITH_TILE_SIZE(uint format, uint index) {
    constexpr uint8_t datum_shift = (tile_hw == 1024)  ? 10
                                    : (tile_hw == 512) ? 9
                                    : (tile_hw == 256) ? 8
                                    : (tile_hw == 128) ? 7
                                    : (tile_hw == 64)  ? 6
                                    : (tile_hw == 32)  ? 5
                                    : (tile_hw == 16)  ? 4
                                                       : 10;

    constexpr uint8_t exp_shift = (tile_hw == 1024)  ? 6
                                  : (tile_hw == 512) ? 5
                                  : (tile_hw == 256) ? 4
                                  : (tile_hw == 128) ? 4
                                  : (tile_hw == 64)  ? 4
                                  : (tile_hw == 32)  ? 4
                                  : (tile_hw == 16)  ? 4
                                                     : 6;
    switch (format & 0x1F) {
        case ((uint8_t)DataFormat::UInt8): return (index << datum_shift);
        case ((uint8_t)DataFormat::UInt16):
        case ((uint8_t)DataFormat::Float16):
        case ((uint8_t)DataFormat::Float16_b): return (index << (datum_shift + 1));
        case ((uint8_t)DataFormat::Int32):
        case ((uint8_t)DataFormat::UInt32):
        case ((uint8_t)DataFormat::Float32): return (index << (datum_shift + 2));
        case ((uint8_t)DataFormat::Bfp2):
        case ((uint8_t)DataFormat::Bfp2_b): return ((index << (datum_shift - 2)) + (index << (exp_shift)));
        case ((uint8_t)DataFormat::Bfp4):
        case ((uint8_t)DataFormat::Bfp4_b): return ((index << (datum_shift - 1)) + (index << (exp_shift)));
        case ((uint8_t)DataFormat::Bfp8):
        case ((uint8_t)DataFormat::Bfp8_b):
        // Keep default as Bfp8?
        default: return ((index << datum_shift) + (index << (exp_shift)));
    };
}

/**
 * Pushes a given number of tiles in the back of the specified CB’s queue.
 * Decreases the available space in the circular buffer by this number of
 * tiles. This call is used by the producer to make the tiles visible to the
 * consumer of the CB.
 *
 * We use the convention that the producer pushes tiles into the “back” of the
 * CB queue and the consumer consumes tiles from the “front” of the CB queue.
 *
 * Note that the act of writing the tile data into the CB does not make the
 * tiles visible to the consumer. Writing of the tiles and pushing is separated
 * to allow the producer to: 1) write the tile data to the CB via multiple
 * writes of sub-tiles 2) modify tiles (or sub-tiles) by random access of the
 * valid section of the CB
 *
 * Return value: None
 *
 * | Argument  | Description                           | Type     | Valid Range | Required |
 * |-----------|---------------------------------------|----------|---------------------------------------------------------------------------------------------------|----------|
 * | cb_id     | The index of the circular buffer (CB) | uint32_t | 0 to 31     | True     |
 * | num_tiles | The number of tiles to be pushed      | uint32_t | It must be less or equal than the size of the CB
 * (the total number of tiles that fit into the CB) | True     |
 */
FORCE_INLINE
void cb_push_back(const int32_t operand, const int32_t num_pages) {
    uint32_t num_words = num_pages * get_local_cb_interface(operand).fifo_page_size;

    volatile tt_reg_ptr uint32_t* pages_received_ptr = get_cb_tiles_received_ptr(operand);
    pages_received_ptr[0] += num_pages;

    get_local_cb_interface(operand).fifo_wr_ptr += num_words;

    // this will basically reset fifo_wr_ptr to fifo_addr -- no other wrap is legal
    // producer always writes into contiguous memory, it cannot wrap
    ASSERT(get_local_cb_interface(operand).fifo_wr_ptr <= get_local_cb_interface(operand).fifo_limit);
    if (get_local_cb_interface(operand).fifo_wr_ptr == get_local_cb_interface(operand).fifo_limit) {
        // TODO: change this to fifo_wr_ptr
        get_local_cb_interface(operand).fifo_wr_ptr -= get_local_cb_interface(operand).fifo_size;
    }
}

/**
 * Pops a specified number of tiles from the front of the specified CB. This
 * also frees this number of tiles in the circular buffer. This call is used by
 * the consumer to free up the space in the CB.
 *
 * We use the convention that the producer pushes tiles into the “back” of the
 * CB queue and the consumer consumes tiles from the “front” of the CB queue.
 *
 * Note that the act of reading of the tile data from the CB does not free up
 * the space in the CB. Waiting on available tiles and popping them is
 * separated in order to allow the consumer to: 1) read the tile data from the
 * CB via multiple reads of sub-tiles 2) access the tiles (or their sub-tiles)
 * that are visible to the consumer by random access of the valid section of
 * the CB
 *
 * Return value: None
 *
 * | Argument  | Description                           | Type     | Valid Range | Required |
 * |-----------|---------------------------------------|----------|---------------------------------------------------------------------------------------------------|----------|
 * | cb_id     | The index of the circular buffer (CB) | uint32_t | 0 to 31 | True     |
 * | num_tiles | The number of tiles to be popped      | uint32_t | It must be less or equal than the size of the CB
 * (the total number of tiles that fit into the CB) | True     |
 */
FORCE_INLINE
void cb_pop_front(int32_t operand, int32_t num_pages) {
    volatile tt_reg_ptr uint32_t* pages_acked_ptr = get_cb_tiles_acked_ptr(operand);
    pages_acked_ptr[0] += num_pages;

    uint32_t num_words = num_pages * get_local_cb_interface(operand).fifo_page_size;

    get_local_cb_interface(operand).fifo_rd_ptr += num_words;

    // this will basically reset fifo_rd_ptr to fifo_addr -- no other wrap is legal
    // consumer always reads from contiguous memory, it cannot wrap
    ASSERT(get_local_cb_interface(operand).fifo_rd_ptr <= get_local_cb_interface(operand).fifo_limit);
    if (get_local_cb_interface(operand).fifo_rd_ptr == get_local_cb_interface(operand).fifo_limit) {
        // TODO: change this to fifo_wr_ptr
        get_local_cb_interface(operand).fifo_rd_ptr -= get_local_cb_interface(operand).fifo_size;
    }
}

#ifdef DATA_FORMATS_DEFINED

// this API is used by both the reader and writer side of the CB
// it uses unpack_src_format, but because unpack_src_format == pack_dst_format, we can use either
constexpr inline std::int32_t get_tile_size(const std::int32_t operand) {
    std::uint32_t input = operand;

    // L1 16B words
    std::uint32_t num_words = (uint)unpack_tile_size[input];

    // return bytes
    return num_words;
}

constexpr inline uint32_t get_tile_hw(const std::int32_t operand) {
    std::uint32_t input = operand;
    return (uint32_t)unpack_tile_r_dim[input] * (uint32_t)unpack_tile_c_dim[input];
}

constexpr inline uint32_t get_tile_num_faces(const std::int32_t operand) {
    std::uint32_t input = operand;
    return (uint32_t)unpack_tile_num_faces[input];
}

constexpr inline DataFormat get_dataformat(const std::int32_t operand) {
    return static_cast<DataFormat>((uint)unpack_src_format[operand]);
}

#endif

/**
 * Returns a pointer to the beginning of a memory block previously reserved
 * by cb_reserve_back. Note that this call is only valid between calls
 * to cb_reserve_back and cb_push_back. The amount of valid memory
 * is equal to the number of tiles requested in a prior cb_reserve_back call.
 *
 * CB total size must be an even multiple of this call.
 *
 * Return value: None
 *
 * | Argument  | Description                           | Type     | Valid Range | Required |
 * |-----------|---------------------------------------|----------|---------------------------------------------------------------------------------------------------|----------|
 * | operand   | The index of the circular buffer (CB) | uint32_t | 0 to 31     | True     |
 */
FORCE_INLINE
uint32_t get_write_ptr(uint32_t operand) {
    // return byte address (fifo_wr_ptr is 16B address)
    uint32_t wr_ptr_bytes = get_local_cb_interface(operand).fifo_wr_ptr;
    return wr_ptr_bytes;
}

/**
 * Returns a pointer to the beginning of a memory block previously received
 * by cb_wait_front. Note that this call is only valid between calls
 * to cb_wait_front and cb_pop_front. The amount of valid memory
 * is equal to the number of tiles requested in a prior cb_wait_front call.
 *
 * Return value: None
 *
 * | Argument  | Description                           | Type     | Valid Range | Required |
 * |-----------|---------------------------------------|----------|---------------------------------------------------------------------------------------------------|----------|
 * | operand   | The index of the circular buffer (CB) | uint32_t | 0 to 31     | True     |
 */
FORCE_INLINE
uint32_t get_read_ptr(uint32_t operand) {
    // return byte address (fifo_rd_ptr is 16B address)
    uint32_t rd_ptr_bytes = get_local_cb_interface(operand).fifo_rd_ptr;
    return rd_ptr_bytes;
}

inline void wait_for_sync_register_value(uint32_t addr, int32_t val) {
    volatile tt_reg_ptr uint32_t* reg_ptr = (volatile uint32_t*)addr;
    int32_t reg_value;
    WAYPOINT("SW");
    do {
        reg_value = reg_ptr[0];
    } while (reg_value != val);
    WAYPOINT("SD");
}

/**
 * A non-blocking call that checks if the specified number of pages are available for reservation at the back of the
 * circular buffer. This call is used by the producer to see if the consumer has freed up the desired space (in pages).
 *
 * CB total size must be an even multiple of the argument passed to this call.
 *
 * Return value: true if the specified number of pages are available
 *
 * | Argument  | Description                           | Type     | Valid Range | Required |
 * |-----------|---------------------------------------|----------|---------------------------------------------------------------------------------------------------|----------|
 * | cb_id     | The index of the circular buffer (CB) | uint32_t | 0 to 31     | True     |
 * | num_tiles | The number of free tiles to wait for  | uint32_t | It must be less or equal than the size of the CB
 * (the total number of tiles that fit into the CB) | True     |
 */
FORCE_INLINE
bool cb_pages_reservable_at_back(int32_t operand, int32_t num_pages) {
    uint32_t pages_acked_ptr = (uint32_t)get_cb_tiles_acked_ptr(operand);

    // while the producer (write-side interface) is waiting for space to free up "tiles_pushed" is not changing
    // "tiles_pushed" is updated by the producer only when the tiles are pushed
    uint32_t pages_received = get_cb_tiles_received_ptr(operand)[0];

    // uint16_t's here because Tensix updates the val at tiles_acked_ptr as uint16 in llk_pop_tiles
    // TODO: I think we could have TRISC update tiles_acked_ptr, and we wouldn't need uint16 here
    uint16_t pages_acked = (uint16_t)reg_read(pages_acked_ptr);
#ifdef ARCH_GRAYSKULL
    // The following test slows down by 5% when removing the barrier
    // TODO(pgk) investigate GS arbiter WAR in compiler, is this fixing an issue there?
    // models/experimental/stable_diffusion/tests/test_perf_unbatched_stable_diffusion.py::test_perf_bare_metal
    volatile uint32_t local_mem_barrier = pages_acked;
#endif
    uint16_t free_space_pages_wrap = get_local_cb_interface(operand).fifo_num_pages - (pages_received - pages_acked);
    return num_pages <= static_cast<int32_t>(free_space_pages_wrap);
}

/**
 * A blocking call that waits for the specified number of tiles to be free in the specified circular buffer. This call
 * is used by the producer to wait for the consumer to consume (ie. free up) the specified number of tiles.
 *
 * CB total size must be an even multiple of the argument passed to this call.
 *
 * Return value: None
 *
 * | Argument  | Description                           | Type     | Valid Range | Required |
 * |-----------|---------------------------------------|----------|---------------------------------------------------------------------------------------------------|----------|
 * | cb_id     | The index of the circular buffer (CB) | uint32_t | 0 to 31     | True     |
 * | num_tiles | The number of free tiles to wait for  | uint32_t | It must be less or equal than the size of the CB
 * (the total number of tiles that fit into the CB) | True     |
 */
FORCE_INLINE
void cb_reserve_back(int32_t operand, int32_t num_pages) {
    uint32_t pages_acked_ptr = (uint32_t)get_cb_tiles_acked_ptr(operand);

    // while the producer (write-side interface) is waiting for space to free up "tiles_pushed" is not changing
    // "tiles_pushed" is updated by the producer only when the tiles are pushed
    uint32_t pages_received = get_cb_tiles_received_ptr(operand)[0];

    int32_t free_space_pages;
    WAYPOINT("CRBW");
    do {
        // uint16_t's here because Tensix updates the val at tiles_acked_ptr as uint16 in llk_pop_tiles
        // TODO: I think we could have TRISC update tiles_acked_ptr, and we wouldn't need uint16 here
        uint16_t pages_acked = (uint16_t)reg_read(pages_acked_ptr);
#ifdef ARCH_GRAYSKULL
        // The following test slows down by 5% when removing the barrier
        // TODO(pgk) investigate GS arbiter WAR in compiler, is this fixing an issue there?
        // models/experimental/stable_diffusion/tests/test_perf_unbatched_stable_diffusion.py::test_perf_bare_metal
        volatile uint32_t local_mem_barrier = pages_acked;
#endif
        uint16_t free_space_pages_wrap =
            get_local_cb_interface(operand).fifo_num_pages - (pages_received - pages_acked);
        free_space_pages = (int32_t)free_space_pages_wrap;
    } while (free_space_pages < num_pages);
    WAYPOINT("CRBD");
}

/**
 * A non-blocking call that tells the caller if the specified number of pages are available in the specified circular
 * buffer (CB). This call is used by the consumer of the CB to see if the prodcuers has fill the CB with at least the
 * specified number of tiles. Important note: in case multiple calls of cb_wait_front(n) are issued without a paired
 * cb_pop_front() call, n is expected to be incremented by the user to be equal to a cumulative total of tiles. Example:
 * 4 calls of cb_wait_front(8) followed by a cb_pop_front(32) would produce incorrect behavior. Instead 4 calls of
 * cb_wait_front() waiting on 8, 16, 24, 32 tiles should be issued.
 *
 * Important note: number of tiles used in all cb_* calls must evenly divide the cb size and must be the same number in
 * all cb_wait_front calls in the same kernel. Example 1: cb_wait_front(32), cb_wait_front(40), cb_pop_front(32+8) tiles
 * on a CB of size 64 would produce incorrect behavior. Example 2: cb_wait_front(3) on a cb of size 32 would also
 * produce incorrect behavior. These limitations are due to performance optimizations in the CB implementation.
 *
 * Important note: CB total size must be an even multiple of the argument passed to this call.
 *
 * Return value: None
 *
 * | Argument  | Description                           | Type     | Valid Range | Required |
 * |-----------|---------------------------------------|----------|---------------------------------------------------------------------------------------------------|----------|
 * | cb_id     | The index of the circular buffer (CB) | uint32_t | 0 to 31     | True     |
 * | num_tiles | The number of tiles to check for      | uint32_t | It must be less or equal than the size of the CB
 * (the total number of tiles that fit into the CB) |          |
 * */
FORCE_INLINE
bool cb_pages_available_at_front(int32_t operand, int32_t num_pages) {
    uint32_t pages_acked = get_cb_tiles_acked_ptr(operand)[0];
    uint32_t pages_received_ptr = (uint32_t)get_cb_tiles_received_ptr(operand);

    uint16_t pages_received = ((uint16_t)reg_read(pages_received_ptr)) - pages_acked;
    return num_pages <= pages_received;
}

/**
 * A blocking call that waits for the specified number of tiles to be available in the specified circular buffer (CB).
 * This call is used by the consumer of the CB to wait for the producer to fill the CB with at least the specified
 * number of tiles. Important note: in case multiple calls of cb_wait_front(n) are issued without a paired
 * cb_pop_front() call, n is expected to be incremented by the user to be equal to a cumulative total of tiles. Example:
 * 4 calls of cb_wait_front(8) followed by a cb_pop_front(32) would produce incorrect behavior. Instead 4 calls of
 * cb_wait_front() waiting on 8, 16, 24, 32 tiles should be issued.
 *
 * Important note: number of tiles used in all cb_* calls must evenly divide the cb size and must be the same number in
 * all cb_wait_front calls in the same kernel. Example 1: cb_wait_front(32), cb_wait_front(40), cb_pop_front(32+8) tiles
 * on a CB of size 64 would produce incorrect behavior. Example 2: cb_wait_front(3) on a cb of size 32 would also
 * produce incorrect behavior. These limitations are due to performance optimizations in the CB implementation.
 *
 * Important note: CB total size must be an even multiple of the argument passed to this call.
 *
 * Return value: None
 *
 * | Argument  | Description                           | Type     | Valid Range | Required |
 * |-----------|---------------------------------------|----------|---------------------------------------------------------------------------------------------------|----------|
 * | cb_id     | The index of the circular buffer (CB) | uint32_t | 0 to 31     | True     |
 * | num_tiles | The number of tiles to wait for       | uint32_t | It must be less or equal than the size of the CB
 * (the total number of tiles that fit into the CB) |          |
 * */
FORCE_INLINE
void cb_wait_front(int32_t operand, int32_t num_pages) {
    uint32_t pages_acked = get_cb_tiles_acked_ptr(operand)[0];
    uint32_t pages_received_ptr = (uint32_t)get_cb_tiles_received_ptr(operand);

    uint16_t pages_received;

    WAYPOINT("CWFW");
    do {
        pages_received = ((uint16_t)reg_read(pages_received_ptr)) - pages_acked;
    } while (pages_received < num_pages);
    WAYPOINT("CWFD");
}

// NOC transfers

// simple APIs

FORCE_INLINE
std::uint64_t get_noc_multicast_addr(
    std::uint32_t noc_x_start,
    std::uint32_t noc_y_start,
    std::uint32_t noc_x_end,
    std::uint32_t noc_y_end,
    std::uint32_t addr,
    uint8_t noc = noc_index) {
    /*
        Get an encoding which contains tensix core and address you want to
        read from/write to via the noc
    */
    return NOC_MULTICAST_ADDR(
        DYNAMIC_NOC_X(noc, noc_x_start),
        DYNAMIC_NOC_Y(noc, noc_y_start),
        DYNAMIC_NOC_X(noc, noc_x_end),
        DYNAMIC_NOC_Y(noc, noc_y_end),
        addr);
}

FORCE_INLINE
std::uint64_t get_noc_addr(std::uint32_t noc_x, std::uint32_t noc_y, std::uint32_t addr, uint8_t noc = noc_index) {
    /*
        Get an encoding which contains tensix core and address you want to
        write to via the noc multicast
    */

    return NOC_XY_ADDR(DYNAMIC_NOC_X(noc, noc_x), DYNAMIC_NOC_Y(noc, noc_y), addr);
}

/*
    Need an alias to get_noc_addr so that the structs below don't confuse the above get_noc_addr with
    the struct variant
*/
FORCE_INLINE
std::uint64_t get_noc_addr_helper(std::uint32_t noc_xy, std::uint32_t addr) {
    /*
        Get an encoding which contains tensix core and address you want to
        write to via the noc multicast
    */
    return ((uint64_t)(noc_xy) << NOC_ADDR_COORD_SHIFT) | addr;
}

FORCE_INLINE
std::uint32_t get_noc_exclude_region(
    std::uint32_t exclude_start_x,
    std::uint32_t exclude_start_y,
    std::uint32_t exclude_dir_x,
    std::uint32_t exclude_dir_y,
    uint8_t noc = noc_index) {
    /*
        Get an encoding which contians the definition of the exclusion area
    */
    return (
        EXCLUDE_ENABLED << EXCLUDE_ENABLED_OFFSET |
        DYNAMIC_NOC_DIRECTION(noc, exclude_dir_y) << EXCLUDE_DIRECTION_Y_OFFSET |
        DYNAMIC_NOC_DIRECTION(noc, exclude_dir_x) << EXCLUDE_DIRECTION_X_OFFSET |
        DYNAMIC_NOC_Y(noc, exclude_start_y) << EXCLUDE_START_Y_OFFSET |
        DYNAMIC_NOC_X(noc, exclude_start_x) << EXCLUDE_START_X_OFFSET);
}

uint64_t get_dram_noc_addr(
    const uint32_t id,
    const uint32_t page_size,
    const uint32_t bank_base_address,
    const uint32_t offset = 0,
    uint8_t noc = noc_index) {
    uint32_t bank_offset_index = interleaved_addr_gen::get_bank_offset_index<true>(id);
    uint32_t bank_index = interleaved_addr_gen::get_bank_index<true>(id, bank_offset_index);
    uint32_t addr = (bank_offset_index * align(page_size, ALLOCATOR_ALIGNMENT)) + bank_base_address + offset +
                    bank_to_dram_offset[bank_index];
    uint32_t noc_xy = interleaved_addr_gen::get_noc_xy<true>(bank_index, noc);
    uint64_t noc_addr = get_noc_addr_helper(noc_xy, addr);
    return noc_addr;
}

uint64_t get_l1_noc_addr(
    const uint32_t id,
    const uint32_t page_size,
    const uint32_t bank_base_address,
    const uint32_t offset = 0,
    uint8_t noc = noc_index) {
    uint32_t bank_offset_index = interleaved_addr_gen::get_bank_offset_index<false>(id);
    uint32_t bank_index = interleaved_addr_gen::get_bank_index<false>(id, bank_offset_index);
    uint32_t addr = (bank_offset_index * align(page_size, ALLOCATOR_ALIGNMENT)) + bank_base_address + offset +
                    bank_to_dram_offset[bank_index];
    uint32_t noc_xy = interleaved_addr_gen::get_noc_xy<false>(bank_index, noc);
    uint64_t noc_addr = get_noc_addr_helper(noc_xy, addr);
    return noc_addr;
}

uint64_t get_system_memory_noc_addr(
    const uint32_t id,
    const uint32_t page_size,
    const uint32_t base_addr,
    const uint32_t offset = 0,
    uint8_t noc = noc_index) {
    uint64_t pcie_core_noc_encoding =
        uint64_t(NOC_XY_PCIE_ENCODING(DYNAMIC_NOC_X(noc, PCIE_NOC_X), DYNAMIC_NOC_Y(noc, PCIE_NOC_Y)));
    uint32_t addr = base_addr + page_size * id + offset;
    uint64_t noc_addr = pcie_core_noc_encoding | addr;
    return noc_addr;
}

FORCE_INLINE
std::uint64_t get_noc_addr(std::uint32_t addr, uint8_t noc = noc_index) {
    /*
        Get an encoding which contains the address in L1 on the current core that you want to
        read from/write to via the noc
    */
    return NOC_XY_ADDR(my_x[noc], my_y[noc], addr);
}

// TODO: write docs
// this issues only a single packet with size <= NOC_MAX_BURST_SIZE (ie maximum packet size)
FORCE_INLINE
void noc_async_read_one_packet(
    std::uint64_t src_noc_addr, std::uint32_t dst_local_l1_addr, std::uint32_t size, uint8_t noc = noc_index) {
    /*
        Read requests - use static VC
        Read responses - assigned VCs dynamically
    */

    WAYPOINT("RP2W");
    while (!noc_cmd_buf_ready(noc, read_cmd_buf));
    WAYPOINT("RP2D");

    WAYPOINT("NAOW");
    DEBUG_SANITIZE_NOC_READ_TRANSACTION(noc, src_noc_addr, dst_local_l1_addr, size);

    NOC_CMD_BUF_WRITE_REG(noc, read_cmd_buf, NOC_RET_ADDR_LO, dst_local_l1_addr);
    NOC_CMD_BUF_WRITE_REG(noc, read_cmd_buf, NOC_TARG_ADDR_LO, (uint32_t)src_noc_addr);
#ifdef ARCH_BLACKHOLE
    // Handles reading from PCIe
    NOC_CMD_BUF_WRITE_REG(noc, read_cmd_buf, NOC_TARG_ADDR_MID, (uint32_t)(src_noc_addr >> 32) & 0x1000000F);
#endif
    NOC_CMD_BUF_WRITE_REG(
        noc,
        read_cmd_buf,
        NOC_TARG_ADDR_COORDINATE,
        (uint32_t)(src_noc_addr >> NOC_ADDR_COORD_SHIFT) & NOC_COORDINATE_MASK);
    NOC_CMD_BUF_WRITE_REG(noc, read_cmd_buf, NOC_AT_LEN_BE, size);
    NOC_CMD_BUF_WRITE_REG(noc, read_cmd_buf, NOC_CMD_CTRL, NOC_CTRL_SEND_REQ);
    noc_reads_num_issued[noc] += 1;

    WAYPOINT("NAOD");
}

/**
 * Initiates an asynchronous read from a specified source node located at NOC
 * coordinates (x,y) at a local address (encoded as a uint64_t using \a
 * get_noc_addr function). The destination is in L1 memory on the Tensix core
 * executing this function call. Also, see \a noc_async_read_barrier.
 *
 * The source node can be either a DRAM bank, a Tensix core or a PCIe controller.
 *
 * Return value: None
 *
 * | Argument          | Description                                        | Data type | Valid range | required |
 * |-------------------|----------------------------------------------------|-----------|------------------------------------------|----------|
 * | src_noc_addr      | Encoding of the source NOC location (x,y)+address  | uint64_t  | DOX-TODO(ref to explain valid
 * coords)    | Yes      | | dst_local_l1_addr | Address in local L1 memory                         | uint32_t  | 0..1MB
 * | Yes      | | size              | Size of data transfer in bytes                     | uint32_t  | 0..1MB | Yes |
 */
template <uint32_t max_page_size = NOC_MAX_BURST_SIZE + 1>
inline void noc_async_read(
    std::uint64_t src_noc_addr, std::uint32_t dst_local_l1_addr, std::uint32_t size, uint8_t noc = noc_index) {
    /*
        Read requests - use static VC
        Read responses - assigned VCs dynamically
    */
    if constexpr (max_page_size <= NOC_MAX_BURST_SIZE) {
        noc_async_read_one_packet(src_noc_addr, dst_local_l1_addr, size, noc);
    } else {
        WAYPOINT("NARW");
        DEBUG_SANITIZE_NOC_READ_TRANSACTION(noc, src_noc_addr, dst_local_l1_addr, size);
        ncrisc_noc_fast_read_any_len(noc, read_cmd_buf, src_noc_addr, dst_local_l1_addr, size);
        WAYPOINT("NARD");
    }
}

// TODO: write docs
// this issues only a single packet with size <= NOC_MAX_BURST_SIZE (ie maximum packet size)
FORCE_INLINE
void noc_async_read_one_packet_set_state(std::uint64_t src_noc_addr, std::uint32_t size, uint8_t noc = noc_index) {
    /*
        Read requests - use static VC
        Read responses - assigned VCs dynamically
    */

    WAYPOINT("RP3W");
    while (!noc_cmd_buf_ready(noc, read_cmd_buf));
    WAYPOINT("RP3D");

    WAYPOINT("NASW");

#ifdef ARCH_BLACKHOLE
    // Handles reading from PCIe
    NOC_CMD_BUF_WRITE_REG(noc, read_cmd_buf, NOC_TARG_ADDR_MID, (uint32_t)(src_noc_addr >> 32) & 0x1000000F);
#endif
    NOC_CMD_BUF_WRITE_REG(
        noc,
        read_cmd_buf,
        NOC_TARG_ADDR_COORDINATE,
        (uint32_t)(src_noc_addr >> NOC_ADDR_COORD_SHIFT) & NOC_COORDINATE_MASK);
    NOC_CMD_BUF_WRITE_REG(noc, read_cmd_buf, NOC_AT_LEN_BE, size);

    WAYPOINT("NASD");
}

// TODO: write docs
// this issues only a single packet with size <= NOC_MAX_BURST_SIZE (ie maximum packet size)
template <bool inc_num_issued = true>
FORCE_INLINE void noc_async_read_one_packet_with_state(
    std::uint32_t src_noc_addr, std::uint32_t dst_local_l1_addr, uint8_t noc = noc_index) {
    /*
        Read requests - use static VC
        Read responses - assigned VCs dynamically
    */

    WAYPOINT("RP4W");
    while (!noc_cmd_buf_ready(noc, read_cmd_buf));
    WAYPOINT("RP4D");

    WAYPOINT("NATW");

    // In order to sanitize, need to grab full noc addr + xfer size from state.
    DEBUG_SANITIZE_NOC_READ_TRANSACTION_WITH_ADDR_AND_SIZE_STATE(noc, src_noc_addr, dst_local_l1_addr);

    NOC_CMD_BUF_WRITE_REG(noc, read_cmd_buf, NOC_RET_ADDR_LO, dst_local_l1_addr);
    NOC_CMD_BUF_WRITE_REG(noc, read_cmd_buf, NOC_TARG_ADDR_LO, src_noc_addr);
    NOC_CMD_BUF_WRITE_REG(noc, read_cmd_buf, NOC_CMD_CTRL, NOC_CTRL_SEND_REQ);

    if constexpr (inc_num_issued) {
        noc_reads_num_issued[noc] += 1;
    }

    WAYPOINT("NATD");
}

// TODO: write docs
FORCE_INLINE
void noc_async_read_set_state(std::uint64_t src_noc_addr, uint8_t noc = noc_index) {
    /*
        Read requests - use static VC
        Read responses - assigned VCs dynamically
    */

    WAYPOINT("RP5W");
    while (!noc_cmd_buf_ready(noc, read_cmd_buf));
    WAYPOINT("RP5D");

    WAYPOINT("NAUW");

#ifdef ARCH_BLACKHOLE
    // Handles reading from PCIe
    NOC_CMD_BUF_WRITE_REG(noc, read_cmd_buf, NOC_TARG_ADDR_MID, (uint32_t)(src_noc_addr >> 32) & 0x1000000F);
#endif
    NOC_CMD_BUF_WRITE_REG(
        noc,
        read_cmd_buf,
        NOC_TARG_ADDR_COORDINATE,
        (uint32_t)(src_noc_addr >> NOC_ADDR_COORD_SHIFT) & NOC_COORDINATE_MASK);

    WAYPOINT("NAUD");
}

// TODO: write docs
template <bool inc_num_issued = true>
FORCE_INLINE void noc_async_read_with_state(
    std::uint32_t src_noc_addr, std::uint32_t dst_local_l1_addr, std::uint32_t size, uint8_t noc = noc_index) {
    /*
        Read requests - use static VC
        Read responses - assigned VCs dynamically
    */
    WAYPOINT("NAVW");

    // In order to sanitize, need to grab full noc addr + xfer size from state.
    DEBUG_SANITIZE_NOC_READ_TRANSACTION_WITH_ADDR_STATE(noc, src_noc_addr, dst_local_l1_addr, size);

    while (size > NOC_MAX_BURST_SIZE) {
        WAYPOINT("RP6W");
        while (!noc_cmd_buf_ready(noc, read_cmd_buf));
        WAYPOINT("RP6D");

        NOC_CMD_BUF_WRITE_REG(noc, read_cmd_buf, NOC_RET_ADDR_LO, dst_local_l1_addr);
        NOC_CMD_BUF_WRITE_REG(noc, read_cmd_buf, NOC_TARG_ADDR_LO, src_noc_addr);
        NOC_CMD_BUF_WRITE_REG(noc, read_cmd_buf, NOC_AT_LEN_BE, NOC_MAX_BURST_SIZE);
        NOC_CMD_BUF_WRITE_REG(noc, read_cmd_buf, NOC_CMD_CTRL, NOC_CTRL_SEND_REQ);
        size -= NOC_MAX_BURST_SIZE;
        src_noc_addr += NOC_MAX_BURST_SIZE;
        dst_local_l1_addr += NOC_MAX_BURST_SIZE;
        if constexpr (inc_num_issued) {
            noc_reads_num_issued[noc] += 1;
        }
    }

    // left-over packet
    WAYPOINT("RP7W");
    while (!noc_cmd_buf_ready(noc, read_cmd_buf));
    WAYPOINT("RP7D");

    NOC_CMD_BUF_WRITE_REG(noc, read_cmd_buf, NOC_RET_ADDR_LO, dst_local_l1_addr);
    NOC_CMD_BUF_WRITE_REG(noc, read_cmd_buf, NOC_TARG_ADDR_LO, src_noc_addr);
    NOC_CMD_BUF_WRITE_REG(noc, read_cmd_buf, NOC_AT_LEN_BE, size);
    NOC_CMD_BUF_WRITE_REG(noc, read_cmd_buf, NOC_CMD_CTRL, NOC_CTRL_SEND_REQ);
    if constexpr (inc_num_issued) {
        noc_reads_num_issued[noc] += 1;
    }

    WAYPOINT("NAVD");
}

FORCE_INLINE
void noc_async_read_inc_num_issued(std::uint32_t num_issued_reads_inc, uint8_t noc = noc_index) {
    noc_reads_num_issued[noc] += num_issued_reads_inc;
}

// TODO: write docs
// this issues only a single packet with size <= NOC_MAX_BURST_SIZE (ie maximum packet size)
FORCE_INLINE
void noc_async_write_one_packet(
    std::uint32_t src_local_l1_addr, std::uint64_t dst_noc_addr, std::uint32_t size, uint8_t noc = noc_index) {
    WAYPOINT("NWPW");
    DEBUG_SANITIZE_NOC_WRITE_TRANSACTION(noc, dst_noc_addr, src_local_l1_addr, size);
    while (!noc_cmd_buf_ready(noc, write_cmd_buf));
    WAYPOINT("NWPD");

    uint32_t noc_cmd_field = NOC_CMD_CPY | NOC_CMD_WR | NOC_CMD_VC_STATIC | NOC_CMD_STATIC_VC(NOC_UNICAST_WRITE_VC) |
                             0x0 |  // (linked ? NOC_CMD_VC_LINKED : 0x0)
                             0x0 |  // (mcast ? (NOC_CMD_PATH_RESERVE | NOC_CMD_BRCST_PACKET) : 0x0)
                             NOC_CMD_RESP_MARKED;

    NOC_CMD_BUF_WRITE_REG(noc, write_cmd_buf, NOC_CTRL, noc_cmd_field);
    NOC_CMD_BUF_WRITE_REG(noc, write_cmd_buf, NOC_TARG_ADDR_LO, src_local_l1_addr);
    NOC_CMD_BUF_WRITE_REG(noc, write_cmd_buf, NOC_RET_ADDR_LO, (uint32_t)dst_noc_addr);
#ifdef ARCH_BLACKHOLE
    // Handles writing to PCIe
    NOC_CMD_BUF_WRITE_REG(noc, write_cmd_buf, NOC_RET_ADDR_MID, (uint32_t)(dst_noc_addr >> 32) & 0x1000000F);
#endif
    NOC_CMD_BUF_WRITE_REG(
        noc,
        write_cmd_buf,
        NOC_RET_ADDR_COORDINATE,
        (uint32_t)(dst_noc_addr >> NOC_ADDR_COORD_SHIFT) & NOC_COORDINATE_MASK);
    NOC_CMD_BUF_WRITE_REG(noc, write_cmd_buf, NOC_AT_LEN_BE, size);
    NOC_CMD_BUF_WRITE_REG(noc, write_cmd_buf, NOC_CMD_CTRL, NOC_CTRL_SEND_REQ);
    if constexpr (noc_mode == DM_DYNAMIC_NOC) {
        inc_noc_nonposted_writes_acked<proc_type>(noc);
    } else {
        noc_nonposted_writes_num_issued[noc] += 1;
        noc_nonposted_writes_acked[noc] += 1;  // num_dests
    }
}

// TODO: write docs
// this issues only a single packet with size <= NOC_MAX_BURST_SIZE (ie maximum packet size)
FORCE_INLINE
void noc_async_write_multicast_one_packet(
    std::uint32_t src_local_l1_addr,
    std::uint64_t dst_noc_addr_multicast,
    std::uint32_t size,
    std::uint32_t num_dests,
    bool linked = false,
    bool multicast_path_reserve = true,
    uint8_t noc = noc_index) {
    WAYPOINT("NWPW");
    DEBUG_SANITIZE_NOC_MULTI_WRITE_TRANSACTION(noc, dst_noc_addr_multicast, src_local_l1_addr, size);
    while (!noc_cmd_buf_ready(noc, write_cmd_buf));
    WAYPOINT("NWPD");

    uint32_t noc_cmd_field = NOC_CMD_CPY | NOC_CMD_WR | NOC_CMD_VC_STATIC | NOC_CMD_STATIC_VC(NOC_MULTICAST_WRITE_VC) |
                             (linked ? NOC_CMD_VC_LINKED : 0x0) |
                             ((multicast_path_reserve ? NOC_CMD_PATH_RESERVE : 0) | NOC_CMD_BRCST_PACKET) |
                             NOC_CMD_RESP_MARKED;

    NOC_CMD_BUF_WRITE_REG(noc, write_cmd_buf, NOC_CTRL, noc_cmd_field);
    NOC_CMD_BUF_WRITE_REG(noc, write_cmd_buf, NOC_TARG_ADDR_LO, src_local_l1_addr);
    NOC_CMD_BUF_WRITE_REG(noc, write_cmd_buf, NOC_RET_ADDR_LO, (uint32_t)dst_noc_addr_multicast);
#ifdef ARCH_BLACKHOLE
    // Handles writing to PCIe
    NOC_CMD_BUF_WRITE_REG(noc, write_cmd_buf, NOC_RET_ADDR_MID, (uint32_t)(dst_noc_addr_multicast >> 32) & 0x1000000F);
#endif
    NOC_CMD_BUF_WRITE_REG(
        noc,
        write_cmd_buf,
        NOC_RET_ADDR_COORDINATE,
        (uint32_t)(dst_noc_addr_multicast >> NOC_ADDR_COORD_SHIFT) & NOC_COORDINATE_MASK);
    NOC_CMD_BUF_WRITE_REG(noc, write_cmd_buf, NOC_AT_LEN_BE, size);
    NOC_CMD_BUF_WRITE_REG(noc, write_cmd_buf, NOC_CMD_CTRL, NOC_CTRL_SEND_REQ);
    if constexpr (noc_mode == DM_DYNAMIC_NOC) {
        inc_noc_nonposted_writes_acked<proc_type>(noc, num_dests);
    } else {
        noc_nonposted_writes_num_issued[noc] += 1;
        noc_nonposted_writes_acked[noc] += num_dests;
    }
}

// TODO: write docs
// this sets the state for issuing a single packet with size <= NOC_MAX_BURST_SIZE (ie maximum packet size)
template <bool non_posted = true>
FORCE_INLINE void noc_async_write_one_packet_set_state(
    std::uint64_t dst_noc_addr, std::uint32_t size, uint8_t noc = noc_index, uint8_t vc = NOC_UNICAST_WRITE_VC) {
    WAYPOINT("NWPW");
    while (!noc_cmd_buf_ready(noc, write_cmd_buf));
    WAYPOINT("NWPD");

    uint32_t noc_cmd_field = NOC_CMD_CPY | NOC_CMD_WR | NOC_CMD_VC_STATIC | NOC_CMD_STATIC_VC(vc) |
                             0x0 |  // (linked ? NOC_CMD_VC_LINKED : 0x0)
                             0x0 |  // (mcast ? (NOC_CMD_PATH_RESERVE | NOC_CMD_BRCST_PACKET) : 0x0)
                             (non_posted ? NOC_CMD_RESP_MARKED : 0x0);

    NOC_CMD_BUF_WRITE_REG(noc, write_cmd_buf, NOC_CTRL, noc_cmd_field);
#ifdef ARCH_BLACKHOLE
    // Handles writing to PCIe
    NOC_CMD_BUF_WRITE_REG(noc, write_cmd_buf, NOC_RET_ADDR_MID, (uint32_t)(dst_noc_addr >> 32) & 0x1000000F);
#endif
    NOC_CMD_BUF_WRITE_REG(
        noc,
        write_cmd_buf,
        NOC_RET_ADDR_COORDINATE,
        (uint32_t)(dst_noc_addr >> NOC_ADDR_COORD_SHIFT) & NOC_COORDINATE_MASK);
    NOC_CMD_BUF_WRITE_REG(noc, write_cmd_buf, NOC_AT_LEN_BE, size);
}

// TODO: write docs
// this issues only a single packet with cmd buf state with size <= NOC_MAX_BURST_SIZE (ie maximum packet size)
template <bool non_posted = true>
FORCE_INLINE void noc_async_write_one_packet_with_state(
    std::uint32_t src_local_l1_addr, std::uint32_t dst_noc_addr, uint8_t noc = noc_index) {
    WAYPOINT("NWPW");
    while (!noc_cmd_buf_ready(noc, write_cmd_buf));
    WAYPOINT("NWPD");

    // In order to sanitize, need to grab full noc addr + xfer size from state.
    DEBUG_SANITIZE_NOC_WRITE_TRANSACTION_WITH_ADDR_AND_SIZE_STATE(noc, dst_noc_addr, src_local_l1_addr);

    NOC_CMD_BUF_WRITE_REG(noc, write_cmd_buf, NOC_TARG_ADDR_LO, src_local_l1_addr);
    NOC_CMD_BUF_WRITE_REG(noc, write_cmd_buf, NOC_RET_ADDR_LO, dst_noc_addr);
    NOC_CMD_BUF_WRITE_REG(noc, write_cmd_buf, NOC_CMD_CTRL, NOC_CTRL_SEND_REQ);

    if constexpr (non_posted) {
        if constexpr (noc_mode == DM_DYNAMIC_NOC) {
            inc_noc_nonposted_writes_acked<proc_type>(noc);
        } else {
            noc_nonposted_writes_num_issued[noc] += 1;
            noc_nonposted_writes_acked[noc] += 1;  // num_dests
        }
    }
}

template <bool transposed, uint32_t start_x, uint32_t start_y, uint32_t width, uint32_t height>
FORCE_INLINE std::pair<uint32_t, uint32_t> resolve_within_grid(uint32_t linear_core_id) {
    uint32_t outer_offset = linear_core_id / width;  // Unavoidable division to get the offset
    uint32_t inner_offset = linear_core_id - linear_core_id * width;
    if constexpr (transposed) {
        std::pair<uint32_t, uint32_t> coordinates(outer_offset + start_x, inner_offset + start_y);
        return coordinates;
    } else {
        std::pair<uint32_t, uint32_t> coordinates(inner_offset + start_x, outer_offset + start_y);
        return coordinates;
    }
}

template <
    bool transposed,
    uint32_t num_shard_grids,
    uint32_t start_x_0 = 0,
    uint32_t start_y_0 = 0,
    uint32_t width_0 = 0,
    uint32_t height_0 = 0,
    uint32_t grid0_vol = 0,
    uint32_t start_x_1 = 0,
    uint32_t start_y_1 = 0,
    uint32_t width_1 = 0,
    uint32_t height_1 = 0,
    uint32_t grid1_vol = 0,
    uint32_t start_x_2 = 0,
    uint32_t start_y_2 = 0,
    uint32_t width_2 = 0,
    uint32_t height_2 = 0,
    uint32_t grid2_vol = 0,
    uint32_t start_x_3 = 0,
    uint32_t start_y_3 = 0,
    uint32_t width_3 = 0,
    uint32_t height_3 = 0,
    uint32_t grid3_vol = 0,
    uint32_t start_x_4 = 0,
    uint32_t start_y_4 = 0,
    uint32_t width_4 = 0,
    uint32_t height_4 = 0,
    uint32_t grid4_vol = 0,
    uint32_t start_x_5 = 0,
    uint32_t start_y_5 = 0,
    uint32_t width_5 = 0,
    uint32_t height_5 = 0,
    uint32_t grid5_vol = 0,
    uint32_t start_x_6 = 0,
    uint32_t start_y_6 = 0,
    uint32_t width_6 = 0,
    uint32_t height_6 = 0,
    uint32_t grid6_vol = 0,
    uint32_t start_x_7 = 0,
    uint32_t start_y_7 = 0,
    uint32_t width_7 = 0,
    uint32_t height_7 = 0,
    uint32_t grid7_vol = 0>
FORCE_INLINE std::pair<uint32_t, uint32_t> resolve_core_grid(uint32_t linear_core_id) {
    if constexpr (num_shard_grids == 1) {
        return resolve_within_grid<transposed, start_x_0, start_y_0, width_0, height_0>(linear_core_id);
    } else {
        constexpr uint32_t halfway_volume = grid0_vol + ((num_shard_grids > 3) ? grid1_vol : 0) +
                                            ((num_shard_grids > 5) ? grid2_vol : 0) +
                                            ((num_shard_grids > 7) ? grid3_vol : 0);
        if constexpr (num_shard_grids == 8) {
            // 8 grids, halfway covers grids 0-3
            if (linear_core_id >= halfway_volume) {
                return resolve_core_grid<
                    transposed,
                    num_shard_grids - 4,
                    start_x_4,
                    start_y_4,
                    width_4,
                    height_4,
                    grid4_vol,
                    start_x_5,
                    start_y_5,
                    width_5,
                    height_5,
                    grid5_vol,
                    start_x_6,
                    start_y_6,
                    width_6,
                    height_6,
                    grid6_vol,
                    start_x_7,
                    start_y_7,
                    width_7,
                    height_7,
                    grid7_vol>(linear_core_id - halfway_volume);
            } else {
                return resolve_core_grid<
                    transposed,
                    4,
                    start_x_0,
                    start_y_0,
                    width_0,
                    height_0,
                    grid0_vol,
                    start_x_1,
                    start_y_1,
                    width_1,
                    height_1,
                    grid1_vol,
                    start_x_2,
                    start_y_2,
                    width_2,
                    height_2,
                    grid2_vol,
                    start_x_3,
                    start_y_3,
                    width_3,
                    height_3,
                    grid3_vol>(linear_core_id);
            }
        } else if constexpr (num_shard_grids > 5) {
            // 6 or 7 grids, halfway covers grids 0-2
            if (linear_core_id >= halfway_volume) {
                return resolve_core_grid<
                    transposed,
                    num_shard_grids - 3,
                    start_x_3,
                    start_y_3,
                    width_3,
                    height_3,
                    grid3_vol,
                    start_x_4,
                    start_y_4,
                    width_4,
                    height_4,
                    grid4_vol,
                    start_x_5,
                    start_y_5,
                    width_5,
                    height_5,
                    grid5_vol,
                    start_x_6,
                    start_y_6,
                    width_6,
                    height_6,
                    grid6_vol>(linear_core_id - halfway_volume);
            } else {
                return resolve_core_grid<
                    transposed,
                    3,
                    start_x_0,
                    start_y_0,
                    width_0,
                    height_0,
                    grid0_vol,
                    start_x_1,
                    start_y_1,
                    width_1,
                    height_1,
                    grid1_vol,
                    start_x_2,
                    start_y_2,
                    width_2,
                    height_2,
                    grid2_vol>(linear_core_id);
            }
        } else if constexpr (num_shard_grids > 3) {
            // 4 or 5 grids halfway covers grids 0-1
            if (linear_core_id >= halfway_volume) {
                return resolve_core_grid<
                    transposed,
                    num_shard_grids - 2,
                    start_x_2,
                    start_y_2,
                    width_2,
                    height_2,
                    grid2_vol,
                    start_x_3,
                    start_y_3,
                    width_3,
                    height_3,
                    grid3_vol,
                    start_x_4,
                    start_y_4,
                    width_4,
                    height_4,
                    grid4_vol>(linear_core_id - halfway_volume);
            } else {
                return resolve_core_grid<
                    transposed,
                    2,
                    start_x_0,
                    start_y_0,
                    width_0,
                    height_0,
                    grid0_vol,
                    start_x_1,
                    start_y_1,
                    width_1,
                    height_1,
                    grid1_vol>(linear_core_id);
            }
        } else {
            // 2 or 3 grids halfway covers grid 0
            if (linear_core_id >= halfway_volume) {
                return resolve_core_grid<
                    transposed,
                    num_shard_grids - 1,
                    start_x_1,
                    start_y_1,
                    width_1,
                    height_1,
                    grid1_vol,
                    start_x_2,
                    start_y_2,
                    width_2,
                    height_2,
                    grid2_vol>(linear_core_id - halfway_volume);
            } else {
                return resolve_within_grid<transposed, start_x_0, start_y_0, width_0, height_0>(linear_core_id);
            }
        }
    }
}

struct shard_coord_info {
    uint32_t core_num;
    uint32_t page_num;
    uint32_t num_contiguous_pages;
};

template <uint32_t page_size, uint32_t columns_per_shard, uint32_t total_pages_last_dim>
struct shard_coord_info get_width_sharded_coordinates(uint32_t page_num) {
    // Returns core index followed by the page number
    struct shard_coord_info coord_info;
    uint32_t page_row = page_num / total_pages_last_dim;
    uint32_t page_col = page_num - page_row * total_pages_last_dim;  // page_num%total_pages_last_dim
    uint32_t w_core_id = page_col / columns_per_shard;
    uint32_t w_offset = page_col - w_core_id * columns_per_shard;
    coord_info.core_num = w_core_id;
    coord_info.page_num = page_row * columns_per_shard + w_offset;
    coord_info.num_contiguous_pages = columns_per_shard - w_offset;
    return coord_info;
}

template <uint32_t page_size, uint32_t rows_per_shard, uint32_t total_pages_last_dim>
struct shard_coord_info get_height_sharded_coordinates(uint32_t page_num) {
    // Returns core index followed by the page number
    struct shard_coord_info coord_info;
    constexpr uint32_t num_pages_per_core = total_pages_last_dim * rows_per_shard;
    coord_info.core_num = page_num / num_pages_per_core;
    coord_info.page_num = page_num - coord_info.core_num * num_pages_per_core;
    coord_info.num_contiguous_pages = num_pages_per_core - coord_info.page_num;
    return coord_info;
}

template <uint32_t page_size, uint32_t columns_per_shard, uint32_t rows_per_shard, uint32_t total_pages_last_dim>
struct shard_coord_info get_block_sharded_coordinates(uint32_t page_num) {
    // Returns core index followed by the page number
    // Calculate how many cores are in the sharding grid
    constexpr uint32_t cores_per_block_row = (total_pages_last_dim - 1) / columns_per_shard + 1;
    struct shard_coord_info coord_info;
    // Get row and column ID of this page
    uint32_t page_row = page_num / total_pages_last_dim;
    uint32_t page_col = page_num - page_row * total_pages_last_dim;  // page_col = page_num%total_pages_last_dim;
    // Find the w direction core and the offset within it
    uint32_t w_core_id = page_col / columns_per_shard;
    uint32_t w_offset = page_col - w_core_id * columns_per_shard;  // w_offset = page_col%columns_per_shard;
    // Find the h direction core and the offset within it
    uint32_t h_core_id = page_row / rows_per_shard;
    uint32_t h_offset = page_row - h_core_id * rows_per_shard;  // h_offset = page_row%rows_per_shard;
    // Find the coord_info
    coord_info.core_num = w_core_id + h_core_id * cores_per_block_row;
    coord_info.page_num = w_offset + h_offset * columns_per_shard;
    coord_info.num_contiguous_pages = columns_per_shard - w_offset;
    return coord_info;
}

template <
    bool transposed,
    uint32_t shard_type,
    uint32_t num_shard_grids,
    uint32_t page_size,
    uint32_t pages_per_shard_x,
    uint32_t pages_per_shard_y,
    uint32_t pages_last_shard_dim,
    uint32_t start_x_0 = 0,
    uint32_t start_y_0 = 0,
    uint32_t width_0 = 0,
    uint32_t height_0 = 0,
    uint32_t start_x_1 = 0,
    uint32_t start_y_1 = 0,
    uint32_t width_1 = 0,
    uint32_t height_1 = 0,
    uint32_t start_x_2 = 0,
    uint32_t start_y_2 = 0,
    uint32_t width_2 = 0,
    uint32_t height_2 = 0,
    uint32_t start_x_3 = 0,
    uint32_t start_y_3 = 0,
    uint32_t width_3 = 0,
    uint32_t height_3 = 0,
    uint32_t start_x_4 = 0,
    uint32_t start_y_4 = 0,
    uint32_t width_4 = 0,
    uint32_t height_4 = 0,
    uint32_t start_x_5 = 0,
    uint32_t start_y_5 = 0,
    uint32_t width_5 = 0,
    uint32_t height_5 = 0,
    uint32_t start_x_6 = 0,
    uint32_t start_y_6 = 0,
    uint32_t width_6 = 0,
    uint32_t height_6 = 0,
    uint32_t start_x_7 = 0,
    uint32_t start_y_7 = 0,
    uint32_t width_7 = 0,
    uint32_t height_7 = 0>
struct ShardedAddrGen {
    uint32_t bank_base_address;
    constexpr static uint32_t grid0_vol = width_0 * height_0;
    constexpr static uint32_t grid1_vol = width_1 * height_1;
    constexpr static uint32_t grid2_vol = width_2 * height_2;
    constexpr static uint32_t grid3_vol = width_3 * height_3;
    constexpr static uint32_t grid4_vol = width_4 * height_4;
    constexpr static uint32_t grid5_vol = width_5 * height_5;
    constexpr static uint32_t grid6_vol = width_6 * height_6;
    constexpr static uint32_t grid7_vol = width_7 * height_7;
    constexpr static uint32_t num_cores =
        grid0_vol + ((num_shard_grids > 1) ? grid1_vol : 0) + ((num_shard_grids > 2) ? grid2_vol : 0) +
        ((num_shard_grids > 3) ? grid3_vol : 0) + ((num_shard_grids > 4) ? grid4_vol : 0) +
        ((num_shard_grids > 5) ? grid5_vol : 0) + ((num_shard_grids > 6) ? grid6_vol : 0) +
        ((num_shard_grids > 7) ? grid7_vol : 0);

    FORCE_INLINE
    std::uint64_t get_addr(
        const uint32_t nocx,
        const uint32_t nocy,
        const uint32_t core_page,
        const uint32_t offset,
        const uint32_t noc = noc_index) {
        const uint32_t address = bank_base_address + (core_page * page_size) + offset;
        return get_noc_addr(nocx, nocy, address, noc);
    }

    FORCE_INLINE
    std::uint64_t get_noc_addr(const uint32_t id, const uint32_t offset = 0, uint8_t noc = noc_index) const {
        return this->get_contiguous_noc_addr(id, offset, noc).first;
    }
    FORCE_INLINE
    std::pair<uint64_t, uint32_t> get_contiguous_noc_addr(
        const uint32_t id, const uint32_t offset = 0, uint8_t noc = noc_index) const {
        // Returns the noc address AND the number of contiguous pages after.
        // Resolve linear core id and the page num within that core
        struct shard_coord_info sharding_coordinates;
        // TODO turn sharding coordinates to struct with 3 elements.
        if constexpr (shard_type == 0) {
            sharding_coordinates =
                get_width_sharded_coordinates<page_size, pages_per_shard_x, pages_last_shard_dim>(id);
        } else if constexpr (shard_type == 1) {
            sharding_coordinates =
                get_height_sharded_coordinates<page_size, pages_per_shard_y, pages_last_shard_dim>(id);
        } else {
            sharding_coordinates =
                get_block_sharded_coordinates<page_size, pages_per_shard_x, pages_per_shard_y, pages_last_shard_dim>(
                    id);
        }
        uint32_t linear_core_id = 0;
        uint32_t page_num = 0;
        std::pair<uint32_t, uint32_t> core_index = resolve_core_grid<
            transposed,
            num_shard_grids,
            start_x_0,
            start_y_0,
            width_0,
            height_0,
            grid0_vol,
            start_x_1,
            start_y_1,
            width_1,
            height_1,
            grid1_vol,
            start_x_2,
            start_y_2,
            width_2,
            height_2,
            grid2_vol,
            start_x_3,
            start_y_3,
            width_3,
            height_3,
            grid3_vol,
            start_x_4,
            start_y_4,
            width_4,
            height_4,
            grid4_vol,
            start_x_5,
            start_y_5,
            width_5,
            height_5,
            grid5_vol,
            start_x_6,
            start_y_6,
            width_6,
            height_6,
            grid6_vol,
            start_x_7,
            start_y_7,
            width_7,
            height_7,
            grid7_vol>(sharding_coordinates.core_num);
        // return get_addr
        std::pair<uint64_t, uint32_t> return_val =
            (get_addr(core_index.first, core_index.second, sharding_coordinates.page_num, offset, noc),
             sharding_coordinates.num_contiguous_pages);
        return return_val;
    }

    FORCE_INLINE
    void noc_async_read_page(
        const uint32_t id, const uint32_t dest_addr, const uint32_t offset = 0, uint8_t noc = noc_index) const {
        noc_async_read(this->get_noc_addr(id, offset), dest_addr, page_size, noc);
    }
};

template <bool DRAM>
struct InterleavedAddrGen {
    uint32_t bank_base_address;  // Base address for the whole tensor.
    const uint32_t page_size;    // Num bytes in page.
    const uint32_t aligned_page_size = align(page_size, ALLOCATOR_ALIGNMENT);

    FORCE_INLINE
    uint32_t get_addr(
        const uint32_t id,
        const uint32_t bank_offset_index,
        const uint32_t bank_index,
        const uint32_t offset = 0) const {
        return (bank_offset_index * this->aligned_page_size) + this->bank_base_address + offset +
               interleaved_addr_gen::get_bank_offset<DRAM>(bank_index);
    }

    FORCE_INLINE
    std::uint64_t get_noc_addr(const uint32_t id, const uint32_t offset = 0, uint8_t noc = noc_index) const {
        uint32_t bank_offset_index = interleaved_addr_gen::get_bank_offset_index<DRAM>(id);
        uint32_t bank_index = interleaved_addr_gen::get_bank_index<DRAM>(id, bank_offset_index);
        uint32_t addr = this->get_addr(id, bank_offset_index, bank_index, offset);
        uint32_t noc_xy = interleaved_addr_gen::get_noc_xy<DRAM>(bank_index, noc);

        uint64_t noc_addr = get_noc_addr_helper(noc_xy, addr);
        return noc_addr;
    }

    FORCE_INLINE
    std::pair<uint64_t, uint32_t> get_contiguous_noc_addr(
        const uint32_t id, const uint32_t offset = 0, uint8_t noc = noc_index) const {
        std::pair<uint64_t, uint32_t> ret_val = (this->get_noc_add(id, offset, noc), 1);
        return ret_val;
    }

    FORCE_INLINE
    void noc_async_read_page(
        const uint32_t id, const uint32_t dest_addr, const uint32_t offset = 0, uint8_t noc = noc_index) const {
        noc_async_read(this->get_noc_addr(id, offset), dest_addr, page_size, noc);
    }
};

template <bool DRAM>
struct InterleavedPow2AddrGen {
    const uint32_t bank_base_address;
    const uint32_t log_base_2_of_page_size;  // WARNING: This struct is used for optimized get_noc_addr in which case
                                             // you know that bank_unit_size is a power of 2
    const uint32_t aligned_log_base_2_of_page_size = this->log_base_2_of_page_size > LOG_BASE_2_OF_ALLOCATOR_ALIGNMENT
                                                         ? this->log_base_2_of_page_size
                                                         : LOG_BASE_2_OF_ALLOCATOR_ALIGNMENT;

    FORCE_INLINE
    uint32_t get_addr(
        const uint32_t id,
        const uint32_t bank_offset_index,
        const uint32_t bank_index,
        const uint32_t offset = 0) const {
        return (bank_offset_index << this->aligned_log_base_2_of_page_size) + this->bank_base_address + offset +
               interleaved_addr_gen::get_bank_offset<DRAM>(bank_index);
    }

    FORCE_INLINE
    std::uint64_t get_noc_addr(const uint32_t id, const uint32_t offset = 0, uint8_t noc = noc_index) const {
        uint32_t bank_offset_index = interleaved_addr_gen::get_bank_offset_index<DRAM>(id);
        uint32_t bank_index = interleaved_addr_gen::get_bank_index<DRAM>(id, bank_offset_index);
        uint32_t addr = this->get_addr(id, bank_offset_index, bank_index, offset);
        uint32_t noc_xy = interleaved_addr_gen::get_noc_xy<DRAM>(bank_index, noc);

        uint64_t noc_addr = get_noc_addr_helper(noc_xy, addr);
        return noc_addr;
    }

    FORCE_INLINE
    std::pair<uint64_t, uint32_t> get_contiguous_noc_addr(
        const uint32_t id, const uint32_t offset = 0, uint8_t noc = noc_index) const {
        std::pair<uint64_t, uint32_t> ret_val = (this->get_noc_add(id, offset, noc), 1);
        return ret_val;
    }
};

template <bool DRAM, uint32_t tile_hw = 1024>
struct InterleavedAddrGenFast {
    uint32_t bank_base_address;  // Base address for the whole tensor.
    // TODO: Remove page_size from argument list. This can be derived from data_format
    uint32_t page_size;      // Num bytes in bank unit.
    DataFormat data_format;  // Data format

    FORCE_INLINE
    uint32_t get_addr(
        const uint32_t id,
        const uint32_t bank_offset_index,
        const uint32_t bank_index,
        const uint32_t offset = 0) const {
        return MUL_WITH_TILE_SIZE<tile_hw>((uint)this->data_format, bank_offset_index) + this->bank_base_address +
               offset + interleaved_addr_gen::get_bank_offset<DRAM>(bank_index);
    }

    FORCE_INLINE
    std::uint64_t get_noc_addr(const uint32_t id, const uint32_t offset = 0, uint8_t noc = noc_index) const {
        uint32_t bank_offset_index = interleaved_addr_gen::get_bank_offset_index<DRAM>(id);
        uint32_t bank_index = interleaved_addr_gen::get_bank_index<DRAM>(id, bank_offset_index);
        uint32_t addr = this->get_addr(id, bank_offset_index, bank_index, offset);
        uint32_t noc_xy = interleaved_addr_gen::get_noc_xy<DRAM>(bank_index, noc);

        uint64_t noc_addr = get_noc_addr_helper(noc_xy, addr);
        return noc_addr;
    }

    FORCE_INLINE
    std::pair<uint64_t, uint32_t> get_contiguous_noc_addr(
        const uint32_t id, const uint32_t offset = 0, uint8_t noc = noc_index) const {
        std::pair<uint64_t, uint32_t> ret_val = (this->get_noc_add(id, offset, noc), 1);
        return ret_val;
    }

    FORCE_INLINE
    void noc_async_read_tile(
        const uint32_t id, uint32_t dest_addr, const uint32_t offset = 0, uint8_t noc = noc_index) const {
        uint32_t bank_offset_index = interleaved_addr_gen::get_bank_offset_index<DRAM>(id);
        uint32_t bank_index = interleaved_addr_gen::get_bank_index<DRAM>(id, bank_offset_index);
        uint32_t src_addr = this->get_addr(id, bank_offset_index, bank_index, offset);
        uint32_t src_noc_xy = interleaved_addr_gen::get_noc_xy<DRAM>(bank_index, noc);

        WAYPOINT("NRTW");
        DEBUG_SANITIZE_NOC_READ_TRANSACTION(noc, get_noc_addr_helper(src_noc_xy, src_addr), dest_addr, this->page_size);
        while (!noc_cmd_buf_ready(noc, read_cmd_buf));
        WAYPOINT("NRTD");

        NOC_CMD_BUF_WRITE_REG(noc, read_cmd_buf, NOC_RET_ADDR_LO, dest_addr);
        NOC_CMD_BUF_WRITE_REG(noc, read_cmd_buf, NOC_TARG_ADDR_LO, src_addr);            // (uint32_t)src_addr
        NOC_CMD_BUF_WRITE_REG(noc, read_cmd_buf, NOC_TARG_ADDR_COORDINATE, src_noc_xy);  // src_addr >> 32
        NOC_CMD_BUF_WRITE_REG(noc, read_cmd_buf, NOC_AT_LEN_BE, this->page_size);        // len_bytes
        NOC_CMD_BUF_WRITE_REG(noc, read_cmd_buf, NOC_CMD_CTRL, NOC_CTRL_SEND_REQ);
        noc_reads_num_issued[noc] += 1;
    }

    FORCE_INLINE
    void noc_async_write_tile(const uint32_t id, uint32_t src_addr, uint8_t noc = noc_index) const {
        uint32_t bank_offset_index = interleaved_addr_gen::get_bank_offset_index<DRAM>(id);
        uint32_t bank_index = interleaved_addr_gen::get_bank_index<DRAM>(id, bank_offset_index);
        uint32_t dest_addr = this->get_addr(id, bank_offset_index, bank_index);
        uint32_t dest_noc_xy = interleaved_addr_gen::get_noc_xy<DRAM>(bank_index, noc);

        WAYPOINT("NWTW");
        DEBUG_SANITIZE_NOC_WRITE_TRANSACTION(
            noc, get_noc_addr_helper(dest_noc_xy, dest_addr), src_addr, this->page_size);
        while (!noc_cmd_buf_ready(noc, write_cmd_buf));
        WAYPOINT("NWTD");

        constexpr uint32_t noc_cmd_field = NOC_CMD_CPY | NOC_CMD_WR | NOC_CMD_VC_STATIC |
                                           NOC_CMD_STATIC_VC(NOC_UNICAST_WRITE_VC) |
                                           0x0 |  // (linked ? NOC_CMD_VC_LINKED : 0x0)
                                           0x0 |  // (mcast ? (NOC_CMD_PATH_RESERVE | NOC_CMD_BRCST_PACKET) : 0x0)
                                           NOC_CMD_RESP_MARKED;

        NOC_CMD_BUF_WRITE_REG(noc, write_cmd_buf, NOC_CTRL, noc_cmd_field);
        NOC_CMD_BUF_WRITE_REG(noc, write_cmd_buf, NOC_TARG_ADDR_LO, src_addr);
        NOC_CMD_BUF_WRITE_REG(noc, write_cmd_buf, NOC_RET_ADDR_LO, dest_addr);            // (uint32_t)dest_addr
        NOC_CMD_BUF_WRITE_REG(noc, write_cmd_buf, NOC_RET_ADDR_COORDINATE, dest_noc_xy);  // dest_addr >> 32
        NOC_CMD_BUF_WRITE_REG(noc, write_cmd_buf, NOC_AT_LEN_BE, this->page_size);        // len_bytes
        NOC_CMD_BUF_WRITE_REG(noc, write_cmd_buf, NOC_CMD_CTRL, NOC_CTRL_SEND_REQ);
        if constexpr (noc_mode == DM_DYNAMIC_NOC) {
            inc_noc_nonposted_writes_acked<proc_type>(noc);
        } else {
            noc_nonposted_writes_num_issued[noc] += 1;
            noc_nonposted_writes_acked[noc] += 1;  // num_dests
        }
    }
};

// TODO: add noc_async_write_page
// TODO: need static assert + host assert that page size <= 8192, hard constraint
template <bool DRAM>
struct InterleavedPow2AddrGenFast {
    uint32_t bank_base_address;              // Base address for the whole tensor.
    const uint32_t log_base_2_of_page_size;  // Num bytes in bank unit.
    const uint32_t aligned_log_base_2_of_page_size = this->log_base_2_of_page_size > LOG_BASE_2_OF_ALLOCATOR_ALIGNMENT
                                                         ? this->log_base_2_of_page_size
                                                         : LOG_BASE_2_OF_ALLOCATOR_ALIGNMENT;

    FORCE_INLINE
    uint32_t get_addr(
        const uint32_t id,
        const uint32_t bank_offset_index,
        const uint32_t bank_index,
        const uint32_t offset = 0) const {
        return (bank_offset_index << this->aligned_log_base_2_of_page_size) + this->bank_base_address + offset +
               interleaved_addr_gen::get_bank_offset<DRAM>(bank_index);
    }

    FORCE_INLINE
    std::uint64_t get_noc_addr(const uint32_t id, const uint32_t offset = 0, uint8_t noc = noc_index) const {
        uint32_t bank_offset_index = interleaved_addr_gen::get_bank_offset_index<DRAM>(id);
        uint32_t bank_index = interleaved_addr_gen::get_bank_index<DRAM>(id, bank_offset_index);
        uint32_t addr = this->get_addr(id, bank_offset_index, bank_index, offset);
        uint32_t noc_xy = interleaved_addr_gen::get_noc_xy<DRAM>(bank_index, noc);

        uint64_t noc_addr = get_noc_addr_helper(noc_xy, addr);
        return noc_addr;
    }

    FORCE_INLINE
    std::pair<uint64_t, uint32_t> get_contiguous_noc_addr(
        const uint32_t id, const uint32_t offset = 0, uint8_t noc = noc_index) const {
        std::pair<uint64_t, uint32_t> ret_val = (this->get_noc_add(id, offset, noc), 1);
        return ret_val;
    }

    FORCE_INLINE
    void noc_async_read_page(
        const uint32_t id, uint32_t dest_addr, const uint32_t offset = 0, uint8_t noc = noc_index) const {
        uint32_t bank_offset_index = interleaved_addr_gen::get_bank_offset_index<DRAM>(id);
        uint32_t bank_index = interleaved_addr_gen::get_bank_index<DRAM>(id, bank_offset_index);
        uint32_t src_addr = this->get_addr(id, bank_offset_index, bank_index, offset);
        uint32_t src_noc_xy = interleaved_addr_gen::get_noc_xy<DRAM>(bank_index, noc);

        WAYPOINT("NRPW");
        DEBUG_SANITIZE_NOC_READ_TRANSACTION(
            noc, get_noc_addr_helper(src_noc_xy, src_addr), dest_addr, 1 << this->aligned_log_base_2_of_page_size);
        while (!noc_cmd_buf_ready(noc, read_cmd_buf));
        WAYPOINT("NRPD");

        NOC_CMD_BUF_WRITE_REG(noc, read_cmd_buf, NOC_RET_ADDR_LO, dest_addr);
        NOC_CMD_BUF_WRITE_REG(noc, read_cmd_buf, NOC_TARG_ADDR_LO, src_addr);            // (uint32_t)src_addr
        NOC_CMD_BUF_WRITE_REG(noc, read_cmd_buf, NOC_TARG_ADDR_COORDINATE, src_noc_xy);  // src_addr >> 32
        NOC_CMD_BUF_WRITE_REG(
            noc, read_cmd_buf, NOC_AT_LEN_BE, 1 << this->aligned_log_base_2_of_page_size);  // len_bytes
        NOC_CMD_BUF_WRITE_REG(noc, read_cmd_buf, NOC_CMD_CTRL, NOC_CTRL_SEND_REQ);
        noc_reads_num_issued[noc] += 1;
    }

    FORCE_INLINE
    void noc_async_read_partial_page(
        const uint32_t id,
        uint32_t dest_addr,
        const uint32_t size,
        const uint32_t offset,
        uint8_t noc = noc_index) const {
        uint32_t bank_offset_index = interleaved_addr_gen::get_bank_offset_index<DRAM>(id);
        uint32_t bank_index = interleaved_addr_gen::get_bank_index<DRAM>(id, bank_offset_index);
        uint32_t src_addr = this->get_addr(id, bank_offset_index, bank_index, offset);
        uint32_t src_noc_xy = interleaved_addr_gen::get_noc_xy<DRAM>(bank_index, noc);

        WAYPOINT("RP1W");
        while (!noc_cmd_buf_ready(noc, read_cmd_buf));
        WAYPOINT("RP1D");
        DEBUG_SANITIZE_NOC_READ_TRANSACTION(noc, get_noc_addr_helper(src_noc_xy, src_addr), dest_addr, size);

        NOC_CMD_BUF_WRITE_REG(noc, read_cmd_buf, NOC_RET_ADDR_LO, dest_addr);
        NOC_CMD_BUF_WRITE_REG(noc, read_cmd_buf, NOC_TARG_ADDR_LO, src_addr);            // (uint32_t)src_addr
        NOC_CMD_BUF_WRITE_REG(noc, read_cmd_buf, NOC_TARG_ADDR_COORDINATE, src_noc_xy);  // src_addr >> 32
        NOC_CMD_BUF_WRITE_REG(noc, read_cmd_buf, NOC_AT_LEN_BE, size);                   // len_bytes
        NOC_CMD_BUF_WRITE_REG(noc, read_cmd_buf, NOC_CMD_CTRL, NOC_CTRL_SEND_REQ);
        noc_reads_num_issued[noc] += 1;
    }

    FORCE_INLINE
    void noc_async_write_page(
        const uint32_t id,
        uint32_t src_addr,
        const uint32_t write_size_bytes,
        const uint32_t offset = 0,
        uint8_t noc = noc_index) const {
        uint32_t bank_offset_index = interleaved_addr_gen::get_bank_offset_index<DRAM>(id);
        uint32_t bank_index = interleaved_addr_gen::get_bank_index<DRAM>(id, bank_offset_index);
        uint32_t dest_addr = this->get_addr(id, bank_offset_index, bank_index, offset);
        uint32_t dest_noc_xy = interleaved_addr_gen::get_noc_xy<DRAM>(bank_index, noc);

        WAYPOINT("NWPW");
        DEBUG_SANITIZE_NOC_WRITE_TRANSACTION(
            noc, get_noc_addr_helper(dest_noc_xy, dest_addr), src_addr, write_size_bytes);
        while (!noc_cmd_buf_ready(noc, write_cmd_buf));
        WAYPOINT("NWPD");

        constexpr uint32_t noc_cmd_field = NOC_CMD_CPY | NOC_CMD_WR | NOC_CMD_VC_STATIC |
                                           NOC_CMD_STATIC_VC(NOC_UNICAST_WRITE_VC) |
                                           0x0 |  // (linked ? NOC_CMD_VC_LINKED : 0x0)
                                           0x0 |  // (mcast ? (NOC_CMD_PATH_RESERVE | NOC_CMD_BRCST_PACKET) : 0x0)
                                           NOC_CMD_RESP_MARKED;

        NOC_CMD_BUF_WRITE_REG(noc, write_cmd_buf, NOC_CTRL, noc_cmd_field);
        NOC_CMD_BUF_WRITE_REG(noc, write_cmd_buf, NOC_TARG_ADDR_LO, src_addr);
        NOC_CMD_BUF_WRITE_REG(noc, write_cmd_buf, NOC_RET_ADDR_LO, dest_addr);            // (uint32_t)dest_addr
        NOC_CMD_BUF_WRITE_REG(noc, write_cmd_buf, NOC_RET_ADDR_COORDINATE, dest_noc_xy);  // dest_addr >> 32
        NOC_CMD_BUF_WRITE_REG(noc, write_cmd_buf, NOC_AT_LEN_BE, write_size_bytes);       // len_bytes
        NOC_CMD_BUF_WRITE_REG(noc, write_cmd_buf, NOC_CMD_CTRL, NOC_CTRL_SEND_REQ);
        if constexpr (noc_mode == DM_DYNAMIC_NOC) {
            inc_noc_nonposted_writes_acked<proc_type>(noc);
        } else {
            noc_nonposted_writes_num_issued[noc] += 1;
            noc_nonposted_writes_acked[noc] += 1;  // num_dests
        }

    }
};

template <typename T>
FORCE_INLINE std::uint64_t get_noc_addr(const uint32_t id, const T& s, uint32_t offset = 0, uint8_t noc = noc_index) {
    /*
        API for getting the noc address when we are reading using a swizzled layout.
    */
    return s.get_noc_addr(id, offset, noc);
}

template <typename T>
FORCE_INLINE std::pair<uint64_t, uint32_t> get_contiguous_noc_addr(
    const uint32_t id, const T& s, const uint32_t offset = 0, uint8_t noc = noc_index) {
    return s.get_contiguous_noc_addr(id, offset, noc);
}

<<<<<<< HEAD
template <typename T>
=======
template <bool DRAM>
FORCE_INLINE std::uint64_t get_noc_addr(
    const uint32_t id, const InterleavedPow2AddrGenFast<DRAM>& s, uint32_t offset = 0, uint8_t noc = noc_index) {
    /*
        Alternative API for getting the noc address when we are reading using a swizzled
        layout. This version assumes bank unit size is a power of 2 and less than or equal to NOC_MAX_BURST_SIZE.
        For arbitrary bank unit size, use get_noc_addr(const uint32_t id, const InterleavedOffset s)

        id: Unique id for the bank_unit you want to read, assuming row major order. We use this to compute the
        bank for this unit of data.

        InterleavedPow2AddrGenFast: Check struct for attribute definitions.
    */

    return s.get_noc_addr(id, offset, noc);
}

template <bool DRAM>
>>>>>>> 573ed071
FORCE_INLINE void noc_async_read_page(
    const uint32_t id, const T& s, std::uint32_t dst_local_l1_addr, uint32_t offset = 0, uint8_t noc = noc_index) {
    /*
        Read requests - use static VC
        Read responses - assigned VCs dynamically
    */
    s.noc_async_read_page(id, dst_local_l1_addr, offset, noc);
}

template <bool DRAM, uint32_t tile_hw>
FORCE_INLINE void noc_async_read_tile(
    const uint32_t id,
    const InterleavedAddrGenFast<DRAM, tile_hw>& s,
    std::uint32_t dst_local_l1_addr,
    uint32_t offset = 0,
    uint8_t noc = noc_index) {
    /*
        Read requests - use static VC
        Read responses - assigned VCs dynamically
    */
    s.noc_async_read_tile(id, dst_local_l1_addr, offset, noc);
}

/**
 * Initiates an asynchronous write from a source address in L1 memory on the
 * Tensix core executing this function call. The destination is specified using
 * a uint64_t encoding referencing an on-chip node located at NOC coordinates
 * (x,y) and a local address created using get_noc_addr function. Also, see
 * \a noc_async_write_barrier.
 *
 * The destination node can be either a DRAM bank, Tensix core+L1 memory
 * address or a PCIe controller.
 *
 * Return value: None
 *
 * | Argument          | Description                                             | Type     | Valid Range | Required |
 * |-------------------|---------------------------------------------------------|----------|----------------------------------------------------------------|----------|
 * | src_local_l1_addr | Source address in local L1 memory                       | uint32_t | 0..1MB | True     | |
 * dst_noc_addr      | Encoding of the destination NOC location (x,y)+address  | uint64_t | DOX-TODO(insert a reference
 * to what constitutes valid coords) | True     | | size              | Size of data transfer in bytes | uint32_t |
 * 0..1MB                                                         | True     |
 */
template <uint32_t max_page_size = NOC_MAX_BURST_SIZE + 1>
inline void noc_async_write(
    std::uint32_t src_local_l1_addr, std::uint64_t dst_noc_addr, std::uint32_t size, uint8_t noc = noc_index) {
    if constexpr (max_page_size <= NOC_MAX_BURST_SIZE) {
        noc_async_write_one_packet(src_local_l1_addr, dst_noc_addr, size, noc);
    } else {
        WAYPOINT("NAWW");
        DEBUG_SANITIZE_NOC_WRITE_TRANSACTION(noc, dst_noc_addr, src_local_l1_addr, size);
        ncrisc_noc_fast_write_any_len<proc_type, noc_mode>(
            noc, write_cmd_buf, src_local_l1_addr, dst_noc_addr, size, NOC_UNICAST_WRITE_VC, false, false, 1, true);
        WAYPOINT("NAWD");
    }
}

template <bool DRAM, uint32_t tile_hw>
FORCE_INLINE void noc_async_write_tile(
    const uint32_t id,
    const InterleavedAddrGenFast<DRAM, tile_hw>& s,
    std::uint32_t src_local_l1_addr,
    uint8_t noc = noc_index) {
    s.noc_async_write_tile(id, src_local_l1_addr, noc);
}

template <ProgrammableCoreType type = ProgrammableCoreType::TENSIX>
FORCE_INLINE uint32_t get_semaphore(uint32_t semaphore_id) {
    return (uint32_t)sem_l1_base[static_cast<int>(type)] + semaphore_id * L1_ALIGNMENT;
}

inline void noc_semaphore_set_remote(
    std::uint32_t src_local_l1_addr, std::uint64_t dst_noc_addr, uint8_t noc = noc_index) {
    WAYPOINT("NSSW");
    DEBUG_SANITIZE_NOC_WRITE_TRANSACTION(noc, dst_noc_addr, src_local_l1_addr, 4);
    ncrisc_noc_fast_write_any_len<proc_type, noc_mode>(
        noc,
        write_reg_cmd_buf,
        src_local_l1_addr,
        dst_noc_addr,
        4 /* size in bytes */,
        NOC_UNICAST_WRITE_VC,
        false,
        false,
        1,
        true);
    WAYPOINT("NSSD");
}

/**
 * Initiates an asynchronous write from a source address in L1 memory on the
 * Tensix core executing this function call to a rectangular destination grid.
 * The destinations are specified using a uint64_t encoding referencing an
 * on-chip grid of nodes located at NOC coordinate range
 * (x_start,y_start,x_end,y_end) and a local address created using
 * *get_noc_multicast_addr* function. Also, *see noc_async_write_barrier*.
 *
 * The destination nodes can only be a set of Tensix cores + L1 memory address.
 * The destination nodes must form a rectangular grid. The destination L1
 * memory address must be the same on all destination nodes.
 *
 * With this API, the multicast sender cannot be part of the multicast
 * destinations. If the multicast sender has to be in the multicast
 * destinations (i.e. must perform a local L1 write), the other API variant
 * *noc_async_write_multicast_loopback_src* can be used.
 *
 * Note: The number of destinations needs to be non-zero. Besides that,
 * there is no restriction on the number of destinations, i.e. the
 * multicast destinations can span the full chip. However, as mentioned
 * previously, the multicast source cannot be part of the destinations. So, the
 * maximum number of destinations is number of cores - 1.
 *
 * Return value: None
 *
 * | Argument               | Description                                                              | Type     |
 * Valid Range                                                   | Required |
 * |------------------------|--------------------------------------------------------------------------|----------|---------------------------------------------------------------|----------|
 * | src_local_l1_addr      | Source address in local L1 memory                                        | uint32_t |
 * 0..1MB                                                        | True     | | dst_noc_addr_multicast | Encoding of the
 * destinations nodes (x_start,y_start,x_end,y_end)+address | uint64_t | DOX-TODO(insert a reference to what constitutes
 * valid coords) | True     | | size                   | Size of data transfer in bytes | uint32_t | 0..1MB | True     |
 * | num_dests              | Number of destinations that the multicast source is targetting           | uint32_t |
 * 0..(number of cores -1)                                       | True     |
 */
template <uint32_t max_page_size = NOC_MAX_BURST_SIZE + 1>
inline void noc_async_write_multicast(
    std::uint32_t src_local_l1_addr,
    std::uint64_t dst_noc_addr_multicast,
    std::uint32_t size,
    std::uint32_t num_dests,
    bool linked = false,
    bool multicast_path_reserve = true,
    uint8_t noc = noc_index) {
    if constexpr (max_page_size <= NOC_MAX_BURST_SIZE) {
        noc_async_write_multicast_one_packet(
            src_local_l1_addr, dst_noc_addr_multicast, size, num_dests, linked, multicast_path_reserve);
    } else {
        WAYPOINT("NMWW");
        DEBUG_SANITIZE_NOC_MULTI_WRITE_TRANSACTION(noc, dst_noc_addr_multicast, src_local_l1_addr, size);
        ncrisc_noc_fast_write_any_len<proc_type, noc_mode>(
            noc,
            write_cmd_buf,
            src_local_l1_addr,
            dst_noc_addr_multicast,
            size,
            NOC_MULTICAST_WRITE_VC,
            true,
            linked,
            num_dests,
            multicast_path_reserve);
        WAYPOINT("NMWD");
    }
}

/**
 * Initiates an asynchronous write from a source address in L1 memory on the
 * Tensix core executing this function call to a rectangular destination grid.
 * The destinations are specified using a uint64_t encoding referencing an
 * on-chip grid of nodes located at NOC coordinate range
 * (x_start,y_start,x_end,y_end) and a local address created using
 * *get_noc_multicast_addr* function. The size of data that is sent is 4 Bytes.
 * This is usually used to set a semaphore value at the destination nodes, as a
 * way of a synchronization mechanism. The same as *noc_async_write_multicast*
 * with preset size of 4 Bytes.
 *
 * With this API, the multicast sender cannot be part of the multicast
 * destinations. If the multicast sender has to be in the multicast
 * destinations (i.e. must perform a local L1 write), the other API variant
 * *noc_semaphore_set_multicast_loopback_src* can be used.
 *
 * Return value: None
 *
 * | Argument               | Description                                                              | Type     |
 * Valid Range                                               | Required |
 * |------------------------|--------------------------------------------------------------------------|----------|-----------------------------------------------------------|----------|
 * | src_local_l1_addr      | Source address in local L1 memory                                        | uint32_t |
 * 0..1MB                                                    | True     | | dst_noc_addr_multicast | Encoding of the
 * destinations nodes (x_start,y_start,x_end,y_end)+address | uint64_t | DOX-TODO(insert a reference to what constitutes
 * valid coords) | True     | | num_dests              | Number of destinations that the multicast source is targetting
 * | uint32_t | 0..(number of cores - 1)                                  | True     |
 */
inline void noc_semaphore_set_multicast(
    std::uint32_t src_local_l1_addr,
    std::uint64_t dst_noc_addr_multicast,
    std::uint32_t num_dests,
    bool linked = false,
    bool multicast_path_reserve = true,
    uint8_t noc = noc_index) {
    WAYPOINT("NSNW");
    DEBUG_SANITIZE_NOC_MULTI_WRITE_TRANSACTION(noc, dst_noc_addr_multicast, src_local_l1_addr, 4);
    ncrisc_noc_fast_write_any_len<proc_type, noc_mode>(
        noc,
        write_reg_cmd_buf,
        src_local_l1_addr,
        dst_noc_addr_multicast,
        4 /*size in bytes*/,
        NOC_MULTICAST_WRITE_VC,
        true,
        linked,
        num_dests,
        multicast_path_reserve);
    WAYPOINT("NSND");
}
/**
 * Initiates an asynchronous write from a source address in L1 memory on the
 * Tensix core executing this function call to a rectangular destination grid.
 * The destinations are specified using a uint64_t encoding referencing an
 * on-chip grid of nodes located at NOC coordinate range
 * (x_start,y_start,x_end,y_end) and a local address created using
 * *get_noc_multicast_addr* function. The size of data that is sent is 4 Bytes.
 * This is usually used to set a semaphore value at the destination nodes, as a
 * way of a synchronization mechanism. The same as *noc_async_write_multicast*
 * with preset size of 4 Bytes.
 *
 * Note: With this API, sending data only to the source node (when num_dests
 * is 1) may result in unexpected behaviour. For some parameters, hangs have
 * been observed. For some other parameters, nothing may happen. Consider using
 * regular non multicast operations such as *noc_async_write* in this case.
 *
 * Return value: None
 *
 * | Argument               | Description                                                              | Type     |
 * Valid Range                                               | Required |
 * |------------------------|--------------------------------------------------------------------------|----------|-----------------------------------------------------------|----------|
 * | src_local_l1_addr      | Source address in local L1 memory                                        | uint32_t |
 * 0..1MB                                                    | True     | | dst_noc_addr_multicast | Encoding of the
 * destinations nodes (x_start,y_start,x_end,y_end)+address | uint64_t | DOX-TODO(insert a reference to what constitutes
 * valid coords) | True     | | num_dests              | Number of destinations that the multicast source is targetting
 * | uint32_t | 0..(number of cores)                                                | True     |
 */
inline void noc_semaphore_set_multicast_loopback_src(
    std::uint32_t src_local_l1_addr,
    std::uint64_t dst_noc_addr_multicast,
    std::uint32_t num_dests,
    bool linked = false,
    bool multicast_path_reserve = true,
    uint8_t noc = noc_index) {
    WAYPOINT("NSLW");
    DEBUG_SANITIZE_NOC_MULTI_WRITE_TRANSACTION(noc, dst_noc_addr_multicast, src_local_l1_addr, 4);
    ncrisc_noc_fast_write_any_len_loopback_src<proc_type, noc_mode>(
        noc,
        write_reg_cmd_buf,
        src_local_l1_addr,
        dst_noc_addr_multicast,
        4 /*size in bytes*/,
        NOC_MULTICAST_WRITE_VC,
        true,
        linked,
        num_dests,
        multicast_path_reserve);
    WAYPOINT("NSLD");
}

inline void noc_async_write_multicast_loopback_src(
    std::uint32_t src_local_l1_addr,
    std::uint64_t dst_noc_addr_multicast,
    std::uint32_t size,
    std::uint32_t num_dests,
    bool linked = false,
    bool multicast_path_reserve = true,
    uint8_t noc = noc_index) {
    WAYPOINT("NMLW");
    DEBUG_SANITIZE_NOC_MULTI_WRITE_TRANSACTION(noc, dst_noc_addr_multicast, src_local_l1_addr, size);
    ncrisc_noc_fast_write_any_len_loopback_src<proc_type, noc_mode>(
        noc,
        write_cmd_buf,
        src_local_l1_addr,
        dst_noc_addr_multicast,
        size,
        NOC_MULTICAST_WRITE_VC,
        true,
        linked,
        num_dests,
        multicast_path_reserve);
    WAYPOINT("NMLD");
}

/**
 * Initiates an asynchronous write from a source address in L1 memory on the
 * Tensix core executing this function call to an L-shaped destination which is defined by
 * a grid and an exclusion zone.
 * The destinations are specified using a uint64_t encoding referencing an
 * on-chip grid of nodes located at NOC coordinate range
 * (x_start,y_start,x_end,y_end) and a local address created using
 * *get_noc_multicast_addr* function. Also, *see noc_async_write_barrier*.
 * Similarly, the exclusion zone is specified using uint32_t encoding referencing
 * an on-chip core and directions relative to it created using *get_noc_exclude_region* function.
 *
 * The destination nodes can only be a set of Tensix cores + L1 memory address.
 * The destination nodes must form an L-shaped grid (where dst_noc_addr_multicast defines a grid
 * and exclude_region define a subgrid to exclude, the inner part of the L). The destination L1
 * memory address must be the same on all destination nodes.
 *
 * With this API, the multicast sender cannot be part of the multicast
 * destinations.
 *
 * Note: The number of destinations needs to be non-zero. Besides that,
 * there is no restriction on the number of destinations, i.e. the
 * multicast destinations can span the full chip. However, as mentioned
 * previously, the multicast source cannot be part of the destinations. So, the
 * maximum number of destinations is number of cores - 1.
 *
 * Return value: None
 *
 * NOTE: only supported on Blackhole
 *
 * | Argument               | Description                                                              | Type     |
 * Valid Range                                                   | Required |
 * |------------------------|--------------------------------------------------------------------------|----------|---------------------------------------------------------------|----------|
 * | src_local_l1_addr      | Source address in local L1 memory                                        | uint32_t |
 * 0..1MB                                                        | True     | | dst_noc_addr_multicast | Encoding of the
 * destinations nodes (x_start,y_start,x_end,y_end)+address | uint64_t | DOX-TODO(insert a reference to what constitutes
 * valid coords) | True     | | size                   | Size of data transfer in bytes | uint32_t | 0..1MB | True     |
 * | num_dests              | Number of destinations that the multicast source is targetting           | uint32_t |
 * 0..(number of cores - 1)                                      | True     | | exclude_region         | Encoding of the
 * excluded regin (x_start,y_start,x_direction,y_direction) | uint32_t | DOX-TODO(insert a reference to what constitutes
 * valid coords) | True     |
 */
#ifdef ARCH_BLACKHOLE
inline void noc_async_write_multicast_exclude_region(
    std::uint32_t src_local_l1_addr,
    std::uint64_t dst_noc_addr_multicast,
    std::uint32_t size,
    std::uint32_t num_dests,
    std::uint32_t exclude_region,
    bool linked = false,
    bool multicast_path_reserve = true,
    uint8_t noc = noc_index) {
    WAYPOINT("NMEW");
    DEBUG_SANITIZE_NOC_MULTI_WRITE_TRANSACTION(noc, dst_noc_addr_multicast, src_local_l1_addr, size);
    ncrisc_noc_fast_write_any_len_exclude_region<proc_type, noc_mode>(
        noc,
        write_cmd_buf,
        src_local_l1_addr,
        dst_noc_addr_multicast,
        size,
        NOC_MULTICAST_WRITE_VC,
        true,
        linked,
        num_dests,
        multicast_path_reserve,
        exclude_region);
    WAYPOINT("NMED");
}
#endif

/**
 * This blocking call waits for all the outstanding enqueued *noc_async_read*
 * calls issued on the current Tensix core to complete. After returning from
 * this call the *noc_async_read* queue will be empty for the current Tensix
 * core.
 *
 * Return value: None
 */
void noc_async_read_barrier(uint8_t noc = noc_index) {
    WAYPOINT("NRBW");
    do {
        invalidate_l1_cache();
    } while (!ncrisc_noc_reads_flushed(noc));
    WAYPOINT("NRBD");
}

/**
 * This blocking call waits for all the outstanding enqueued *noc_async_write*
 * calls issued on the current Tensix core to complete. After returning from
 * this call the *noc_async_write* queue will be empty for the current Tensix
 * core.
 *
 * Return value: None
 */
FORCE_INLINE
void noc_async_write_barrier(uint8_t noc = noc_index) {
    WAYPOINT("NWBW");
    if constexpr (noc_mode == DM_DYNAMIC_NOC) {
        while (!ncrisc_dynamic_noc_nonposted_writes_flushed<proc_type>(noc));
    } else {
        while (!ncrisc_noc_nonposted_writes_flushed(noc));
    }
    WAYPOINT("NWBD");
}

/**
 * This blocking call waits for all outstanding enqueued *noc_async_write*
 * calls issued on the current Tensix core to depart, but will not wait
 * for them to complete
 */
FORCE_INLINE
void noc_async_writes_flushed(uint8_t noc = noc_index) {
    WAYPOINT("NWFW");
    while (!ncrisc_noc_nonposted_writes_sent(noc));
    WAYPOINT("NWFD");
}

/**
 * This blocking call waits for all the outstanding enqueued *noc_async_write*
 * calls issued on the current Tensix core to complete. After returning from
 * this call the *noc_async_write* queue will be empty for the current Tensix
 * core.
 *
 * Return value: None
 */
FORCE_INLINE
void noc_async_atomic_barrier(uint8_t noc_idx = noc_index) {
    WAYPOINT("NABW");
    while (!ncrisc_noc_nonposted_atomics_flushed(noc_idx));
    WAYPOINT("NABD");
}

/**
 * A blocking call that waits until the value of a local L1 memory address on
 * the Tensix core executing this function becomes equal to a target value.
 * This L1 memory address is used as a semaphore of size 4 Bytes, as a
 * synchronization mechanism. Also, see *noc_semaphore_set*.
 *
 * Return value: None
 *
 * | Argument  | Description                                                    | Type     | Valid Range        |
 * Required |
 * |-----------|----------------------------------------------------------------|----------|--------------------|----------|
 * | sem_addr  | Semaphore address in local L1 memory                           | uint32_t | 0..1MB             | True |
 * | val       | The target value of the semaphore                              | uint32_t | Any uint32_t value | True |
 */
FORCE_INLINE
void noc_semaphore_wait(volatile tt_l1_ptr uint32_t* sem_addr, uint32_t val) {
    WAYPOINT("NSW");
    do {
        invalidate_l1_cache();
    } while ((*sem_addr) != val);
    WAYPOINT("NSD");
}

/**
 * A blocking call that waits until the value of a local L1 memory address on
 * the Tensix core executing this function becomes equal or greater than a target value.
 * This L1 memory address is used as a semaphore of size 4 Bytes, as a
 * synchronization mechanism. Also, see *noc_semaphore_set*.
 *
 * Return value: None
 *
 * | Argument  | Description                                                    | Type     | Valid Range        |
 * Required |
 * |-----------|----------------------------------------------------------------|----------|--------------------|----------|
 * | sem_addr  | Semaphore address in local L1 memory                           | uint32_t | 0..1MB             | True |
 * | val       | The target value of the semaphore                              | uint32_t | Any uint32_t value | True |
 */
FORCE_INLINE
void noc_semaphore_wait_min(volatile tt_l1_ptr uint32_t* sem_addr, uint32_t val) {
    WAYPOINT("NSMW");
    do {
        invalidate_l1_cache();
    } while ((*sem_addr) < val);
    WAYPOINT("NSMD");
}

/**
 * Sets the value of a local L1 memory address on the Tensix core executing
 * this function to a specific value. This L1 memory address is used as a
 * semaphore of size 4 Bytes, as a synchronization mechanism. Also, see
 * *noc_semaphore_wait*.
 *
 * Return value: None
 *
 * | Argument  | Description                                                    | Type     | Valid Range        |
 * Required |
 * |-----------|----------------------------------------------------------------|----------|--------------------|----------|
 * | sem_addr  | Semaphore address in local L1 memory                           | uint32_t | 0..1MB             | True |
 * | val       | Value to set the semaphore to                                  | uint32_t | Any uint32_t value | True |
 */
FORCE_INLINE
void noc_semaphore_set(volatile tt_l1_ptr uint32_t* sem_addr, uint32_t val) {
    // set semaphore value to val
    (*sem_addr) = val;
}

/**
 * Initiates an asynchronous write of a 32-bit value to a NOC destination.
 * Typically used for writing registers, but can be used for memory locations as well.
 * The destination is specified as a 64-bit NOC address (see \a noc_async_write).
 * The advantage over using \a noc_async_write is that we don't a Tensix L1
 * memory source location; the write value is written directly into a register.
 * Unlike using \a noc_async_write, there are also no address alignment concerns.
 * Also, see \a noc_async_write_barrier.
 *
 * The destination node can be either a DRAM bank, Tensix core+L1 memory
 * address or a PCIe controller.
 *
 * Return value: None
 *
 * | Argument  | Description                                                    | Type     | Valid Range | Required |
 * |-----------|----------------------------------------------------------------|----------|---------------------------------------------------------------|----------|
 * | addr      | Encoding of the destination location (x,y)+address             | uint64_t | DOX-TODO(insert a reference
 * to what constitutes valid coords) | True     | | val       | The value to be written | uint32_t | Any uint32_t value
 * | True     | | be        | Byte-enable                                                    | uint8_t  | 0x1-0xF |
 * False    |
 */
FORCE_INLINE
void noc_inline_dw_write(uint64_t addr, uint32_t val, uint8_t be = 0xF, uint8_t noc = noc_index) {
    WAYPOINT("NWIW");
    DEBUG_SANITIZE_NOC_ADDR(noc, addr, 4);
    noc_fast_write_dw_inline<proc_type, noc_mode>(
        noc,
        write_reg_cmd_buf,
        val,
        addr,
        be,  // byte-enable
        NOC_UNICAST_WRITE_VC,
        false,  // mcast
        false   // posted
    );
    WAYPOINT("NWID");
}

/**
 * The Tensix core executing this function call initiates an atomic increment
 * (with 32-bit wrap) of a remote Tensix core L1 memory address. This L1 memory
 * address is used as a semaphore of size 4 Bytes, as a synchronization
 * mechanism.
 *
 * Return value: None
 *
 * | Argument  | Description                                                    | Type     | Valid Range | Required |
 * |-----------|----------------------------------------------------------------|----------|---------------------------------------------------------------|----------|
 * | addr      | Encoding of the destination location (x,y)+address             | uint64_t | DOX-TODO(insert a reference
 * to what constitutes valid coords) | True     | | incr      | The value to increment by | uint32_t | Any uint32_t
 * value                                            | True     |
 */
FORCE_INLINE
void noc_semaphore_inc(uint64_t addr, uint32_t incr, uint8_t noc_id = noc_index) {
    /*
    [REFER TO grayskull/noc/noc.h for the documentation of noc_atomic_increment()]
    Generic increment with 32-bit wrap.
  */
    WAYPOINT("NSIW");
    DEBUG_SANITIZE_NOC_ADDR(noc_id, addr, 4);
    DEBUG_INSERT_DELAY(TransactionAtomic);
    noc_fast_atomic_increment<noc_mode>(
        noc_id,
        write_at_cmd_buf,
        addr,
        NOC_UNICAST_WRITE_VC,
        incr,
        31 /*wrap*/,
        false /*linked*/,
        false /*posted*/,
        MEM_NOC_ATOMIC_RET_VAL_ADDR);
    WAYPOINT("NSID");
}

inline void RISC_POST_HEARTBEAT(uint32_t& heartbeat) {
    invalidate_l1_cache();
    volatile uint32_t* ptr = (volatile uint32_t*)(0x1C);
    heartbeat++;
    ptr[0] = 0xAABB0000 | (heartbeat & 0xFFFF);
}

FORCE_INLINE
uint32_t min(uint32_t a, uint32_t b) { return (a < b) ? a : b; }

template <bool use_vc>
FORCE_INLINE uint32_t noc_async_read_tile_dram_sharded_set_state(
    uint32_t bank_base_address,
    uint32_t page_size,
    uint32_t bank_id = 0,
    const uint32_t vc = 0,
    uint8_t noc = noc_index) {
    uint32_t src_addr_;
    uint32_t src_noc_xy;

    src_addr_ = bank_base_address + bank_to_dram_offset[bank_id];
    src_noc_xy = dram_bank_to_noc_xy[noc][bank_id];

    WAYPOINT("NRTW");
    while (!noc_cmd_buf_ready(noc, read_cmd_buf));
    WAYPOINT("NRTD");

    if constexpr (use_vc) {
        uint32_t noc_rd_cmd_field =
            NOC_CMD_CPY | NOC_CMD_RD | NOC_CMD_RESP_MARKED | NOC_CMD_VC_STATIC | NOC_CMD_STATIC_VC(vc);
        NOC_CMD_BUF_WRITE_REG(noc, read_cmd_buf, NOC_CTRL, noc_rd_cmd_field);
    }

    NOC_CMD_BUF_WRITE_REG(noc, read_cmd_buf, NOC_TARG_ADDR_COORDINATE, src_noc_xy);  // src_addr >> 32
    NOC_CMD_BUF_WRITE_REG(noc, read_cmd_buf, NOC_AT_LEN_BE, page_size);              // len_bytes

    return src_addr_;
}

FORCE_INLINE
void noc_async_read_tile_dram_sharded_with_state(
    uint32_t src_base_addr, uint32_t src_addr, uint32_t dest_addr, uint32_t trid = 0, uint8_t noc = noc_index) {
    uint32_t src_addr_;

    src_addr_ = src_base_addr + src_addr;

    WAYPOINT("NRTW");
    while (!noc_cmd_buf_ready(noc, read_cmd_buf));
    WAYPOINT("NRTD");

    NOC_CMD_BUF_WRITE_REG(noc, read_cmd_buf, NOC_RET_ADDR_LO, dest_addr);
    NOC_CMD_BUF_WRITE_REG(noc, read_cmd_buf, NOC_TARG_ADDR_LO, src_addr_);  // (uint32_t)src_addr
    NOC_CMD_BUF_WRITE_REG(noc, read_cmd_buf, NOC_CMD_CTRL, NOC_CTRL_SEND_REQ);
    noc_reads_num_issued[noc] += 1;
}

FORCE_INLINE
void noc_async_read_tile_dram_sharded_with_state_with_trid(
    uint32_t src_base_addr, uint32_t src_addr, uint32_t dest_addr, uint32_t trid = 0, uint8_t noc = noc_index) {
    WAYPOINT("NRDW");
#ifndef ARCH_GRAYSKULL
    ncrisc_noc_fast_read_with_transaction_id(noc, read_cmd_buf, src_base_addr, src_addr, dest_addr, trid);
#endif
    WAYPOINT("NRDD");
}

FORCE_INLINE
void noc_async_read_tile_dram_sharded_set_trid(uint32_t trid = 0, uint8_t noc = noc_index) {
    WAYPOINT("NSTW");
#ifndef ARCH_GRAYSKULL
    ncrisc_noc_set_transaction_id(noc, read_cmd_buf, trid);
#endif
    WAYPOINT("NSTD");
}

FORCE_INLINE
void noc_async_read_barrier_with_trid(uint32_t trid, uint8_t noc = noc_index) {
    WAYPOINT("NBTW");
#ifndef ARCH_GRAYSKULL
    do {
        invalidate_l1_cache();
    } while (!ncrisc_noc_read_with_transaction_id_flushed(noc, trid));
#endif
    WAYPOINT("NBTD");
}

template<bool DRAM>
FORCE_INLINE
uint64_t get_noc_addr_from_bank_id(uint32_t bank_id, uint32_t bank_address_offset, uint8_t noc = noc_index) {
    // Use addrgen tables to convert bank_ids to physical NOC coordinates
    uint64_t noc_addr = 0;
    if constexpr (DRAM) {
        noc_addr = dram_bank_to_noc_xy[noc_index][bank_id];
        bank_address_offset += bank_to_dram_offset[bank_id];
    } else {
        noc_addr = l1_bank_to_noc_xy[noc_index][bank_id];
    }
    return (noc_addr << NOC_ADDR_COORD_SHIFT) | (bank_address_offset);
}

template <bool DRAM, uint32_t page_size>
FORCE_INLINE auto get_interleaved_addr_gen(uint32_t base_addr) {
    constexpr bool is_pow_2 = is_power_of_2(page_size);
    if constexpr (is_pow_2) {
        constexpr uint32_t log2_page_size = __builtin_ctz(page_size);
        if constexpr (page_size <= NOC_MAX_BURST_SIZE) {
            return InterleavedPow2AddrGenFast<DRAM>{
                .bank_base_address = base_addr, .log_base_2_of_page_size = log2_page_size};
        } else {
            return InterleavedPow2AddrGen<DRAM>{
                .bank_base_address = base_addr, .log_base_2_of_page_size = log2_page_size};
        }
    } else {
        return InterleavedAddrGen<DRAM>{.bank_base_address = base_addr, .page_size = page_size};
    }
}<|MERGE_RESOLUTION|>--- conflicted
+++ resolved
@@ -1755,9 +1755,6 @@
     return s.get_contiguous_noc_addr(id, offset, noc);
 }
 
-<<<<<<< HEAD
-template <typename T>
-=======
 template <bool DRAM>
 FORCE_INLINE std::uint64_t get_noc_addr(
     const uint32_t id, const InterleavedPow2AddrGenFast<DRAM>& s, uint32_t offset = 0, uint8_t noc = noc_index) {
@@ -1775,8 +1772,41 @@
     return s.get_noc_addr(id, offset, noc);
 }
 
+template <bool DRAM, uint32_t tile_hw>
+FORCE_INLINE std::uint64_t get_noc_addr(
+    const uint32_t id, const InterleavedAddrGenFast<DRAM, tile_hw>& s, uint32_t offset = 0, uint8_t noc = noc_index) {
+    /*
+        Alternative API for getting the noc address when we are reading using a swizzled
+        layout. This version assumes bank unit size can be arbitrary size. Use
+        get_noc_addr(const uint32_t id, InterleavedPow2AddrGen s) for optimized algorithm in which stick size
+        is a power of 2.
+
+        id: Unique id for the bank_unit you want to read, assuming row major order. We use this to compute the
+        bank for this unit of data.
+
+        InterleavedAddrGen: Check struct for attribute definitions.
+    */
+    return s.get_noc_addr(id, offset, noc);
+}
+
 template <bool DRAM>
->>>>>>> 573ed071
+FORCE_INLINE std::uint64_t get_noc_addr(
+    const uint32_t id, const InterleavedPow2AddrGenFast<DRAM>& s, uint32_t offset = 0, uint8_t noc = noc_index) {
+    /*
+        Alternative API for getting the noc address when we are reading using a swizzled
+        layout. This version assumes bank unit size is a power of 2 and less than or equal to NOC_MAX_BURST_SIZE.
+        For arbitrary bank unit size, use get_noc_addr(const uint32_t id, const InterleavedOffset s)
+
+        id: Unique id for the bank_unit you want to read, assuming row major order. We use this to compute the
+        bank for this unit of data.
+
+        InterleavedPow2AddrGenFast: Check struct for attribute definitions.
+    */
+
+    return s.get_noc_addr(id, offset, noc);
+}
+
+template <bool DRAM>
 FORCE_INLINE void noc_async_read_page(
     const uint32_t id, const T& s, std::uint32_t dst_local_l1_addr, uint32_t offset = 0, uint8_t noc = noc_index) {
     /*
